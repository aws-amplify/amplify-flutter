<<<<<<< HEAD
=======
## 0.3.0

### Fixes
- fix(sigV4): Add `port` to signed request
- fix(sigv4): Make body signing configurable ([#2318](https://github.com/aws-amplify/amplify-flutter/pull/2318))

### Features
- feat(core): AWS config file

>>>>>>> 4aa2a633
## 0.2.2

- Minor bug fixes and improvements

## 0.2.1

- Fix package analysis issues

## 0.2.0

- Bump minimum Dart SDK to 2.17

## 0.1.0 (2022-05-17)

- Initial version.<|MERGE_RESOLUTION|>--- conflicted
+++ resolved
@@ -1,5 +1,3 @@
-<<<<<<< HEAD
-=======
 ## 0.3.0
 
 ### Fixes
@@ -9,7 +7,6 @@
 ### Features
 - feat(core): AWS config file
 
->>>>>>> 4aa2a633
 ## 0.2.2
 
 - Minor bug fixes and improvements
