name: aws_signature_v4
description: Dart implementation of the AWS Signature Version 4 algorithm, for communication with AWS services.
<<<<<<< HEAD
version: 0.3.0
=======
version: 0.3.1
>>>>>>> 23cf22c0
homepage: https://docs.amplify.aws/lib/q/platform/flutter/
repository: https://github.com/aws-amplify/amplify-flutter/tree/next/packages/aws_signature_v4
issue_tracker: https://github.com/aws-amplify/amplify-flutter/issues

environment:
  sdk: ">=2.17.0 <3.0.0"

dependencies:
  async: ^2.8.0
<<<<<<< HEAD
  aws_common: ">=0.3.0 <0.4.0"
=======
  aws_common: ">=0.3.3 <0.4.0"
>>>>>>> 23cf22c0
  collection: ^1.15.0
  convert: ^3.0.0
  crypto: ^3.0.0
  json_annotation: ^4.7.0
  meta: ^1.7.0
  path: ^1.8.0

dev_dependencies:
  amplify_lints:
    path: ../amplify_lints
  args: ^2.2.0
  build_runner: ^2.0.0
  build_test: ^2.1.5
  build_verify: 3.0.0
  build_version: 2.1.1
  build_web_compilers: ^3.2.0
  json_serializable: 6.5.4
  stream_channel: ^2.1.0
  test: ^1.16.0

false_secrets:
  - test/**<|MERGE_RESOLUTION|>--- conflicted
+++ resolved
@@ -1,10 +1,6 @@
 name: aws_signature_v4
 description: Dart implementation of the AWS Signature Version 4 algorithm, for communication with AWS services.
-<<<<<<< HEAD
-version: 0.3.0
-=======
 version: 0.3.1
->>>>>>> 23cf22c0
 homepage: https://docs.amplify.aws/lib/q/platform/flutter/
 repository: https://github.com/aws-amplify/amplify-flutter/tree/next/packages/aws_signature_v4
 issue_tracker: https://github.com/aws-amplify/amplify-flutter/issues
@@ -14,11 +10,7 @@
 
 dependencies:
   async: ^2.8.0
-<<<<<<< HEAD
-  aws_common: ">=0.3.0 <0.4.0"
-=======
   aws_common: ">=0.3.3 <0.4.0"
->>>>>>> 23cf22c0
   collection: ^1.15.0
   convert: ^3.0.0
   crypto: ^3.0.0
