name: amplify_test
description: Test utilities for Amplify packages
version: 0.0.1
homepage: https://github.com/aws-amplify/amplify-flutter
publish_to: none

environment:
  sdk: ">=2.12.0 <3.0.0"

dependencies:
  amplify_api: ^0.4.2
  amplify_auth_cognito: ^0.4.2
  amplify_core:
    path: ../amplify_core
  amplify_flutter: ^0.4.2
  flutter:
    sdk: flutter
<<<<<<< HEAD
=======
  amplify_api: ^0.4.5
  amplify_auth_cognito: ^0.4.5
  amplify_flutter: ^0.4.5
>>>>>>> b701da8a
  stream_transform: ^2.0.0

dev_dependencies:
  amplify_lints: ^1.0.0
  integration_test:
    sdk: flutter<|MERGE_RESOLUTION|>--- conflicted
+++ resolved
@@ -8,19 +8,13 @@
   sdk: ">=2.12.0 <3.0.0"
 
 dependencies:
-  amplify_api: ^0.4.2
-  amplify_auth_cognito: ^0.4.2
+  amplify_api: ^0.4.5
+  amplify_auth_cognito: ^0.4.5
   amplify_core:
     path: ../amplify_core
-  amplify_flutter: ^0.4.2
+  amplify_flutter: ^0.4.5
   flutter:
     sdk: flutter
-<<<<<<< HEAD
-=======
-  amplify_api: ^0.4.5
-  amplify_auth_cognito: ^0.4.5
-  amplify_flutter: ^0.4.5
->>>>>>> b701da8a
   stream_transform: ^2.0.0
 
 dev_dependencies:
