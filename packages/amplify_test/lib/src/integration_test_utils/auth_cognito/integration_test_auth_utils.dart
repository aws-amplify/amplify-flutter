--- conflicted
+++ resolved
@@ -128,36 +128,23 @@
           }))
       .response;
   if (res.errors.isNotEmpty) {
-<<<<<<< HEAD
     throw Exception(res.errors.first.message);
   }
 
   final data = AdminCreateUserResponse.fromJson(res.data!);
   if (data.error != null) {
     throw Exception(data.error!);
-=======
-    for (var error in res.errors) {
-      throw Exception(error.message);
-    }
->>>>>>> abeaafa5
   }
 
   addTearDown(() async {
     try {
       await deleteUser(username);
     } on Object catch (e) {
-<<<<<<< HEAD
-      print('Error deleting user: $e');
-    }
-  });
-  return data;
-=======
       safePrint('Error deleting user: $e');
     }
   });
 
-  return AdminCreateUserResponse.fromJson(res.data!);
->>>>>>> abeaafa5
+  return data;
 }
 
 /// Returns the OTP code for [username]. Must be called before the network call
