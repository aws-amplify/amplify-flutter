// Copyright Amazon.com, Inc. or its affiliates. All Rights Reserved.
// SPDX-License-Identifier: Apache-2.0

import 'package:amplify_auth_cognito/amplify_auth_cognito.dart';
import 'package:amplify_authenticator/amplify_authenticator.dart';
import 'package:amplify_authenticator/src/services/amplify_auth_service.dart';
import 'package:amplify_authenticator_test/amplify_authenticator_test.dart';
import 'package:amplify_integration_test/amplify_integration_test.dart';
import 'package:flutter/material.dart';
import 'package:flutter_test/flutter_test.dart';
import 'package:mocktail/mocktail.dart';

class MockState {
  final MockDialCode dialCode = MockDialCode();
}

class MockDialCode {
  String value = '';
}

class MockAuthService extends Mock implements AmplifyAuthService {
  String? capturedUsername;

  @override
  Future<SignUpResult> signUp(
    String username,
    String password,
    Map<CognitoUserAttributeKey, String> attributes,
  ) {
    capturedUsername = username;
    // Return mock result
    return Future.value(
      const CognitoSignUpResult(
        isSignUpComplete: true,
        nextStep: AuthNextSignUpStep(signUpStep: AuthSignUpStep.done),
      ),
    );
  }
}

class MockAuthPlugin extends AmplifyAuthCognitoStub {
  MockAuthPlugin(this.authService);

  final MockAuthService authService;

  final attributes = <CognitoUserAttributeKey, String>{};

  @override
  Future<SignUpResult> signUp({
    required String username,
    required String password,
    SignUpOptions? options,
  }) {
    return authService.signUp(
      username,
      password,
      attributes,
    );
  }
}

void main() {
  TestWidgetsFlutterBinding.ensureInitialized();

  group('PhoneNumberFormatter', () {
    late MockState state;
    late Map<String, int> countryPhoneNumberLengths;

    setUp(() {
      state = MockState();
      countryPhoneNumberLengths = {};
    });

    String displayPhoneNumber(String? phoneNumber) {
      phoneNumber = phoneNumber ?? '';
      final prefix = '+${state.dialCode.value}';
      if (phoneNumber.startsWith(prefix)) {
        phoneNumber = phoneNumber.substring(prefix.length);
      }
      // This is to handle the case where the user may errantly input their dial code again in their phone number
      // We make sure the user's phone number doesn't naturally just start with their dial code by checking if the number exceeds the maximum phone length of the country's phone number scheme before truncating it
      if (phoneNumber.startsWith(prefix.substring(1))) {
        if (countryPhoneNumberLengths.containsKey(prefix) &&
            phoneNumber.length > countryPhoneNumberLengths[prefix]!) {
          phoneNumber = phoneNumber.substring(prefix.length - 1);
        }
      }
      return phoneNumber;
    }

    test('removes country code prefix when present', () {
      state.dialCode.value = '1'; // US country code
      countryPhoneNumberLengths = {'+1': 10}; // US phone number length
      const input = '+11234567890';
      const expected = '1234567890';
      final result = displayPhoneNumber(input);
      expect(result, equals(expected));
    });

    test('removes dial code when phone number exceeds max length', () {
      state.dialCode.value = '1';
      countryPhoneNumberLengths = {'+1': 10};
      const input = '112345678901';
      const expected = '12345678901';
      final result = displayPhoneNumber(input);
      expect(result, equals(expected));
    });

    test('does not remove dial code when number is within max length', () {
      state.dialCode.value = '1';
      countryPhoneNumberLengths = {'+1': 10};
      const input = '1123456789';
      const expected = '1123456789';
      final result = displayPhoneNumber(input);
      expect(result, equals(expected));
    });
  });
  group('Sign Up View', () {
    group('form validation', () {
      testWidgets(
        'displays message when submitted without any data',
        (tester) async {
          await tester.pumpWidget(
            const MockAuthenticatorApp(initialStep: AuthenticatorStep.signUp),
          );
          await tester.pumpAndSettle();

          final signUpPage = SignUpPage(tester: tester);

          await signUpPage.submitSignUp();

          final usernameFieldError = find.descendant(
            of: signUpPage.usernameField,
            matching: find.text('Email field must not be blank.'),
          );

          expect(usernameFieldError, findsOneWidget);

          final passwordFieldError = find.descendant(
            of: signUpPage.passwordField,
            matching: find.text('Password field must not be blank.'),
          );

          expect(passwordFieldError, findsOneWidget);

          final passwordConfirmationFieldError = find.descendant(
            of: signUpPage.confirmPasswordField,
            matching: find.text('Confirm Password field must not be blank.'),
          );

          expect(passwordConfirmationFieldError, findsOneWidget);
        },
      );

      testWidgets(
        'displays message when submitted with invalid email address',
        (tester) async {
          await tester.pumpWidget(
            const MockAuthenticatorApp(initialStep: AuthenticatorStep.signUp),
          );
          await tester.pumpAndSettle();

          final signUpPage = SignUpPage(tester: tester);

          await signUpPage.enterUsername('not-an-email');
          await signUpPage.enterPassword('Password123');
          await signUpPage.enterPasswordConfirmation('Password123');

          await signUpPage.submitSignUp();

          final usernameFieldError = find.descendant(
            of: signUpPage.usernameField,
            matching: find.text('Invalid email format.'),
          );

          expect(usernameFieldError, findsOneWidget);
        },
      );
      testWidgets(
<<<<<<< HEAD
        'Truncates the prefix with a phone number that accidentally resubmits the dial code already selected in the dropdown',
=======
        'displays message when submitted with empty phone number if the field is required',
>>>>>>> d7653905
        (tester) async {
          await tester.pumpWidget(
            MockAuthenticatorApp(
              initialStep: AuthenticatorStep.signUp,
              signUpForm: SignUpForm.custom(
                fields: [
                  SignUpFormField.username(),
                  SignUpFormField.phoneNumber(required: true),
                  SignUpFormField.password(),
                ],
              ),
            ),
          );
          await tester.pumpAndSettle();

          final signUpPage = SignUpPage(tester: tester);

<<<<<<< HEAD
          await signUpPage.enterPhoneNumber('12235556789');

          await signUpPage.submitSignUp();
          await tester.pumpAndSettle();
          final phoneNumber = find
              .descendant(
                of: signUpPage.phoneField,
                matching: find.byType(Text),
              )
              .evaluate()
              .map((e) => (e.widget as Text).data)
              .where((text) => text != null)
              .first;

          expect(phoneNumber, equals('2235556789'));
=======
          await signUpPage.submitSignUp();

          await tester.pumpAndSettle();

          Finder findPhoneFieldError() => find.descendant(
                of: signUpPage.phoneField,
                matching: find.text('Phone Number field must not be blank.'),
              );

          expect(findPhoneFieldError(), findsOneWidget);

          await signUpPage.enterPhoneNumber('1235556789');

          await signUpPage.submitSignUp();

          expect(findPhoneFieldError(), findsNothing);
>>>>>>> d7653905
        },
      );
      testWidgets(
        'displays message when submitted with empty phone number if the field is required',
        (tester) async {
          await tester.pumpWidget(
            MockAuthenticatorApp(
              initialStep: AuthenticatorStep.signUp,
              signUpForm: SignUpForm.custom(
                fields: [
                  SignUpFormField.username(),
                  SignUpFormField.phoneNumber(required: true),
                  SignUpFormField.password(),
                ],
              ),
            ),
          );
          await tester.pumpAndSettle();

          final signUpPage = SignUpPage(tester: tester);

          await signUpPage.submitSignUp();

          await tester.pumpAndSettle();

          Finder findPhoneFieldError() => find.descendant(
                of: signUpPage.phoneField,
                matching: find.text('Phone Number field must not be blank.'),
              );

          expect(findPhoneFieldError(), findsOneWidget);

          await signUpPage.enterPhoneNumber('1235556789');

          await signUpPage.submitSignUp();

          expect(findPhoneFieldError(), findsNothing);
        },
      );

      testWidgets(
        'displays message when submitted with invalid birth date',
        (tester) async {
          await tester.pumpWidget(
            MockAuthenticatorApp(
              initialStep: AuthenticatorStep.signUp,
              signUpForm: SignUpForm.custom(
                fields: [
                  SignUpFormField.username(),
                  SignUpFormField.birthdate(
                    validator: (value) {
                      if (value == null || value.isEmpty) return null;
                      final age = DateTime.now().difference(
                        DateTime.parse(value),
                      );
                      if (age < const Duration(days: 365 * 18)) {
                        return 'You must be 18 years or older.';
                      }
                      return null;
                    },
                  ),
                  SignUpFormField.password(),
                  SignUpFormField.passwordConfirmation(),
                ],
              ),
            ),
          );
          await tester.pumpAndSettle();

          final signUpPage = SignUpPage(tester: tester);

          await signUpPage.enterUsername('user123');
          await signUpPage.enterBirthDate('01/01/2020');
          await signUpPage.enterPassword('Password123');
          await signUpPage.enterPasswordConfirmation('Password123');

          await signUpPage.submitSignUp();

          final usernameFieldError = find.descendant(
            of: signUpPage.birthdateField,
            matching: find.text('You must be 18 years or older.'),
          );

          expect(usernameFieldError, findsOneWidget);
        },
      );

      testWidgets(
        'displays message when password does not meet requirements',
        (tester) async {
          await tester.pumpWidget(
            const MockAuthenticatorApp(
              initialStep: AuthenticatorStep.signUp,
              config: passwordReqConfig,
            ),
          );
          await tester.pumpAndSettle();

          final signUpPage = SignUpPage(tester: tester);

          await signUpPage.enterUsername('user@example.com');
          await signUpPage.enterPassword('1234');

          await signUpPage.submitSignUp();

          final passwordFieldErrorLine1 = find.descendant(
            of: signUpPage.passwordField,
            matching: find.textContaining(
              'Password must include',
            ),
          );

          final passwordFieldErrorLine2 = find.descendant(
            of: signUpPage.passwordField,
            matching: find.textContaining(
              '* at least 16 characters',
            ),
          );

          final passwordFieldErrorLine3 = find.descendant(
            of: signUpPage.passwordField,
            matching: find.textContaining(
              '* at least 1 uppercase character',
            ),
          );

          final passwordFieldErrorLine4 = find.descendant(
            of: signUpPage.passwordField,
            matching: find.textContaining(
              '* at least 1 symbol character',
            ),
          );

          expect(passwordFieldErrorLine1, findsOneWidget);
          expect(passwordFieldErrorLine2, findsOneWidget);
          expect(passwordFieldErrorLine3, findsOneWidget);
          expect(passwordFieldErrorLine4, findsOneWidget);
        },
      );

      testWidgets(
        'trims the username field before validation',
        (tester) async {
          await tester.pumpWidget(
            const MockAuthenticatorApp(
              initialStep: AuthenticatorStep.signUp,
            ),
          );
          await tester.pumpAndSettle();

          final signInPage = SignUpPage(tester: tester);

          await signInPage.enterUsername('user@example.com ');
          await signInPage.enterPassword('Password123');

          await signInPage.submitSignUp();

          final usernameFieldError = find.descendant(
            of: signInPage.usernameField,
            matching: find.text('Invalid email format.'),
          );

          expect(usernameFieldError, findsNothing);
        },
      );

      testWidgets(
        'ensures email passed to the API is trimmed',
        (tester) async {
          final mockAuthService = MockAuthService();
          final mockAuthPlugin = MockAuthPlugin(mockAuthService);
          final app = MockAuthenticatorApp(
            authPlugin: mockAuthPlugin,
            initialStep: AuthenticatorStep.signUp,
          );

          await tester.pumpWidget(app);
          await tester.pumpAndSettle();

          final signUpPage = SignUpPage(tester: tester);

          // Enter email with trailing space
          await signUpPage.enterUsername('user@example.com ');
          await signUpPage.enterPassword('Password123!@#%^');
          await signUpPage.enterPasswordConfirmation('Password123!@#%^');
          await signUpPage.submitSignUp();
          await tester.pumpAndSettle();

          // Verify the email was trimmed before being passed to signUp
          expect(mockAuthService.capturedUsername, 'user@example.com');
        },
      );
    });
  });
}

const passwordReqConfig = '''{
  "auth": {
    "user_pool_id": "",
    "aws_region": "",
    "user_pool_client_id": "",
    "identity_pool_id": "",
    "mfa_methods": [
      "SMS"
    ],
    "standard_required_attributes": [
      "email"
    ],
    "username_attributes": [
      "email"
    ],
    "user_verification_types": [
      "email"
    ],
    "mfa_configuration": "NONE",
    "password_policy": {
      "min_length": 16,
      "require_uppercase": true,
      "require_symbols": true
    },
    "unauthenticated_identities_enabled": true
  },
  "version": "1"
}''';<|MERGE_RESOLUTION|>--- conflicted
+++ resolved
@@ -177,11 +177,7 @@
         },
       );
       testWidgets(
-<<<<<<< HEAD
         'Truncates the prefix with a phone number that accidentally resubmits the dial code already selected in the dropdown',
-=======
-        'displays message when submitted with empty phone number if the field is required',
->>>>>>> d7653905
         (tester) async {
           await tester.pumpWidget(
             MockAuthenticatorApp(
@@ -199,10 +195,10 @@
 
           final signUpPage = SignUpPage(tester: tester);
 
-<<<<<<< HEAD
           await signUpPage.enterPhoneNumber('12235556789');
 
           await signUpPage.submitSignUp();
+          
           await tester.pumpAndSettle();
           final phoneNumber = find
               .descendant(
@@ -215,24 +211,6 @@
               .first;
 
           expect(phoneNumber, equals('2235556789'));
-=======
-          await signUpPage.submitSignUp();
-
-          await tester.pumpAndSettle();
-
-          Finder findPhoneFieldError() => find.descendant(
-                of: signUpPage.phoneField,
-                matching: find.text('Phone Number field must not be blank.'),
-              );
-
-          expect(findPhoneFieldError(), findsOneWidget);
-
-          await signUpPage.enterPhoneNumber('1235556789');
-
-          await signUpPage.submitSignUp();
-
-          expect(findPhoneFieldError(), findsNothing);
->>>>>>> d7653905
         },
       );
       testWidgets(
