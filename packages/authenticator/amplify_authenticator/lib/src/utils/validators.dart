--- conflicted
+++ resolved
@@ -2,10 +2,7 @@
 // SPDX-License-Identifier: Apache-2.0
 
 import 'package:amplify_authenticator/amplify_authenticator.dart';
-<<<<<<< HEAD
-=======
 import 'package:amplify_authenticator/src/utils/unmet_password_requirements.dart';
->>>>>>> 0ec1760c
 import 'package:amplify_core/amplify_core.dart';
 // ignore: implementation_imports
 import 'package:amplify_core/src/config/amplify_outputs/auth/password_policy.dart';
@@ -84,12 +81,8 @@
         final meetsMinLengthRequirement =
             minLength == null || password.length >= minLength;
 
-<<<<<<< HEAD
-        final unmetReqs = _getUnmetPasswordPolicies(password, passwordPolicies);
-=======
         final unmetCharacterReqs =
             _getUnmetCharacterRequirements(password, passwordPolicies);
->>>>>>> 0ec1760c
 
         final error = inputResolver.resolve(
           context,
@@ -104,24 +97,6 @@
       };
 }
 
-<<<<<<< HEAD
-List<PasswordPolicyCharacters> _getUnmetPasswordPolicies(
-  String password,
-  PasswordPolicy? policy,
-) {
-  final unmetReqs = <PasswordPolicyCharacters>[];
-  if ((policy?.requireLowercase ?? false) && !password.contains(_lowercase)) {
-    unmetReqs.add(PasswordPolicyCharacters.requiresLowercase);
-  }
-  if ((policy?.requireUppercase ?? false) && !password.contains(_uppercase)) {
-    unmetReqs.add(PasswordPolicyCharacters.requiresUppercase);
-  }
-  if ((policy?.requireNumbers ?? false) && !password.contains(_numeric)) {
-    unmetReqs.add(PasswordPolicyCharacters.requiresNumbers);
-  }
-  if ((policy?.requireSymbols ?? false) && !password.contains(_symbols)) {
-    unmetReqs.add(PasswordPolicyCharacters.requiresSymbols);
-=======
 List<CharacterRequirements> _getUnmetCharacterRequirements(
   String password,
   PasswordPolicy? policy,
@@ -138,7 +113,6 @@
   }
   if ((policy?.requireSymbols ?? false) && !password.contains(_symbols)) {
     unmetReqs.add(CharacterRequirements.requiresSymbols);
->>>>>>> 0ec1760c
   }
   return unmetReqs;
 }
