--- conflicted
+++ resolved
@@ -636,11 +636,7 @@
             ConfirmSignInFormField.mfaSetupSelection(),
           ],
           actions: const [
-<<<<<<< HEAD
-            ContinueSignInMFASelectionButton(),
-=======
             ContinueSignInMFASetupSelectionButton(),
->>>>>>> 4c470eba
             BackToSignInButton(),
           ],
         );
@@ -686,11 +682,7 @@
             EmailSetupFormField.email(),
           ],
           actions: const [
-<<<<<<< HEAD
-            ConfirmSignInMFAButton(),
-=======
             ContinueSignInWithEmailMfaSetupButton(),
->>>>>>> 4c470eba
             BackToSignInButton(),
           ],
         );
