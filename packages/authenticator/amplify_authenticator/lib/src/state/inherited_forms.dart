--- conflicted
+++ resolved
@@ -122,13 +122,8 @@
             confirmSignInWithEmailMfaCodeForm ||
         oldWidget.continueSignInWithEmailMfaSetupForm !=
             continueSignInWithEmailMfaSetupForm ||
-<<<<<<< HEAD
-        oldWidget.continueSignInWithMfaSelectionForm !=
-            continueSignInWithMfaSelectionForm;
-=======
         oldWidget.continueSignInWithMfaSetupSelectionForm !=
             continueSignInWithMfaSetupSelectionForm;
->>>>>>> 4c470eba
   }
 }
 
