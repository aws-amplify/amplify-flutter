// Copyright Amazon.com, Inc. or its affiliates. All Rights Reserved.
// SPDX-License-Identifier: Apache-2.0

/// A prebuilt sign in/sign up experience for Amplify Auth.
///
/// See [Authenticator] for an overview on getting started.
library amplify_authenticator;

import 'dart:async';

import 'package:amplify_authenticator/src/blocs/auth/auth_bloc.dart';
import 'package:amplify_authenticator/src/constants/authenticator_constants.dart';
import 'package:amplify_authenticator/src/enums/enums.dart';
import 'package:amplify_authenticator/src/keys.dart';
import 'package:amplify_authenticator/src/l10n/auth_strings_resolver.dart';
import 'package:amplify_authenticator/src/l10n/authenticator_localizations.dart';
import 'package:amplify_authenticator/src/models/authenticator_builder.dart';
import 'package:amplify_authenticator/src/models/authenticator_exception.dart';
import 'package:amplify_authenticator/src/models/totp_options.dart';
import 'package:amplify_authenticator/src/screens/authenticator_screen.dart';
import 'package:amplify_authenticator/src/screens/loading_screen.dart';
import 'package:amplify_authenticator/src/services/amplify_auth_service.dart';
import 'package:amplify_authenticator/src/state/auth_state.dart';
import 'package:amplify_authenticator/src/state/authenticator_state.dart';
import 'package:amplify_authenticator/src/state/inherited_auth_bloc.dart';
import 'package:amplify_authenticator/src/state/inherited_authenticator_builder.dart';
import 'package:amplify_authenticator/src/state/inherited_authenticator_state.dart';
import 'package:amplify_authenticator/src/state/inherited_config.dart';
import 'package:amplify_authenticator/src/state/inherited_forms.dart';
import 'package:amplify_authenticator/src/state/inherited_strings.dart';
import 'package:amplify_authenticator/src/utils/dial_code.dart';
import 'package:amplify_authenticator/src/utils/dial_code_options.dart';
import 'package:amplify_authenticator/src/widgets/authenticator_banner.dart';
import 'package:amplify_authenticator/src/widgets/form.dart';
import 'package:amplify_core/amplify_core.dart' as core;
import 'package:amplify_flutter/amplify_flutter.dart';
import 'package:flutter/foundation.dart';
import 'package:flutter/material.dart';

export 'package:amplify_auth_cognito/amplify_auth_cognito.dart'
    show AuthProvider;
export 'package:amplify_authenticator/src/utils/dial_code.dart' show DialCode;
export 'package:amplify_authenticator/src/utils/dial_code_options.dart'
    show DialCodeOptions;

export 'src/enums/enums.dart' show AuthenticatorStep, Gender;
export 'src/l10n/auth_strings_resolver.dart' hide ButtonResolverKeyType;
export 'src/models/authenticator_exception.dart';
export 'src/models/totp_options.dart';
export 'src/models/username_input.dart'
    show UsernameType, UsernameInput, UsernameSelection;
export 'src/state/authenticator_state.dart';
export 'src/widgets/button.dart'
    show
        SignUpButton,
        SignInButton,
        ConfirmSignUpButton,
        ConfirmSignInCustomButton,
        ConfirmSignInMFAButton,
        SignOutButton,
        BackToSignInButton,
        LostCodeButton,
        ForgotPasswordButton,
        ResetPasswordButton,
        ConfirmResetPasswordButton,
        ConfirmSignInNewPasswordButton,
        VerifyUserButton,
        ConfirmVerifyUserButton,
        SkipVerifyUserButton;
export 'src/widgets/form.dart'
    show
        AuthenticatorForm,
        SignUpForm,
        SignInForm,
        ConfirmSignInCustomAuthForm,
        ConfirmSignInMFAForm,
        ConfirmSignInNewPasswordForm,
        ContinueSignInWithMfaSelectionForm,
        ContinueSignInWithTotpSetupForm,
        ConfirmSignUpForm,
        ResetPasswordForm,
        ConfirmResetPasswordForm,
        VerifyUserForm,
        ConfirmVerifyUserForm;
export 'src/widgets/form_field.dart'
    show
        ConfirmSignInFormField,
        ConfirmSignUpFormField,
        ResetPasswordFormField,
        SignInFormField,
        SignUpFormField,
        TotpSetupFormField,
        VerifyUserFormField;

/// {@template amplify_authenticator.authenticator}
/// # Amplify Authenticator
///
/// A prebuilt sign in/sign up experience for Amplify Auth. Simply provide a
/// [child] widget which is your app's authenticated route, and the Authenticator
/// will handle the logic behind managing user sessions and guiding users through
/// the sign up and sign in process.
///
/// ```dart
/// import 'package:amplify_auth_cognito/amplify_auth_cognito.dart';
/// import 'package:amplify_authenticator/amplify_authenticator.dart';
/// import 'package:amplify_flutter/amplify_flutter.dart';
/// import 'package:flutter/material.dart';
///
/// import 'amplify_outputs.dart';
///
/// void main() {
///   runApp(const MyApp());
/// }
///
/// class MyApp extends StatefulWidget {
///   const MyApp({Key? key}) : super(key: key);
///
///   @override
///   _MyAppState createState() => _MyAppState();
/// }
///
/// class _MyAppState extends State<MyApp> {
///   @override
///   void initState() {
///     super.initState();
///     _configureAmplify();
///   }
///
///   Future<void> _configureAmplify() async {
///     try {
///       await Amplify.addPlugin(AmplifyAuthCognito());
///       await Amplify.configure(amplifyConfig);
///     } on Exception catch (e) {
///       print('Could not configure Amplify: $e');
///     }
///   }
///
///   @override
///   Widget build(BuildContext context) {
///     return MaterialApp(
///       theme: ThemeData.light(),
///       darkTheme: ThemeData.dark(),
///       home: Authenticator(
///         child: const LoggedInScreen(),
///       ),
///     );
///   }
/// }
///
/// class LoggedInScreen extends StatelessWidget {
///   const LoggedInScreen({Key? key}) : super(key: key);
///
///   @override
///   Widget build(BuildContext context) {
///     return Scaffold(
///       body: Center(
///         child: Column(
///           children: const [
///             Text('Logged In'),
///             SignOutButton(),
///           ],
///         ),
///       ),
///     );
///   }
/// }
/// ```
/// {@endtemplate}
///
/// ## Customization
///
/// ### Theming
///
/// By default, the Authenticator uses your app's Material theme for its styling.
///
/// ### Forms
///
/// The Authenticator uses your app's Cognito configuration (as defined in your
/// `amplify_outputs.dart` file) to determine which fields are required.
/// However, you may optionally add on additional fields using a custom form
/// component. For example, to collect your user's address information on the s
/// ign up form, use the [SignUpForm.custom] constructor:
///
/// {@template amplify_authenticator.custom_sign_up_form}
/// ```dart
/// Authenticator(
///   signUpForm: SignUpForm.custom(fields: [
///     SignUpFormField.address(
///       required: false,
///     ),
///   ]),
///   child: const LoggedInScreen(),
/// )
/// ```
/// {@endtemplate}
///
/// You can also override the validation of form fields if your app has custom
/// requirements. The syntax for these follows Flutter's built-in
/// [FormFieldValidator](https://api.flutter.dev/flutter/widgets/FormFieldValidator.html) class.
///
/// ```dart
/// Authenticator(
///   signUpForm: SignUpForm.custom(fields: [
///     SignUpFormField.username(
///       validator: (UsernameInput? input) {
///         final username = input?.username;
///         if (username == null || username.isEmpty) {
///           return 'Username cannot be empty';
///         }
///
///         bool containsAmplify = username.contains('amplify');
///         if (!containsAmplify) {
///           return 'Username needs to include amplify';
///         }
///
///         return null;
///       },
///     ),
///   ]),
///   child: const LoggedInScreen(),
/// )
/// ```
///
/// ## Localization
///
/// The Authenticator also supports localization by integrating with Flutter's
/// built-in localization system. See the Flutter [docs](https://docs.flutter.dev/development/accessibility-and-localization/internationalization)
/// for an overview of how to get started, and check out a full [example](https://github.com/aws-amplify/amplify-flutter/tree/main/packages/authenticator/amplify_authenticator/example)
/// on our Github repo.
///
/// You can also use the localization mechanism to simply override the default
/// strings used for the form fields and other widgets.
///
/// {@template amplify_authenticator.custom_auth_string_resolver}
/// ```dart
/// class CustomButtonResolver extends ButtonResolver {
///   const CustomButtonResolver();
///
///   @override
///   String signout(BuildContext context) => 'Exit App';
/// }
///
/// Authenticator(
///   stringResolver: const AuthStringResolver(
///     buttons: CustomButtonResolver(),
///   ),
///   child: const LoggedInScreen(),
/// )
/// ```
/// {@endtemplate}
///
/// ## Custom UI
///
/// {@template amplify_authenticator.custom_builder}
/// The authenticator provides prebuilt widgets for each step
/// of the authentication flow based on the amplify config for
/// your app. Some customizations can be achieved by providing
/// custom forms (see [signInForm] and [signUpForm]) or through
/// theming. To fully customize the authenticator UI,
/// you can provide a custom builder method.
///
/// This can be used to change the layout of the authenticator,
/// add your app's logo to certain views, add completely custom
/// form fields (such as a terms and conditions field), and much
/// more.
///
/// The example below shows a custom sign up view with an app
/// bar and a flutter logo.
///
/// ```dart
/// return Authenticator(
///   authenticatorBuilder: (context, state) {
///     switch (state.currentStep) {
///       case AuthenticatorStep.signIn:
///         return Scaffold(
///           appBar: AppBar(title: const Text('My App')),
///           body: Padding(
///             padding: const EdgeInsets.all(16),
///             child: Column(
///               children: [
///                 // flutter logo
///                 const Center(child: FlutterLogo(size: 100)),
///                 // prebuilt sign in form from amplify_authenticator package
///                 SignInForm(),
///               ],
///             ),
///           ),
///         );
///       default:
///         return null;
///     }
///   },
///   child: MaterialApp(
///     builder: Authenticator.builder(),
///     home: const RouteA(),
///   ),
/// );
/// ```
/// {@endtemplate}
class Authenticator extends StatefulWidget {
  /// {@macro amplify_authenticator.authenticator}
  Authenticator({
    super.key,
    this.signInForm,
    this.signUpForm,
    this.confirmSignInNewPasswordForm,
    this.stringResolver = const AuthStringResolver(),
    required this.child,
    this.onException,
    this.exceptionBannerLocation = ExceptionBannerLocation.auto,
    this.preferPrivateSession = false,
    this.initialStep = AuthenticatorStep.signIn,
    this.authenticatorBuilder,
    this.padding = const EdgeInsets.all(32),
    this.dialCodeOptions = const DialCodeOptions(),
    this.totpOptions,
    @visibleForTesting this.authBlocOverride,
  }) :
        // ignore: prefer_asserts_with_message
        assert(() {
          if (!validInitialAuthenticatorSteps.contains(initialStep)) {
            throw FlutterError.fromParts([
              ErrorSummary('Invalid initialStep'),
              ErrorDescription(
                'initialStep must be one of the following values: \n - ${validInitialAuthenticatorSteps.join('\n -')}',
              ),
            ]);
          }
          return true;
        }());

  /// Wraps user-defined navigators for integration with [MaterialApp] and
  /// [Navigator].
  ///
  /// ```dart
  /// return Authenticator(
  ///   child: MaterialApp(
  ///     builder: Authenticator.builder(),
  ///     home: const LoggedInScreen(),
  ///   ),
  /// );
  /// ```
  static TransitionBuilder builder() => (BuildContext context, Widget? child) {
        if (child == null) {
          throw FlutterError.fromParts([
            ErrorSummary('No Navigator or Router provided.'),
            ErrorSpacer(),
            ErrorDescription(
              'Did you include a home Widget or provide routes to your MaterialApp?',
            ),
            ErrorSpacer(),
          ]);
        }
        return _AuthenticatorBody(child: child);
      };

  // Padding around each authenticator view
  final EdgeInsets padding;

  /// {@macro amplify_authenticator.totp_options}
  final TotpOptions? totpOptions;

  /// A method to build a custom UI for the authenticator
  ///
  /// {@macro amplify_authenticator.custom_builder}
  final AuthenticatorBuilder? authenticatorBuilder;

  /// The form displayed during sign in.
  ///
  /// By default, the authenticator will use the amplify config
  /// to build this view with the required attributes and validation.
  ///
  /// To customize which fields are displayed, the order they are
  /// displayed in, or the field validation, provide a custom
  /// sign in form via SignInForm.custom().
  ///
  /// To fully customize the UI, see authenticatorBuilder
  final SignInForm? signInForm;

  /// The form displayed during sign up.
  ///
  /// By default, the authenticator will use the amplify config
  /// to build this view with the required sign up attributes.
  ///
  /// To customize which fields are displayed, the order they are
  /// displayed in, or the field validation, provide a custom
  /// sign up form via SignUpForm.custom().
  ///
  /// {@macro amplify_authenticator.custom_sign_up_form}
  ///
  /// To fully customize the UI, see authenticatorBuilder
  final SignUpForm? signUpForm;

  /// The form displayed when prompted for a password change upon signing in.
  ///
  /// This will be shown to users that are in the state `FORCE_CHANGE_PASSWORD`.
  /// By default, the form will require the user to enter and confirm a new password.
  ///
  /// Users that have been created via the admin console will be asked to change their
  /// password upon first login. However, they may not have been created with all
  /// the required attributes (such as an email address, for example). This form
  /// can be customized to include any required attributes.
  ///
  /// To customize which fields are displayed, provide a custom
  /// form via ConfirmSignInNewPasswordForm.custom().
  final ConfirmSignInNewPasswordForm? confirmSignInNewPasswordForm;

  /// An optional, user-defined string resolver, used for localizing the
  /// Authenticator or overriding default messages.
  ///
  /// {@macro amplify_authenticator.custom_auth_string_resolver}
  final AuthStringResolver stringResolver;

  /// {@macro amplify_authenticator.exception_handler}
  final ExceptionHandler? onException;

  /// {@macro amplify_authenticator.exception_banner_location}
  final ExceptionBannerLocation exceptionBannerLocation;

  /// {@macro amplify_auth_cognito.model.cognito_sign_in_with_web_ui_options.private_session}
  final bool preferPrivateSession;

  /// This widget will be displayed after a user has signed in.
  final Widget child;

  /// The initial step that the authenticator will display if the user is not
  /// already authenticated.
  ///
  /// Defaults to AuthenticatorStep.signIn. Other acceptable values are:
  /// AuthenticatorStep.signUp, AuthenticatorStep.resetPassword, and
  /// AuthenticatorStep.onboarding.
  ///
  /// AuthenticatorStep.onboarding should only be used with a custom builder
  /// method.
  final AuthenticatorStep initialStep;

  /// {@macro amplify_authenticator_dial_code_options}
  final DialCodeOptions dialCodeOptions;

  @visibleForTesting
  final StateMachineBloc? authBlocOverride;

  @override
  State<Authenticator> createState() => _AuthenticatorState();

  @override
  void debugFillProperties(DiagnosticPropertiesBuilder properties) {
    super.debugFillProperties(properties);
    properties
      ..add(
        DiagnosticsProperty<AuthStringResolver>(
          'stringResolver',
          stringResolver,
        ),
      )
      ..add(
        ObjectFlagProperty<ExceptionHandler?>.has('onException', onException),
      )
      ..add(
        EnumProperty<ExceptionBannerLocation>(
          'exceptionBannerLocation',
          exceptionBannerLocation,
        ),
      )
      ..add(
        DiagnosticsProperty<bool>(
          'preferPrivateSession',
          preferPrivateSession,
        ),
      )
      ..add(EnumProperty<AuthenticatorStep>('initialStep', initialStep))
      ..add(
        ObjectFlagProperty<AuthenticatorBuilder?>.has(
          'authenticatorBuilder',
          authenticatorBuilder,
        ),
      )
      ..add(DiagnosticsProperty<EdgeInsets>('padding', padding))
      ..add(
        DiagnosticsProperty<DialCode>(
          'defaultDialCode',
          dialCodeOptions.defaultDialCode,
        ),
      )
      ..add(
        DiagnosticsProperty<DialCodeOptions>(
          'dialCodeOptions',
          dialCodeOptions,
        ),
      )
      ..add(DiagnosticsProperty<TotpOptions>('totpOptions', totpOptions))
      ..add(
        DiagnosticsProperty<StateMachineBloc?>(
          'mockAuthenticatorState',
          authBlocOverride,
        ),
      );
  }
}

class _AuthenticatorState extends State<Authenticator> {
  static final scaffoldMessengerKey = GlobalKey<ScaffoldMessengerState>();
  static final _logger = AmplifyLogger().createChild('Authenticator');

  final AuthService _authService = AmplifyAuthService();
  late final StateMachineBloc _stateMachineBloc;
  late final AuthenticatorState _authenticatorState;
  late final StreamSubscription<AuthenticatorException> _exceptionSub;
  late final StreamSubscription<MessageResolverKey> _infoSub;
  late final StreamSubscription<AuthState> _successSub;

  AmplifyOutputs? _config;
  late List<String> _missingConfigValues;
  bool _configInitialized = false;

  @override
  void initState() {
    super.initState();
    // ignore: invalid_use_of_visible_for_testing_member
    _stateMachineBloc = widget.authBlocOverride ??
        (StateMachineBloc(
          authService: _authService,
          preferPrivateSession: widget.preferPrivateSession,
          initialStep: widget.initialStep,
          totpOptions: widget.totpOptions,
        )..add(const AuthLoad()));
    _authenticatorState = AuthenticatorState(
      _stateMachineBloc,
      defaultDialCode: widget.dialCodeOptions.defaultDialCode,
    );
    _subscribeToExceptions();
    _subscribeToInfoMessages();
    _subscribeToSuccessEvents();
    _waitForConfiguration();
  }

  void _subscribeToExceptions() {
    _exceptionSub = _stateMachineBloc.exceptions.listen((exception) {
      final onException = widget.onException;
      if (onException != null) {
        onException(exception);
      } else {
        _logger.error('Error in AuthBloc', exception);
      }
      if (mounted && exception.showBanner) {
        _showExceptionBanner(
          type: StatusType.error,
          message: exception.message,
        );
      }
    });
  }

  void _subscribeToInfoMessages() {
    final resolver = widget.stringResolver.messages;
    _infoSub = _stateMachineBloc.infoMessages.listen((key) {
      final context = scaffoldMessengerKey.currentContext;
      if (mounted && context != null) {
        final message = resolver.resolve(context, key);
        _logger.info(message);
        _showExceptionBanner(
          type: StatusType.info,
          message: message,
        );
      } else {
        _logger.info('Could not show banner for key: $key');
      }
    });
  }

  void _showExceptionBanner({
    required StatusType type,
    required String message,
  }) {
    final scaffoldMessengerState = scaffoldMessengerKey.currentState;
    final scaffoldMessengerContext = scaffoldMessengerKey.currentContext;
    if (scaffoldMessengerState == null || scaffoldMessengerContext == null) {
      return;
    }
    var location = widget.exceptionBannerLocation;
    if (location == ExceptionBannerLocation.none) {
      return;
    }
    if (location == ExceptionBannerLocation.auto) {
      final screenSize = MediaQuery.of(scaffoldMessengerContext).size;
      final isDesktop =
          screenSize.width > AuthenticatorContainerConstants.smallView;
      location = isDesktop
          ? ExceptionBannerLocation.top
          : ExceptionBannerLocation.bottom;
    }
    if (location == ExceptionBannerLocation.top) {
      scaffoldMessengerState
        ..clearMaterialBanners()
        ..showMaterialBanner(
          createMaterialBanner(
            scaffoldMessengerContext,
            type: type,
            message: message,
            actionCallback: scaffoldMessengerState.clearMaterialBanners,
          ),
        );
    } else {
      scaffoldMessengerState
        ..clearSnackBars()
        ..showSnackBar(
          createSnackBar(
            scaffoldMessengerContext,
            type: type,
            message: message,
          ),
        );
    }
  }

  // Clear exception and info banners on successful login.
  void _subscribeToSuccessEvents() {
    _successSub = _stateMachineBloc.stream.listen((state) {
      if (state is AuthenticatedState) {
        scaffoldMessengerKey.currentState?.removeCurrentMaterialBanner();
      }
    });
  }

  @override
  void dispose() {
    _exceptionSub.cancel();
    _infoSub.cancel();
    _successSub.cancel();
    _stateMachineBloc.close();
    super.dispose();
  }

  Future<void> _waitForConfiguration() async {
    // ignore: invalid_use_of_internal_member
    final config = await Amplify.asyncConfig;
    if (!mounted) return;
    setState(() {
      _config = config;
      _configInitialized = true;
      _missingConfigValues = missingConfigValues(config);
    });
  }

<<<<<<< HEAD
  List<String> missingConfigValues(core.AmplifyOutputs? config) {
=======
  List<String> missingConfigValues(AmplifyOutputs? config) {
>>>>>>> 0ec1760c
    final missingValues = <String>[];
    final cognitoPlugin = config?.auth;
    if (cognitoPlugin == null) {
      return const ['auth'];
    }
    if (cognitoPlugin.usernameAttributes == null) {
      missingValues.add('username_attributes');
    }
    if (cognitoPlugin.standardRequiredAttributes == null) {
<<<<<<< HEAD
      missingValues.add('signupAttributes');
    }
    if (cognitoPlugin.passwordPolicy == null) {
      missingValues.add('passwordProtectionSettings');
=======
      missingValues.add('standard_required_attributes');
    }
    if (cognitoPlugin.passwordPolicy == null) {
      missingValues.add('password_policy');
>>>>>>> 0ec1760c
    }
    return missingValues;
  }

  @override
  Widget build(BuildContext context) {
    if (_configInitialized && _missingConfigValues.isNotEmpty) {
      throw FlutterError.fromParts([
        ErrorSummary(
          'Encountered problem(s) building the Authenticator due to an invalid config. See below for more info.',
        ),
        ErrorDescription(
          '\nYour amplifyconfiguration.dart or amplify_outputs.dart file is missing the following required attributes:'
          '\n - ${_missingConfigValues.join('\n - ')}',
        ),
        ErrorDescription(
          '\nThis can occur if your project was not generated with the Amplify CLI, '
          'or if the project was generated with the Amplify CLI prior to version 6.4.0.',
        ),
        ErrorDescription(
          '\nPlease refer to the amplify flutter documentation for more info on how to resolve this and the full list of required attributes.',
        ),
        ErrorDescription(
          '\nOnce you have added the missing values to your amplifyconfiguration.dart or amplify_outputs.dart file, you will need to restart your app.',
        ),
      ]);
    }

    return InheritedAuthBloc(
      key: keyInheritedAuthBloc,
      authBloc: _stateMachineBloc,
      child: InheritedConfig(
        amplifyOutputs: _config,
        padding: widget.padding,
        child: InheritedAuthenticatorState(
          key: keyInheritedAuthenticatorState,
          state: _authenticatorState,
          child: InheritedAuthenticatorBuilder(
            authenticatorBuilder: widget.authenticatorBuilder,
            child: InheritedStrings(
              resolver: widget.stringResolver,
              child: InheritedForms(
                confirmSignInNewPasswordForm:
                    widget.confirmSignInNewPasswordForm ??
                        ConfirmSignInNewPasswordForm(),
                resetPasswordForm: ResetPasswordForm(),
                confirmResetPasswordForm: const ConfirmResetPasswordForm(),
                signInForm: widget.signInForm ?? SignInForm(),
                signUpForm: widget.signUpForm ?? SignUpForm(),
                confirmSignUpForm: ConfirmSignUpForm(),
                confirmSignInCustomAuthForm: ConfirmSignInCustomAuthForm(),
                confirmSignInMFAForm: ConfirmSignInMFAForm(),
                continueSignInWithMfaSelectionForm:
                    ContinueSignInWithMfaSelectionForm(),
                continueSignInWithTotpSetupForm:
                    ContinueSignInWithTotpSetupForm(),
                confirmSignInWithTotpMfaCodeForm: ConfirmSignInMFAForm(),
                verifyUserForm: VerifyUserForm(),
                confirmVerifyUserForm: ConfirmVerifyUserForm(),
                child: widget.child,
              ),
            ),
          ),
        ),
      ),
    );
  }
}

// A widget that listens for changes in multiple inherited widgets
// and rebuilds based on the provided builder, which accepts the current
// AuthState.
class _AuthStateBuilder extends StatelessWidget {
  const _AuthStateBuilder({
    required this.child,
    required this.builder,
  });

  final Widget child;
  final Widget Function(AuthState, Widget) builder;

  Widget getAuthenticatorScreen({
    required BuildContext context,
    required AuthState authState,
    AuthenticatorBuilder? authenticatorBuilder,
  }) {
    final Widget authenticatorScreen;
    if (authState is UnauthenticatedState) {
      authenticatorScreen = AuthenticatorScreen(step: authState.step);
    } else if (authState is LoadingState) {
      authenticatorScreen = const LoadingScreen();
    } else {
      authenticatorScreen = child;
    }

    if (authState is! AuthenticatedState && authenticatorBuilder != null) {
      final authenticatorState = InheritedAuthenticatorState.of(
        context,
        listen: true,
      );
      final customAuthenticator = authenticatorBuilder(
        context,
        authenticatorState,
      );
      if (customAuthenticator != null) {
        return customAuthenticator;
      }
    }

    return authenticatorScreen;
  }

  @override
  Widget build(BuildContext context) {
    final authenticatorBuilder = InheritedAuthenticatorBuilder.of(context);
    final stateMachineBloc = InheritedAuthBloc.of(context);
    return StreamBuilder(
      stream: stateMachineBloc.stream,
      builder: (context, AsyncSnapshot<AuthState> snapshot) {
        final authState = snapshot.data ?? const LoadingState();

        final authenticatorScreen = getAuthenticatorScreen(
          context: context,
          authenticatorBuilder: authenticatorBuilder,
          authState: authState,
        );

        return Localizations.override(
          context: context,
          delegates: AuthenticatorLocalizations.localizationsDelegates,
          child: builder(authState, authenticatorScreen),
        );
      },
    );
  }

  @override
  void debugFillProperties(DiagnosticPropertiesBuilder properties) {
    super.debugFillProperties(properties);
    properties.add(
      ObjectFlagProperty<Widget Function(AuthState state, Widget child)>.has(
        'builder',
        builder,
      ),
    );
  }
}

/// First child of the [MaterialApp] when using [Authenticator.builder].
///
/// All routes are wrapped with a Navigator which allows for separation between the
/// the user's navigation and the Authenticator's.
class _AuthenticatorBody extends StatelessWidget {
  const _AuthenticatorBody({
    required this.child,
  });

  final Widget child;

  @override
  Widget build(BuildContext context) {
    return _AuthStateBuilder(
      child: child,
      builder: (state, child) {
        if (state is AuthenticatedState) return child;
        return Navigator(
          onPopPage: (_, dynamic __) => true,
          pages: [
            MaterialPage<void>(
              child: ScaffoldMessenger(
                key: _AuthenticatorState.scaffoldMessengerKey,
                child: Scaffold(
                  body: SizedBox.expand(
                    child: child,
                  ),
                ),
              ),
            ),
          ],
        );
      },
    );
  }
}

/// {@template amplify_authenticator.authenticated_view}
/// A widget for wrapping portions of the application (typically routes)
/// that are intended to be protected by authentication.
/// {@endtemplate}

class AuthenticatedView extends StatelessWidget {
  /// {@macro amplify_authenticator.authenticated_view}
  const AuthenticatedView({
    super.key,
    required this.child,
  });

  final Widget child;

  @override
  Widget build(BuildContext context) {
    return FocusTraversalGroup(
      child: _AuthStateBuilder(
        child: child,
        builder: (state, child) {
          if (state is AuthenticatedState) {
            return child;
          }
          return ScaffoldMessenger(
            key: _AuthenticatorState.scaffoldMessengerKey,
            child: Scaffold(
              body: SizedBox.expand(
                child: child is AuthenticatorScreen
                    ? SingleChildScrollView(child: child)
                    : child,
              ),
            ),
          );
        },
      ),
    );
  }
}<|MERGE_RESOLUTION|>--- conflicted
+++ resolved
@@ -32,7 +32,6 @@
 import 'package:amplify_authenticator/src/utils/dial_code_options.dart';
 import 'package:amplify_authenticator/src/widgets/authenticator_banner.dart';
 import 'package:amplify_authenticator/src/widgets/form.dart';
-import 'package:amplify_core/amplify_core.dart' as core;
 import 'package:amplify_flutter/amplify_flutter.dart';
 import 'package:flutter/foundation.dart';
 import 'package:flutter/material.dart';
@@ -642,11 +641,7 @@
     });
   }
 
-<<<<<<< HEAD
-  List<String> missingConfigValues(core.AmplifyOutputs? config) {
-=======
   List<String> missingConfigValues(AmplifyOutputs? config) {
->>>>>>> 0ec1760c
     final missingValues = <String>[];
     final cognitoPlugin = config?.auth;
     if (cognitoPlugin == null) {
@@ -656,17 +651,10 @@
       missingValues.add('username_attributes');
     }
     if (cognitoPlugin.standardRequiredAttributes == null) {
-<<<<<<< HEAD
-      missingValues.add('signupAttributes');
-    }
-    if (cognitoPlugin.passwordPolicy == null) {
-      missingValues.add('passwordProtectionSettings');
-=======
       missingValues.add('standard_required_attributes');
     }
     if (cognitoPlugin.passwordPolicy == null) {
       missingValues.add('password_policy');
->>>>>>> 0ec1760c
     }
     return missingValues;
   }
