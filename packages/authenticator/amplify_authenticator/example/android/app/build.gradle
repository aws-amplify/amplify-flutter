def localProperties = new Properties()
def localPropertiesFile = rootProject.file('local.properties')
if (localPropertiesFile.exists()) {
    localPropertiesFile.withReader('UTF-8') { reader ->
        localProperties.load(reader)
    }
}

def flutterRoot = localProperties.getProperty('flutter.sdk')
if (flutterRoot == null) {
    throw new GradleException("Flutter SDK not found. Define location with flutter.sdk in the local.properties file.")
}

def flutterVersionCode = localProperties.getProperty('flutter.versionCode')
if (flutterVersionCode == null) {
    flutterVersionCode = '1'
}

def flutterVersionName = localProperties.getProperty('flutter.versionName')
if (flutterVersionName == null) {
    flutterVersionName = '1.0'
}

apply plugin: 'com.android.application'
apply plugin: 'kotlin-android'
apply from: "$flutterRoot/packages/flutter_tools/gradle/flutter.gradle"

android {
<<<<<<< HEAD
    compileSdkVersion flutter.compileSdkVersion
=======
    namespace 'com.amazonaws.amplify.amplify_authenticator_example'
    compileSdk flutter.compileSdkVersion
>>>>>>> 5d080ce6
    ndkVersion flutter.ndkVersion

    compileOptions {
        sourceCompatibility JavaVersion.VERSION_17
        targetCompatibility JavaVersion.VERSION_17
    }

    kotlinOptions {
        jvmTarget = '17'
    }

    sourceSets {
        main.java.srcDirs += 'src/main/kotlin'
    }

    defaultConfig {
        // TODO: Specify your own unique Application ID (https://developer.android.com/studio/build/application-id.html).
        applicationId "com.amazonaws.amplify.amplify_authenticator_example"
        minSdkVersion 24
        targetSdkVersion flutter.targetSdkVersion
        versionCode flutterVersionCode.toInteger()
        versionName flutterVersionName
    }

    buildTypes {
        release {
            // TODO: Add your own signing config for the release build.
            // Signing with the debug keys for now, so `flutter run --release` works.
            signingConfig signingConfigs.debug
        }
    }
}

flutter {
    source '../..'
}

dependencies {
    implementation "org.jetbrains.kotlin:kotlin-stdlib-jdk7:$kotlin_version"
}<|MERGE_RESOLUTION|>--- conflicted
+++ resolved
@@ -26,12 +26,8 @@
 apply from: "$flutterRoot/packages/flutter_tools/gradle/flutter.gradle"
 
 android {
-<<<<<<< HEAD
-    compileSdkVersion flutter.compileSdkVersion
-=======
     namespace 'com.amazonaws.amplify.amplify_authenticator_example'
     compileSdk flutter.compileSdkVersion
->>>>>>> 5d080ce6
     ndkVersion flutter.ndkVersion
 
     compileOptions {
