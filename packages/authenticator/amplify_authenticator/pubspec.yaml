name: amplify_authenticator
description: A prebuilt Sign In and Sign Up experience for the Amplify Auth category
version: 1.3.2
homepage: https://ui.docs.amplify.aws/flutter/connected-components/authenticator
repository: https://github.com/aws-amplify/amplify-flutter/tree/main/packages/authenticator/amplify_authenticator
issue_tracker: https://github.com/aws-amplify/amplify-flutter/issues

environment:
  sdk: ^3.0.0
  flutter: ">=3.10.0"

dependencies:
  amplify_auth_cognito: ">=1.3.2 <1.4.0"
  amplify_core: ">=1.3.2 <1.4.0"
  amplify_flutter: ">=1.3.2 <1.4.0"
  async: ^2.10.0
  aws_common: ">=0.6.0 <0.7.0"
  collection: ^1.15.0
  flutter:
    sdk: flutter
  flutter_localizations:
    sdk: flutter
  intl: ">=0.18.0 <1.0.0"
  meta: ^1.7.0
<<<<<<< HEAD
  # TODO(equartey): Remove this once we have our own method of getting the app name
  package_info_plus: ^4.0.2
  qr_flutter: 4.1.0
=======
>>>>>>> cd8c84a5
  smithy: ">=0.5.1 <0.6.0"
  stream_transform: ^2.0.0
  url_launcher: ^6.1.11

dev_dependencies:
  amplify_authenticator_test:
    path: ../amplify_authenticator_test
  amplify_integration_test:
    path: ../../test/amplify_integration_test
  amplify_lints: ">=3.0.0 <3.1.0"
  build_runner: ^2.4.0
  build_version: ^2.1.1
  flutter_test:
    sdk: flutter
  golden_toolkit: ^0.13.0
  mocktail: ^1.0.0
  path: any

flutter:
  assets:
    - assets/social-buttons/google.png

  fonts:
    - family: SocialIcons
      fonts:
        - asset: assets/social-buttons/SocialIcons.ttf<|MERGE_RESOLUTION|>--- conflicted
+++ resolved
@@ -22,12 +22,9 @@
     sdk: flutter
   intl: ">=0.18.0 <1.0.0"
   meta: ^1.7.0
-<<<<<<< HEAD
   # TODO(equartey): Remove this once we have our own method of getting the app name
   package_info_plus: ^4.0.2
   qr_flutter: 4.1.0
-=======
->>>>>>> cd8c84a5
   smithy: ">=0.5.1 <0.6.0"
   stream_transform: ^2.0.0
   url_launcher: ^6.1.11
