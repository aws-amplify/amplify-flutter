name: amplify_authenticator
description: A prebuilt Sign In and Sign Up experience for the Amplify Auth category
<<<<<<< HEAD
version: 1.0.1
=======
version: 1.1.0
>>>>>>> a27b3be8
homepage: https://ui.docs.amplify.aws/flutter/connected-components/authenticator
repository: https://github.com/aws-amplify/amplify-flutter/tree/main/packages/authenticator/amplify_authenticator
issue_tracker: https://github.com/aws-amplify/amplify-flutter/issues

environment:
  sdk: ^3.0.0
  flutter: ">=3.10.0"

dependencies:
<<<<<<< HEAD
  amplify_auth_cognito: ">=1.0.1 <1.1.0"
  amplify_core: ">=1.0.1 <1.1.0"
  amplify_flutter: ">=1.0.1 <1.1.0"
  async: ^2.9.0
  aws_common: ">=0.4.2+5 <0.5.0"
=======
  amplify_auth_cognito: ">=1.1.0 <1.2.0"
  amplify_core: ">=1.1.0 <1.2.0"
  amplify_flutter: ">=1.1.0 <1.2.0"
  async: ^2.10.0
  aws_common: ">=0.5.0 <0.6.0"
>>>>>>> a27b3be8
  collection: ^1.15.0
  flutter:
    sdk: flutter
  flutter_localizations:
    sdk: flutter
  intl: ">=0.18.0 <1.0.0"
  meta: ^1.7.0
<<<<<<< HEAD
  smithy: ">=0.4.0+8 <0.5.0"
=======
  smithy: ">=0.5.0 <0.6.0"
>>>>>>> a27b3be8
  stream_transform: ^2.0.0

dev_dependencies:
  amplify_authenticator_test:
    path: ../amplify_authenticator_test
  amplify_integration_test:
    path: ../../test/amplify_integration_test
  amplify_lints: ">=3.0.0 <3.1.0"
  build_runner: ^2.4.0
  build_version: ^2.1.1
  flutter_test:
    sdk: flutter
  golden_toolkit: ^0.13.0
  mocktail: ^0.3.0
  path: any

flutter:
  assets:
    - assets/social-buttons/google.png

  fonts:
    - family: SocialIcons
      fonts:
        - asset: assets/social-buttons/SocialIcons.ttf<|MERGE_RESOLUTION|>--- conflicted
+++ resolved
@@ -1,10 +1,6 @@
 name: amplify_authenticator
 description: A prebuilt Sign In and Sign Up experience for the Amplify Auth category
-<<<<<<< HEAD
-version: 1.0.1
-=======
 version: 1.1.0
->>>>>>> a27b3be8
 homepage: https://ui.docs.amplify.aws/flutter/connected-components/authenticator
 repository: https://github.com/aws-amplify/amplify-flutter/tree/main/packages/authenticator/amplify_authenticator
 issue_tracker: https://github.com/aws-amplify/amplify-flutter/issues
@@ -14,19 +10,11 @@
   flutter: ">=3.10.0"
 
 dependencies:
-<<<<<<< HEAD
-  amplify_auth_cognito: ">=1.0.1 <1.1.0"
-  amplify_core: ">=1.0.1 <1.1.0"
-  amplify_flutter: ">=1.0.1 <1.1.0"
-  async: ^2.9.0
-  aws_common: ">=0.4.2+5 <0.5.0"
-=======
   amplify_auth_cognito: ">=1.1.0 <1.2.0"
   amplify_core: ">=1.1.0 <1.2.0"
   amplify_flutter: ">=1.1.0 <1.2.0"
   async: ^2.10.0
   aws_common: ">=0.5.0 <0.6.0"
->>>>>>> a27b3be8
   collection: ^1.15.0
   flutter:
     sdk: flutter
@@ -34,11 +22,7 @@
     sdk: flutter
   intl: ">=0.18.0 <1.0.0"
   meta: ^1.7.0
-<<<<<<< HEAD
-  smithy: ">=0.4.0+8 <0.5.0"
-=======
   smithy: ">=0.5.0 <0.6.0"
->>>>>>> a27b3be8
   stream_transform: ^2.0.0
 
 dev_dependencies:
