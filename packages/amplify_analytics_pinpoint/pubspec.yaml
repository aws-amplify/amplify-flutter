--- conflicted
+++ resolved
@@ -16,10 +16,6 @@
 dev_dependencies:
   flutter_test:
     sdk: flutter
-<<<<<<< HEAD
-=======
-  amplify_core: ^0.0.1-dev.6
->>>>>>> 21aba900
 
 flutter:
   plugin:
