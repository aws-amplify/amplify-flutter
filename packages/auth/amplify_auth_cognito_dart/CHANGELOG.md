<<<<<<< HEAD
=======
## 0.2.4

### Fixes
- revert(auth): "fix(auth): Retain unauthenticated identities" ([#2376](https://github.com/aws-amplify/amplify-flutter/pull/2376))

## 0.2.3

- Minor bug fixes and improvements

## 0.2.2

### Fixes
- fix(auth): Support Cognito proxies

### Features
- feat(auth): SignInDetails

## 0.2.1

### Fixes
- fix(auth): Add serializers to `SrpDevicePasswordVerifierWorker` ([#2255](https://github.com/aws-amplify/amplify-flutter/pull/2255))
- fix(auth): Device credential caching ([#2256](https://github.com/aws-amplify/amplify-flutter/pull/2256))

## 0.2.0

### Fixes
- fix(auth): Opt-in device tracking
- fix(auth): Retain unauthenticated identities

### Features
- feat(auth): Federated sign-in

>>>>>>> 4aa2a633
## 0.1.6

### Features
- feat(auth): Force refresh
- feat(auth): Multiple plugin registration
- feat(secure_storage): remove items on re-install for iOS & MacOS ([#2118](https://github.com/aws-amplify/amplify-flutter/pull/2118))

### Fixes
- fix(auth): Erase plugin interface input types

## 0.1.5

- fix: CognitoDeviceSecrets attempts to build without secrets ([#2021](https://github.com/aws-amplify/amplify-flutter/pull/2021))

## 0.1.4

- fix: Regenerate workers

## 0.1.3

- fix: Bump `aws_common` dependency

## 0.1.2

- fix(auth): Multi-auth DataStore bindings ([#2012](https://github.com/aws-amplify/amplify-flutter/pull/2012))
- fix(auth): Remember device metadata ([#2010](https://github.com/aws-amplify/amplify-flutter/pull/2010))
- fix(auth): Hosted UI task continuation ([#2017](https://github.com/aws-amplify/amplify-flutter/pull/2017))
- fix(auth): Hosted UI server contention ([#2002](https://github.com/aws-amplify/amplify-flutter/pull/2002))

## 0.1.1

- Fix package analysis issues

## 0.1.0 (2022-08-02)

Initial developer preview release for all platforms.

### Developer Preview

The Amplify Flutter libraries are being rewritten in Dart. This version is part of our developer preview for all platforms and is **not** intended for production usage. Please follow our [Web](https://github.com/aws-amplify/amplify-flutter/issues/234) and [Desktop](https://github.com/aws-amplify/amplify-flutter/issues/133) support tickets to monitor the status of supported categories. We will be releasing Web and Desktop support for all Amplify categories incrementally.

For production use cases please use the latest, non-tagged versions of amplify-flutter packages from `pub.dev`. They offer a stable, production-ready experience for Android and iOS.<|MERGE_RESOLUTION|>--- conflicted
+++ resolved
@@ -1,5 +1,3 @@
-<<<<<<< HEAD
-=======
 ## 0.2.4
 
 ### Fixes
@@ -32,7 +30,6 @@
 ### Features
 - feat(auth): Federated sign-in
 
->>>>>>> 4aa2a633
 ## 0.1.6
 
 ### Features
