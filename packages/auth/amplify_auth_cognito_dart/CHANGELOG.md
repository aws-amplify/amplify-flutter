<<<<<<< HEAD
## 0.9.0+3

### Fixes
- fix(repo): Flutter 3.3 support
- fix: convert AuthUserAttributeKey in updateUserAttributes
=======
## 0.10.0

### Features
- Dart 3 support (must update Dart SDK constraint to `^3.0.0`)

### Fixes
- fix(auth): Fetch AWS credentials after Hosted UI login ([#2956](https://github.com/aws-amplify/amplify-flutter/pull/2956))
- fix(auth): Transform network exceptions ([#2967](https://github.com/aws-amplify/amplify-flutter/pull/2967))
>>>>>>> a27b3be8

## 0.9.0+2

- Minor bug fixes and improvements

## 0.9.0+1

### Fixes
- fix(auth): Cancel sign in ([#2840](https://github.com/aws-amplify/amplify-flutter/pull/2840))

## 0.9.0

### Breaking Changes
- chore(auth)!: send Pinpoint Endpoint id to Cognito
- refactor(auth)!: Remove generic types ([#2804](https://github.com/aws-amplify/amplify-flutter/pull/2804))

### Fixes
- fix(auth): Always allow repeated `confirmSignIn` attempts
- fix(auth): Client secret support
- fix(auth): Process sign-in events once
- fix(auth): User pool-only support
- fix(smithy): Add missing `@optionalAuth` traits

## 0.8.0

### Breaking Changes
- refactor(auth)!: Plugin options ([#2691](https://github.com/aws-amplify/amplify-flutter/pull/2691))

### Fixes
- fix(auth): Always pass client metadata

## 0.7.0

### Fixes
- fix(auth): Transform session expired exceptions ([#2688](https://github.com/aws-amplify/amplify-flutter/pull/2688))

### Breaking Changes
- chore(auth)!: Chain stack traces in state machine

## 0.6.0+1

- Minor bug fixes and improvements

## 0.6.0

### Breaking Changes
- chore(auth)!: Change `AuthCodeDeliveryDetails.attributeKey` to be of type `AuthUserAttributeKey`
- refactor(auth)!: Make attribute update step an enum
- refactor(auth)!: Make reset password step an enum
- refactor(auth)!: Make sign-in step an enum
- refactor(auth)!: Make sign-up step an enum
- refactor(auth)!: Remove category->plugin indirection for `getPlugin`
- refactor(auth)!: State machine facade ([#2482](https://github.com/aws-amplify/amplify-flutter/pull/2482))

### Fixes
- fix(auth): Device tracking with alias
- fix(auth): Retry sign-in on `ResourceNotFoundException` for device tracking
- fix(auth): `federateToIdentityPool` discrepancies

## 0.5.0

### Fixes
- fix(auth): Clear credentials before redirect on Web ([#2603](https://github.com/aws-amplify/amplify-flutter/pull/2603))
- fix(auth): Refresh token in non-state machine calls ([#2572](https://github.com/aws-amplify/amplify-flutter/pull/2572))
- fix(auth): SessionExpired Auth Hub event ([#2609](https://github.com/aws-amplify/amplify-flutter/pull/2609))

### Breaking Changes
- fix(auth)!: Fetch Auth Session offline behavior ([#2585](https://github.com/aws-amplify/amplify-flutter/pull/2585))

## 0.4.0

### Breaking Changes
- chore(auth)!: Remove `isPreferPrivateSession` from `CognitoSignOutWithWebUIOptions` ([#2538](https://github.com/aws-amplify/amplify-flutter/pull/2538))
- refactor(auth)!: Align exception types
- refactor(auth)!: Make SRP failures errors
- refactor(auth)!: Remove intermediate request types ([#2475](https://github.com/aws-amplify/amplify-flutter/pull/2475))

## 0.3.1

### Fixes
- fix(auth): Add `no-store` cache control header

## 0.3.0

### Fixes
- fix(auth): Can't resubmit verification code ([#2468](https://github.com/aws-amplify/amplify-flutter/pull/2468))
- fix(auth): globalSignOut failure case

### Breaking Changes
- chore(auth)!: Make sign in result's `nextStep` non-null ([#2462](https://github.com/aws-amplify/amplify-flutter/pull/2462))
- feat(auth)!: Support partial sign out cases ([#2436](https://github.com/aws-amplify/amplify-flutter/pull/2436))

### Features
- feat(auth): Add user ID to `CognitoSignUpResult` ([#2437](https://github.com/aws-amplify/amplify-flutter/pull/2437))

## 0.2.5

### Fixes
- fix(auth): Refresh tokens when either access or ID token expires ([#2401](https://github.com/aws-amplify/amplify-flutter/pull/2401))

## 0.2.4

### Fixes
- revert(auth): "fix(auth): Retain unauthenticated identities" ([#2376](https://github.com/aws-amplify/amplify-flutter/pull/2376))

## 0.2.3

- Minor bug fixes and improvements

## 0.2.2

### Fixes
- fix(auth): Support Cognito proxies

### Features
- feat(auth): SignInDetails

## 0.2.1

### Fixes
- fix(auth): Add serializers to `SrpDevicePasswordVerifierWorker` ([#2255](https://github.com/aws-amplify/amplify-flutter/pull/2255))
- fix(auth): Device credential caching ([#2256](https://github.com/aws-amplify/amplify-flutter/pull/2256))

## 0.2.0

### Fixes
- fix(auth): Opt-in device tracking
- fix(auth): Retain unauthenticated identities

### Features
- feat(auth): Federated sign-in

## 0.1.6

### Features
- feat(auth): Force refresh
- feat(auth): Multiple plugin registration
- feat(secure_storage): remove items on re-install for iOS & MacOS ([#2118](https://github.com/aws-amplify/amplify-flutter/pull/2118))

### Fixes
- fix(auth): Erase plugin interface input types

## 0.1.5

- fix: CognitoDeviceSecrets attempts to build without secrets ([#2021](https://github.com/aws-amplify/amplify-flutter/pull/2021))

## 0.1.4

- fix: Regenerate workers

## 0.1.3

- fix: Bump `aws_common` dependency

## 0.1.2

- fix(auth): Multi-auth DataStore bindings ([#2012](https://github.com/aws-amplify/amplify-flutter/pull/2012))
- fix(auth): Remember device metadata ([#2010](https://github.com/aws-amplify/amplify-flutter/pull/2010))
- fix(auth): Hosted UI task continuation ([#2017](https://github.com/aws-amplify/amplify-flutter/pull/2017))
- fix(auth): Hosted UI server contention ([#2002](https://github.com/aws-amplify/amplify-flutter/pull/2002))

## 0.1.1

- Fix package analysis issues

## 0.1.0 (2022-08-02)

Initial developer preview release for all platforms.

### Developer Preview

The Amplify Flutter libraries are being rewritten in Dart. This version is part of our developer preview for all platforms and is **not** intended for production usage. Please follow our [Web](https://github.com/aws-amplify/amplify-flutter/issues/234) and [Desktop](https://github.com/aws-amplify/amplify-flutter/issues/133) support tickets to monitor the status of supported categories. We will be releasing Web and Desktop support for all Amplify categories incrementally.

For production use cases please use the latest, non-tagged versions of amplify-flutter packages from `pub.dev`. They offer a stable, production-ready experience for Android and iOS.<|MERGE_RESOLUTION|>--- conflicted
+++ resolved
@@ -1,10 +1,3 @@
-<<<<<<< HEAD
-## 0.9.0+3
-
-### Fixes
-- fix(repo): Flutter 3.3 support
-- fix: convert AuthUserAttributeKey in updateUserAttributes
-=======
 ## 0.10.0
 
 ### Features
@@ -13,7 +6,12 @@
 ### Fixes
 - fix(auth): Fetch AWS credentials after Hosted UI login ([#2956](https://github.com/aws-amplify/amplify-flutter/pull/2956))
 - fix(auth): Transform network exceptions ([#2967](https://github.com/aws-amplify/amplify-flutter/pull/2967))
->>>>>>> a27b3be8
+
+## 0.9.0+3
+
+### Fixes
+- fix(repo): Flutter 3.3 support
+- fix: convert AuthUserAttributeKey in updateUserAttributes
 
 ## 0.9.0+2
 
