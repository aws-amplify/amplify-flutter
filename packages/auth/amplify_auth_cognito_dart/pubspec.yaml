name: amplify_auth_cognito_dart
description: A Dart-only implementation of the Amplify Auth plugin for Cognito.
<<<<<<< HEAD
version: 0.2.4
=======
version: 0.2.5
>>>>>>> 23cf22c0
homepage: https://docs.amplify.aws/lib/q/platform/flutter/
repository: https://github.com/aws-amplify/amplify-flutter/tree/next/packages/auth/amplify_auth_cognito_dart
issue_tracker: https://github.com/aws-amplify/amplify-flutter/issues

environment:
  sdk: ">=2.17.0 <3.0.0"

dependencies:
<<<<<<< HEAD
  amplify_core: ">=1.0.0-next.1 <1.0.0-next.2"
  amplify_secure_storage_dart: ">=0.1.3 <0.2.0"
  async: ^2.8.0
  aws_common: ">=0.3.2 <0.4.0"
  aws_signature_v4: ">=0.3.0 <0.4.0"
=======
  amplify_core: ">=1.0.0-next.1+1 <1.0.0-next.2"
  amplify_secure_storage_dart: ">=0.1.4 <0.2.0"
  async: ^2.8.0
  aws_common: ">=0.3.3 <0.4.0"
  aws_signature_v4: ">=0.3.1 <0.4.0"
>>>>>>> 23cf22c0
  built_collection: ^5.0.0
  built_value: ">=8.4.0 <8.5.0"
  collection: ^1.15.0
  convert: ^3.0.1
  crypto: ^3.0.1
  fixnum: ^1.0.0
  http: ^0.13.4
  intl: ^0.17.0
  js: ^0.6.4
  json_annotation: ^4.7.0
  meta: ^1.7.0
  oauth2: ^2.0.0
  path: ^1.8.0
<<<<<<< HEAD
  smithy: ">=0.3.0 <0.4.0"
  smithy_aws: ">=0.3.0 <0.4.0"
  stream_transform: ^2.0.0
  uuid: ">=3.0.6 <=3.0.7"
  worker_bee: ">=0.1.2 <0.2.0"
=======
  smithy: ">=0.3.1 <0.4.0"
  smithy_aws: ">=0.3.1 <0.4.0"
  stream_transform: ^2.0.0
  uuid: ">=3.0.6 <=3.0.7"
  worker_bee: ">=0.1.3 <0.2.0"
>>>>>>> 23cf22c0

dev_dependencies:
  amplify_lints:
    path: ../../amplify_lints
  build: ^2.2.0
  build_runner: ^2.0.0
  build_verify: ^3.0.0
  build_web_compilers: ^3.2.2
  built_value_generator: 8.4.2
  json_serializable: 6.5.4
  mockito: ^5.0.0
  test: ^1.16.0
  worker_bee_builder:
    path: ../../worker_bee/worker_bee_builder

flutter:
  assets:
  - lib/src/workers/workers.min.js
  - lib/src/workers/workers.min.js.map<|MERGE_RESOLUTION|>--- conflicted
+++ resolved
@@ -1,10 +1,6 @@
 name: amplify_auth_cognito_dart
 description: A Dart-only implementation of the Amplify Auth plugin for Cognito.
-<<<<<<< HEAD
-version: 0.2.4
-=======
 version: 0.2.5
->>>>>>> 23cf22c0
 homepage: https://docs.amplify.aws/lib/q/platform/flutter/
 repository: https://github.com/aws-amplify/amplify-flutter/tree/next/packages/auth/amplify_auth_cognito_dart
 issue_tracker: https://github.com/aws-amplify/amplify-flutter/issues
@@ -13,19 +9,11 @@
   sdk: ">=2.17.0 <3.0.0"
 
 dependencies:
-<<<<<<< HEAD
-  amplify_core: ">=1.0.0-next.1 <1.0.0-next.2"
-  amplify_secure_storage_dart: ">=0.1.3 <0.2.0"
-  async: ^2.8.0
-  aws_common: ">=0.3.2 <0.4.0"
-  aws_signature_v4: ">=0.3.0 <0.4.0"
-=======
   amplify_core: ">=1.0.0-next.1+1 <1.0.0-next.2"
   amplify_secure_storage_dart: ">=0.1.4 <0.2.0"
   async: ^2.8.0
   aws_common: ">=0.3.3 <0.4.0"
   aws_signature_v4: ">=0.3.1 <0.4.0"
->>>>>>> 23cf22c0
   built_collection: ^5.0.0
   built_value: ">=8.4.0 <8.5.0"
   collection: ^1.15.0
@@ -39,19 +27,11 @@
   meta: ^1.7.0
   oauth2: ^2.0.0
   path: ^1.8.0
-<<<<<<< HEAD
-  smithy: ">=0.3.0 <0.4.0"
-  smithy_aws: ">=0.3.0 <0.4.0"
-  stream_transform: ^2.0.0
-  uuid: ">=3.0.6 <=3.0.7"
-  worker_bee: ">=0.1.2 <0.2.0"
-=======
   smithy: ">=0.3.1 <0.4.0"
   smithy_aws: ">=0.3.1 <0.4.0"
   stream_transform: ^2.0.0
   uuid: ">=3.0.6 <=3.0.7"
   worker_bee: ">=0.1.3 <0.2.0"
->>>>>>> 23cf22c0
 
 dev_dependencies:
   amplify_lints:
