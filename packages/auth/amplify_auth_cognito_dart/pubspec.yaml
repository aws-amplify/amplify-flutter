name: amplify_auth_cognito_dart
description: A Dart-only implementation of the Amplify Auth plugin for Cognito.
version: 0.10.1
homepage: https://docs.amplify.aws/lib/q/platform/flutter/
repository: https://github.com/aws-amplify/amplify-flutter/tree/next/packages/auth/amplify_auth_cognito_dart
issue_tracker: https://github.com/aws-amplify/amplify-flutter/issues

environment:
  sdk: ^3.0.0

dependencies:
  amplify_analytics_pinpoint_dart: ">=0.3.0+1 <0.4.0"
<<<<<<< HEAD
  amplify_core: ">=1.1.2 <1.2.0"
=======
  amplify_core: ">=1.2.0 <1.3.0"
>>>>>>> c2dfea91
  amplify_secure_storage_dart: ">=0.4.0+2 <0.5.0"
  async: ^2.10.0
  aws_common: ">=0.5.0+2 <0.6.0"
  aws_signature_v4: ">=0.4.0+2 <0.5.0"
  built_collection: ^5.0.0
  built_value: ">=8.6.0 <8.7.0"
  clock: ^1.1.1
  collection: ^1.15.0
  convert: ^3.0.1
  crypto: ^3.0.1
  ffi: ^2.0.2
  fixnum: ^1.0.0
  http: ">=0.13.0 <2.0.0"
  intl: ">=0.18.0 <1.0.0"
  js: ^0.6.4
  json_annotation: ">=4.8.1 <4.9.0"
  meta: ^1.7.0
  oauth2: ^2.0.2
  path: ^1.8.0
  smithy: ">=0.5.0+2 <0.6.0"
  smithy_aws: ">=0.5.0+2 <0.6.0"
  stream_transform: ^2.0.0
  uuid: ">=3.0.6 <=3.0.7"
  win32: ">=4.1.2 <6.0.0"
  win32_registry: ^1.1.0
  worker_bee: ">=0.2.0+1 <0.3.0"

dev_dependencies:
  amplify_lints: ">=3.0.0 <3.1.0"
  build: ^2.2.0
  build_runner: ^2.4.0
  build_verify: ^3.0.0
  build_web_compilers: ^4.0.0
  built_value_generator: 8.6.0
  ffigen: ^8.0.1
  json_serializable: 6.7.0
  mockito: ^5.0.0
  smithy_codegen:
    path: ../../smithy/smithy_codegen
  test: ^1.22.1
  worker_bee_builder: ">=0.2.0+2 <0.3.0"

flutter:
  assets:
    - lib/src/workers/workers.min.js
    - lib/src/workers/workers.min.js.map<|MERGE_RESOLUTION|>--- conflicted
+++ resolved
@@ -10,11 +10,7 @@
 
 dependencies:
   amplify_analytics_pinpoint_dart: ">=0.3.0+1 <0.4.0"
-<<<<<<< HEAD
-  amplify_core: ">=1.1.2 <1.2.0"
-=======
   amplify_core: ">=1.2.0 <1.3.0"
->>>>>>> c2dfea91
   amplify_secure_storage_dart: ">=0.4.0+2 <0.5.0"
   async: ^2.10.0
   aws_common: ">=0.5.0+2 <0.6.0"
