name: amplify_auth_cognito_dart
description: A Dart-only implementation of the Amplify Auth plugin for Cognito.
version: 0.11.9
homepage: https://docs.amplify.aws/lib/q/platform/flutter/
repository: https://github.com/aws-amplify/amplify-flutter/tree/next/packages/auth/amplify_auth_cognito_dart
issue_tracker: https://github.com/aws-amplify/amplify-flutter/issues

environment:
  sdk: ^3.7.0

dependencies:
  amplify_analytics_pinpoint_dart: ">=0.4.8 <0.5.0"
  amplify_core: ">=2.6.1 <2.7.0"
  amplify_secure_storage_dart: ">=0.5.4 <0.6.0"
  async: ^2.10.0
  aws_common: ">=0.7.6 <0.8.0"
  aws_signature_v4: ">=0.6.4 <0.7.0"
  built_collection: ^5.0.0
  built_value: ^8.6.0
  clock: ^1.1.1
  collection: ^1.15.0
  convert: ^3.0.1
  crypto: ^3.0.1
  ffi: ^2.0.2
  fixnum: ^1.0.0
  http: ">=0.13.0 <2.0.0"
  intl: ">=0.18.0 <1.0.0"
  js: ">=0.6.4 <0.8.0"
  json_annotation: ">=4.9.0 <4.10.0"
  meta: ^1.16.0
  oauth2: ^2.0.2
  path: ">=1.8.0 <2.0.0"
  smithy: ">=0.7.4 <0.8.0"
  smithy_aws: ">=0.7.4 <0.8.0"
  stream_transform: ^2.0.0
  uuid: ">=3.0.6 <5.0.0"
  win32: ">=4.1.2 <6.0.0"
<<<<<<< HEAD
  win32_registry: ^2.1.0
  worker_bee: ">=0.3.3 <0.4.0"
=======
  win32_registry: ^1.1.0
  worker_bee: ">=0.3.4 <0.4.0"
>>>>>>> 1b9155e2

dev_dependencies:
  amplify_lints: ">=3.1.1 <3.2.0"
  build: ^2.2.0
  build_runner: ^2.4.9
  build_verify: ^3.0.0
  build_web_compilers: ^4.0.0
  built_value_generator: 8.9.3
  ffigen: ^9.0.0
  json_serializable: 6.8.0
  mockito: ^5.0.0
  smithy_codegen:
    path: ../../smithy/smithy_codegen
  test: ^1.22.1
  worker_bee_builder: ">=0.3.3 <0.4.0"

flutter:
  assets:
    - lib/src/workers/workers.min.js
    - lib/src/workers/workers.min.js.map<|MERGE_RESOLUTION|>--- conflicted
+++ resolved
@@ -35,13 +35,8 @@
   stream_transform: ^2.0.0
   uuid: ">=3.0.6 <5.0.0"
   win32: ">=4.1.2 <6.0.0"
-<<<<<<< HEAD
   win32_registry: ^2.1.0
-  worker_bee: ">=0.3.3 <0.4.0"
-=======
-  win32_registry: ^1.1.0
   worker_bee: ">=0.3.4 <0.4.0"
->>>>>>> 1b9155e2
 
 dev_dependencies:
   amplify_lints: ">=3.1.1 <3.2.0"
