// Copyright 2022 Amazon.com, Inc. or its affiliates. All Rights Reserved.
//
// Licensed under the Apache License, Version 2.0 (the "License");
// you may not use this file except in compliance with the License.
// You may obtain a copy of the License at
//
//      http://www.apache.org/licenses/LICENSE-2.0
//
// Unless required by applicable law or agreed to in writing, software
// distributed under the License is distributed on an "AS IS" BASIS,
// WITHOUT WARRANTIES OR CONDITIONS OF ANY KIND, either express or implied.
// See the License for the specific language governing permissions and
// limitations under the License.

import 'dart:async';

import 'package:amplify_auth_cognito_dart/amplify_auth_cognito_dart.dart';
import 'package:amplify_auth_cognito_dart/src/credentials/cognito_keys.dart';
import 'package:amplify_auth_cognito_dart/src/credentials/device_metadata_repository.dart';
import 'package:amplify_auth_cognito_dart/src/flows/constants.dart';
import 'package:amplify_auth_cognito_dart/src/flows/helpers.dart';
import 'package:amplify_auth_cognito_dart/src/flows/hosted_ui/initial_parameters_stub.dart'
    if (dart.library.html) 'package:amplify_auth_cognito_dart/src/flows/hosted_ui/initial_parameters_html.dart';
import 'package:amplify_auth_cognito_dart/src/model/auth_user_ext.dart';
import 'package:amplify_auth_cognito_dart/src/model/sign_in_parameters.dart';
import 'package:amplify_auth_cognito_dart/src/model/sign_up_parameters.dart';
import 'package:amplify_auth_cognito_dart/src/sdk/cognito_identity_provider.dart'
    as cognito
    show
        AttributeType,
        ChangePasswordRequest,
        CodeDeliveryDetailsType,
        CognitoIdentityProviderClient,
        ConfirmForgotPasswordRequest,
        DeleteUserRequest,
        DeviceRememberedStatusType,
        DeviceType,
        ForgetDeviceRequest,
        ForgotPasswordRequest,
        GetUserAttributeVerificationCodeRequest,
        GetUserRequest,
        GlobalSignOutRequest,
        ListDevicesRequest,
        PasswordResetRequiredException,
        ResendConfirmationCodeRequest,
        RevokeTokenRequest,
        UnauthorizedException,
        UpdateDeviceStatusRequest,
        UpdateUserAttributesRequest,
        UserNotConfirmedException,
        VerifyUserAttributeRequest;
import 'package:amplify_auth_cognito_dart/src/sdk/sdk_bridge.dart';
import 'package:amplify_auth_cognito_dart/src/state/state.dart';
import 'package:amplify_auth_cognito_dart/src/util/cognito_iam_auth_provider.dart';
<<<<<<< HEAD
import 'package:amplify_auth_cognito_dart/src/util/cognito_user_pools_auth_provider.dart';
=======
>>>>>>> 33b9b0dc
import 'package:amplify_core/amplify_core.dart';
import 'package:amplify_secure_storage_dart/amplify_secure_storage_dart.dart';
import 'package:collection/collection.dart';
import 'package:meta/meta.dart';

/// {@template amplify_auth_cognito_dart.amplify_auth_cognito_dart}
/// The AWS Cognito implementation of the Amplify Auth category.
/// {@endtemplate}
class AmplifyAuthCognitoDart extends AuthPluginInterface<
        CognitoAuthUser,
        CognitoUserAttributeKey,
        AuthUserAttribute<CognitoUserAttributeKey>,
        CognitoDevice,
        CognitoSignUpOptions,
        CognitoSignUpResult,
        CognitoConfirmSignUpOptions,
        CognitoSignUpResult,
        CognitoResendSignUpCodeOptions,
        CognitoResendSignUpCodeResult,
        CognitoSignInOptions,
        CognitoSignInResult,
        CognitoConfirmSignInOptions,
        CognitoSignInResult,
        SignOutOptions,
        SignOutResult,
        CognitoUpdatePasswordOptions,
        UpdatePasswordResult,
        CognitoResetPasswordOptions,
        CognitoResetPasswordResult,
        CognitoConfirmResetPasswordOptions,
        UpdatePasswordResult,
        AuthUserOptions,
        FetchUserAttributesOptions,
        CognitoSessionOptions,
        CognitoAuthSession,
        CognitoSignInWithWebUIOptions,
        CognitoSignInResult,
        CognitoUpdateUserAttributeOptions,
        UpdateUserAttributeResult,
        CognitoUpdateUserAttributesOptions,
        ConfirmUserAttributeOptions,
        ConfirmUserAttributeResult,
        CognitoResendUserAttributeConfirmationCodeOptions,
        ResendUserAttributeConfirmationCodeResult>
    with AWSDebuggable, AmplifyLoggerMixin
    implements Closeable {
  /// {@macro amplify_auth_cognito_dart.amplify_auth_cognito_dart}
  AmplifyAuthCognitoDart({
    SecureStorageInterface? credentialStorage,
    HostedUiPlatformFactory? hostedUiPlatformFactory,
  })  : _credentialStorage = credentialStorage,
        _hostedUiPlatformFactory = hostedUiPlatformFactory;

  /// A plugin key which can be used with `Amplify.Auth.getPlugin` to retrieve
  /// a Cognito-specific Auth category interface.
  static const AuthPluginKey<
      CognitoAuthUser,
      CognitoUserAttributeKey,
      AuthUserAttribute<CognitoUserAttributeKey>,
      CognitoDevice,
      CognitoSignUpOptions,
      CognitoSignUpResult,
      CognitoConfirmSignUpOptions,
      CognitoSignUpResult,
      CognitoResendSignUpCodeOptions,
      CognitoResendSignUpCodeResult,
      CognitoSignInOptions,
      CognitoSignInResult,
      CognitoConfirmSignInOptions,
      CognitoSignInResult,
      SignOutOptions,
      SignOutResult,
      CognitoUpdatePasswordOptions,
      UpdatePasswordResult,
      CognitoResetPasswordOptions,
      CognitoResetPasswordResult,
      CognitoConfirmResetPasswordOptions,
      UpdatePasswordResult,
      AuthUserOptions,
      FetchUserAttributesOptions,
      CognitoSessionOptions,
      CognitoAuthSession,
      CognitoSignInWithWebUIOptions,
      CognitoSignInResult,
      CognitoUpdateUserAttributeOptions,
      UpdateUserAttributeResult,
      CognitoUpdateUserAttributesOptions,
      ConfirmUserAttributeOptions,
      ConfirmUserAttributeResult,
      CognitoResendUserAttributeConfirmationCodeOptions,
      ResendUserAttributeConfirmationCodeResult,
      AmplifyAuthCognitoDart> pluginKey = _AmplifyAuthCognitoDartPluginKey();

  /// Capture the initial parameters on instantiation of this class.
  ///
  /// {@macro amplify_auth_cognito.initial_parameters}
  final OAuthParameters? _initialParameters = initialParameters;

  /// The on-device credential storage for the Auth category.
  ///
  /// Defaults to an instance of [AmplifySecureStorageDart] with a scope of
  /// "auth".
  final SecureStorageInterface? _credentialStorage;

  /// The Hosted UI platform factory, which creates an instance of
  /// [HostedUiPlatform], responsible for handling login and logout events
  /// for OAuth flows.
  ///
  /// Constructor parameters can be passed to [HostedUiPlatform.protected], e.g.
  ///
  /// ```dart
  /// class MyHostedUiPlatform extends HostedUiPlatform {
  ///   MyHostedUiPlatform(super.dependencyManager): super.protected();
  /// }
  /// ```
  final HostedUiPlatformFactory? _hostedUiPlatformFactory;

  CognitoAuthStateMachine _stateMachine = CognitoAuthStateMachine();

  /// The underlying state machine, for use in subclasses.
  @protected
  CognitoAuthStateMachine get stateMachine => _stateMachine;

  @visibleForTesting
  set stateMachine(CognitoAuthStateMachine stateMachine) {
    if (!zAssertsEnabled) throw StateError('Can only be called in tests');
    _stateMachine = stateMachine;
  }

  /// The Cognito Identity Provider client.
  cognito.CognitoIdentityProviderClient get _cognitoIdp =>
      _stateMachine.expect();

  /// The Cognito user pool configuration.
  CognitoUserPoolConfig get _userPoolConfig => _stateMachine.expect();

  /// The Cognito identity pool configuration.
  CognitoIdentityCredentialsProvider? get _identityPoolConfig =>
      _stateMachine.get();

  /// The device metadata repository, used for handling device operations.
  DeviceMetadataRepository get _deviceRepo =>
      _stateMachine.getOrCreate(DeviceMetadataRepository.token);

  final StreamController<AuthHubEvent> _hubEventController =
      StreamController.broadcast();

  static final AmplifyLogger _logger = AmplifyLogger.category(Category.auth);

  @override
  Future<void> close() async {
    await _hubEventController.close();
  }

  Future<void> _init() async {
    final credentialStorage = _credentialStorage ??
        AmplifySecureStorageWorker(
          config: AmplifySecureStorageConfig(
            scope: 'awsCognitoAuthPlugin',
          ),
        );
    _stateMachine
      ..addInstance<SecureStorageInterface>(credentialStorage)
      ..addInstance<AmplifyLogger>(logger);
    if (_hostedUiPlatformFactory != null) {
      _stateMachine.addBuilder(
        _hostedUiPlatformFactory!,
        HostedUiPlatform.token,
      );
    }
    if (_initialParameters != null) {
      _stateMachine.addInstance<OAuthParameters>(_initialParameters!);
    }
    _stateMachine.stream.listen(
      (state) {
        AuthHubEvent? hubEvent;
        if (state is HostedUiSignedIn) {
          hubEvent = AuthHubEvent.signedIn(state.user);
        }
        if (state is SignInSuccess) {
          hubEvent = AuthHubEvent.signedIn(state.user.authUser);
        }
        if (state is FetchAuthSessionFailure &&
            (state.exception is cognito.UnauthorizedException ||
                state.exception is NotAuthorizedException)) {
          hubEvent = AuthHubEvent.sessionExpired();
        }

        if (hubEvent != null) {
          _hubEventController.add(hubEvent);
        }
      },
      cancelOnError: false,
      onDone: _hubEventController.close,
    );
    Amplify.Hub.addChannel(HubChannel.Auth, _hubEventController.stream);
  }

  @override
<<<<<<< HEAD
=======
  Future<void> addPlugin({
    required AmplifyAuthProviderRepository authProviderRepo,
  }) async {
    // Register auth providers to provide auth functionality to other plugins
    // without requiring other plugins to call `Amplify.Auth...` directly.
    authProviderRepo.registerAuthProvider(
      APIAuthorizationType.iam.authProviderToken,
      const CognitoIamAuthProvider(),
    );
  }

  @override
>>>>>>> 33b9b0dc
  Future<void> configure({
    AmplifyConfig? config,
    required AmplifyAuthProviderRepository authProviderRepo,
  }) async {
    if (config == null) {
      throw const AuthException('No Cognito plugin config detected');
    }

<<<<<<< HEAD
    // Register auth providers to provide auth functionality to other plugins
    // without requiring other plugins to call `Amplify.Auth...` directly.
    authProviderRepo
      ..registerAuthProvider(
        APIAuthorizationType.iam.authProviderToken,
        CognitoIamAuthProvider(),
      )
      ..registerAuthProvider(
        APIAuthorizationType.userPools.authProviderToken,
        CognitoUserPoolsAuthProvider(),
      );

=======
>>>>>>> 33b9b0dc
    if (_stateMachine.getOrCreate(AuthStateMachine.type).currentState.type !=
        AuthStateType.notConfigured) {
      throw const AmplifyAlreadyConfiguredException(
        'Amplify has already been configured and re-configuration is not supported.',
        recoverySuggestion:
            'Check if Amplify is already configured using Amplify.isConfigured.',
      );
    }

    await _init();
    _stateMachine.dispatch(AuthEvent.configure(config));

    await for (final state
        in _stateMachine.expect(AuthStateMachine.type).stream) {
      switch (state.type) {
        case AuthStateType.notConfigured:
        case AuthStateType.configuring:
          continue;
        case AuthStateType.configured:
          return;
        case AuthStateType.failure:
          throw (state as AuthFailure).exception;
      }
    }
  }

  /// Retrieves the code delivery details from the challenge parameters.
  AuthCodeDeliveryDetails? _getChallengeDeliveryDetails(
    Map<String, String> challengeParameters,
  ) {
    final destination =
        challengeParameters[CognitoConstants.challengeParamDeliveryDest];
    if (destination == null) {
      return null;
    }
    final deliveryMedium =
        challengeParameters[CognitoConstants.challengeParamDeliveryMedium];
    return AuthCodeDeliveryDetails(
      destination: destination,
      deliveryMedium: deliveryMedium,
    );
  }

  @override
  Future<CognitoAuthSession> fetchAuthSession({
    required AuthSessionRequest request,
  }) async {
    final options = request.options as CognitoSessionOptions?;
    _stateMachine.dispatch(FetchAuthSessionEvent.fetch(options));

    await for (final state
        in _stateMachine.expect(FetchAuthSessionStateMachine.type).stream) {
      switch (state.type) {
        case FetchAuthSessionStateType.idle:
        case FetchAuthSessionStateType.fetching:
        case FetchAuthSessionStateType.refreshing:
          continue;
        case FetchAuthSessionStateType.success:
          state as FetchAuthSessionSuccess;
          return state.session;
        case FetchAuthSessionStateType.failure:
          state as FetchAuthSessionFailure;
          throw state.exception;
      }
    }

    // This should never happen.
    throw const UnknownException('fetchAuthSession could not be completed');
  }

  /// {@template amplify_auth_cognito_dart.impl.federate_to_identity_pool}
  /// Federate to a Cognito Identity pool using an external identity provider
  /// previously registered for the identity pool.
  ///
  /// For more information about federation, see the
  /// [docs](https://docs.aws.amazon.com/cognito/latest/developerguide/external-identity-providers.html).
  ///
  /// See also:
  /// - [FederateToIdentityPoolRequest.token]
  /// - [FederateToIdentityPoolRequest.provider]
  /// - [FederateToIdentityPoolRequest.options]
  /// {@endtemplate}
  Future<FederateToIdentityPoolResult> federateToIdentityPool({
    required FederateToIdentityPoolRequest request,
  }) async {
    _stateMachine.dispatch(FetchAuthSessionEvent.federate(request));
    final session = await fetchAuthSession(request: const AuthSessionRequest());
    return FederateToIdentityPoolResult(
      identityId: session.identityId!,
      credentials: session.credentials!,
    );
  }

  /// {@template amplify_auth_cognito_dart.impl.clear_federation_to_identity_pool}
  /// Clears the federation previously retrieved via [federateToIdentityPool].
  ///
  /// If there is no federation active, this is a no-op.
  /// {@endtemplate}
  Future<void> clearFederationToIdentityPool() async {
    final identityPoolConfig = _identityPoolConfig;
    if (identityPoolConfig == null) {
      throw const InvalidAccountTypeException.noIdentityPool();
    }
    await _stateMachine.dispatch(
      CredentialStoreEvent.clearCredentials(
        CognitoIdentityPoolKeys(identityPoolConfig),
      ),
    );
    await _stateMachine
        .expect(CredentialStoreStateMachine.type)
        .getCredentialsResult();
  }

  @override
  Future<CognitoSignInResult> signInWithWebUI({
    SignInWithWebUIRequest request = const SignInWithWebUIRequest(),
  }) async {
    final options = request.options as CognitoSignInWithWebUIOptions? ??
        const CognitoSignInWithWebUIOptions();

    // Create a new state machine which will close the previous one and cancel
    // any pending sign-ins.
    final stateMachine = _stateMachine.create(HostedUiStateMachine.type)
      ..dispatch(
        HostedUiEvent.signIn(
          options: options,
          provider: request.provider,
        ),
      );

    await for (final state in stateMachine.stream) {
      switch (state.type) {
        case HostedUiStateType.notConfigured:
        case HostedUiStateType.configuring:
        case HostedUiStateType.signingIn:
        case HostedUiStateType.signingOut:
          continue;
        case HostedUiStateType.signedOut:
          throw const UnknownException(
            'An unknown error occurred while signing in',
          );
        case HostedUiStateType.signedIn:
          return const CognitoSignInResult(
            isSignedIn: true,
            nextStep: AuthNextSignInStep(
              signInStep: 'DONE',
            ),
          );
        case HostedUiStateType.failure:
          state as HostedUiFailure;
          throw state.exception;
      }
    }

    throw const UserCancelledException('The user cancelled the sign-in flow');
  }

  @override
  Future<CognitoSignUpResult> signUp({
    required SignUpRequest request,
  }) async {
    final options = request.options as CognitoSignUpOptions?;
    _stateMachine.dispatch(
      SignUpEvent.initiate(
        parameters: SignUpParameters(
          (p) => p
            ..username = request.username
            ..password = request.password,
        ),
        clientMetadata: options?.clientMetadata,
        userAttributes: options?.userAttributes,
        validationData: options?.validationData,
      ),
    );

    await for (final state
        in _stateMachine.expect(SignUpStateMachine.type).stream) {
      switch (state.type) {
        case SignUpStateType.notStarted:
        case SignUpStateType.initiating:
        case SignUpStateType.confirming:
          continue;
        case SignUpStateType.needsConfirmation:
          state as SignUpNeedsConfirmation;
          return CognitoSignUpResult(
            isSignUpComplete: false,
            nextStep: AuthNextSignUpStep(
              signUpStep: CognitoSignUpStep.confirmSignUp.value,
              codeDeliveryDetails:
                  state.codeDeliveryDetails?.asAuthCodeDeliveryDetails,
            ),
          );
        case SignUpStateType.success:
          return CognitoSignUpResult(
            isSignUpComplete: true,
            nextStep: AuthNextSignUpStep(
              signUpStep: CognitoSignUpStep.done.value,
            ),
          );
        case SignUpStateType.failure:
          throw (state as SignUpFailure).exception;
      }
    }

    // This should never happen.
    throw const UnknownException('Sign up could not be completed');
  }

  @override
  Future<CognitoSignUpResult> confirmSignUp({
    required ConfirmSignUpRequest request,
  }) async {
    final options = request.options as CognitoConfirmSignUpOptions?;
    _stateMachine.dispatch(
      SignUpEvent.confirm(
        username: request.username,
        confirmationCode: request.confirmationCode,
        clientMetadata: options?.clientMetadata,
      ),
    );

    await for (final state
        in _stateMachine.expect(SignUpStateMachine.type).stream) {
      switch (state.type) {
        case SignUpStateType.notStarted:
        case SignUpStateType.initiating:
        case SignUpStateType.confirming:
          continue;
        case SignUpStateType.needsConfirmation:
          state as SignUpNeedsConfirmation;
          return CognitoSignUpResult(
            isSignUpComplete: false,
            nextStep: AuthNextSignUpStep(
              signUpStep: CognitoSignUpStep.confirmSignUp.value,
              codeDeliveryDetails:
                  state.codeDeliveryDetails?.asAuthCodeDeliveryDetails,
            ),
          );
        case SignUpStateType.success:
          return CognitoSignUpResult(
            isSignUpComplete: true,
            nextStep: AuthNextSignUpStep(
              signUpStep: CognitoSignUpStep.done.value,
            ),
          );
        case SignUpStateType.failure:
          throw (state as SignUpFailure).exception;
      }
    }

    // This should never happen.
    throw const UnknownException('Sign up confirmation could not be completed');
  }

  @override
  Future<CognitoResendSignUpCodeResult> resendSignUpCode({
    required ResendSignUpCodeRequest request,
  }) async {
    final options = request.options as CognitoResendSignUpCodeOptions?;
    final result = await _cognitoIdp.resendConfirmationCode(
      cognito.ResendConfirmationCodeRequest.build((b) {
        b
          ..clientId = _userPoolConfig.appClientId
          ..username = request.username;

        final clientSecret = _userPoolConfig.appClientSecret;
        if (clientSecret != null) {
          b.secretHash = computeSecretHash(
            request.username,
            _userPoolConfig.appClientId,
            clientSecret,
          );
        }

        final clientMetadata = options?.clientMetadata ?? const {};
        b.clientMetadata.addAll(clientMetadata);
      }),
    ).result;

    final codeDeliveryDetails =
        result.codeDeliveryDetails?.asAuthCodeDeliveryDetails;
    if (codeDeliveryDetails == null) {
      throw CodeDeliveryFailureException(message: 'Could not deliver code');
    }
    return CognitoResendSignUpCodeResult(codeDeliveryDetails);
  }

  @override
  Future<CognitoSignInResult> signIn({
    required SignInRequest request,
  }) async {
    final options = request.options as CognitoSignInOptions? ??
        const CognitoSignInOptions();

    // Create a new state machine for every call since it caches values
    // internally on each run.
    final stream = _stateMachine.create(SignInStateMachine.type).stream;
    _stateMachine.dispatch(
      SignInEvent.initiate(
        authFlowType: options.authFlowType?.sdkValue,
        parameters: SignInParameters(
          (p) => p
            ..username = request.username
            ..password = request.password,
        ),
        clientMetadata: options.clientMetadata,
      ),
    );

    await for (final state in stream) {
      switch (state.type) {
        case SignInStateType.notStarted:
        case SignInStateType.initiating:
        case SignInStateType.cancelling:
          continue;
        case SignInStateType.challenge:
          state as SignInChallenge;
          return CognitoSignInResult(
            isSignedIn: false,
            nextStep: AuthNextSignInStep(
              signInStep: state.challengeName.signInStep.value,
              codeDeliveryDetails: _getChallengeDeliveryDetails(
                state.challengeParameters,
              ),
              additionalInfo: state.challengeParameters,
              missingAttributes: state.requiredAttributes,
            ),
          );
        case SignInStateType.success:
          return CognitoSignInResult(
            isSignedIn: true,
            nextStep: AuthNextSignInStep(
              signInStep: CognitoSignInStep.done.value,
            ),
          );
        case SignInStateType.failure:
          final exception = (state as SignInFailure).exception;
          if (exception is cognito.PasswordResetRequiredException) {
            return CognitoSignInResult(
              isSignedIn: false,
              nextStep: AuthNextSignInStep(
                signInStep: CognitoSignInStep.resetPassword.value,
              ),
            );
          } else if (exception is cognito.UserNotConfirmedException) {
            return CognitoSignInResult(
              isSignedIn: false,
              nextStep: AuthNextSignInStep(
                signInStep: CognitoSignInStep.confirmSignUp.value,
              ),
            );
          }
          throw exception;
      }
    }

    throw const UserCancelledException('The user cancelled the sign-in flow');
  }

  @override
  Future<CognitoSignInResult> confirmSignIn({
    required ConfirmSignInRequest request,
  }) async {
    final options = request.options as CognitoConfirmSignInOptions? ??
        const CognitoConfirmSignInOptions();
    _stateMachine.dispatch(
      SignInEvent.respondToChallenge(
        answer: request.confirmationValue,
        clientMetadata: options.clientMetadata,
        userAttributes: options.userAttributes,
      ),
    );

    final stream = _stateMachine.expect(SignInStateMachine.type).stream;
    await for (final state in stream) {
      switch (state.type) {
        case SignInStateType.notStarted:
        case SignInStateType.initiating:
        case SignInStateType.cancelling:
          continue;
        case SignInStateType.challenge:
          state as SignInChallenge;
          return CognitoSignInResult(
            isSignedIn: false,
            nextStep: AuthNextSignInStep(
              signInStep: state.challengeName.signInStep.value,
              codeDeliveryDetails: _getChallengeDeliveryDetails(
                state.challengeParameters,
              ),
              additionalInfo: state.challengeParameters,
              missingAttributes: state.requiredAttributes,
            ),
          );
        case SignInStateType.success:
          return CognitoSignInResult(
            isSignedIn: true,
            nextStep: AuthNextSignInStep(
              signInStep: CognitoSignInStep.done.value,
            ),
          );
        case SignInStateType.failure:
          throw (state as SignInFailure).exception;
      }
    }

    // This should never happen.
    throw const UnknownException('Sign in could not be completed');
  }

  @override
  Future<List<AuthUserAttribute<CognitoUserAttributeKey>>> fetchUserAttributes({
    FetchUserAttributesRequest request = const FetchUserAttributesRequest(),
  }) async {
    final credentials = await getCredentials();
    final tokens = credentials.userPoolTokens!;
    final resp = await _cognitoIdp
        .getUser(
          cognito.GetUserRequest(
            accessToken: tokens.accessToken.raw,
          ),
        )
        .result;
    return [
      for (final attributeType in resp.userAttributes)
        attributeType.asAuthUserAttribute,
    ];
  }

  @override
  Future<UpdateUserAttributeResult> updateUserAttribute({
    required UpdateUserAttributeRequest request,
  }) async {
    final options = request.options as CognitoUpdateUserAttributeOptions?;
    final results = await updateUserAttributes(
      request: UpdateUserAttributesRequest(
        attributes: [request.attribute],
        options: CognitoUpdateUserAttributesOptions(
          clientMetadata: options?.clientMetadata,
        ),
      ),
    );
    return results.values.single;
  }

  @override
  Future<Map<CognitoUserAttributeKey, UpdateUserAttributeResult>>
      updateUserAttributes({
    required UpdateUserAttributesRequest request,
  }) async {
    final credentials = await getCredentials();
    final tokens = credentials.userPoolTokens!;
    final options = request.options as CognitoUpdateUserAttributesOptions?;
    final response = await _cognitoIdp
        .updateUserAttributes(
          cognito.UpdateUserAttributesRequest.build(
            (b) => b
              ..accessToken = tokens.accessToken.raw
              ..clientMetadata.addAll(options?.clientMetadata ?? const {})
              ..userAttributes.addAll({
                for (final attr in request.attributes) attr.asAttributeType,
              }),
          ),
        )
        .result;
    final result = <CognitoUserAttributeKey, UpdateUserAttributeResult>{};
    final codeDeliveryDetailsList = response.codeDeliveryDetailsList ??
        const <cognito.CodeDeliveryDetailsType>[];
    for (final attribute in request.attributes) {
      final codeDeliveryDetails = codeDeliveryDetailsList.firstWhereOrNull(
        (details) => details.attributeName == attribute.userAttributeKey.key,
      );

      // Unless we receive code delivery details, we must assume the attribute
      // was successfully updated since otherwise the call to Cognito would have
      // thrown an exception.
      final isUpdated = codeDeliveryDetails == null;
      final nextStep = isUpdated
          ? CognitoUpdateUserAttributeStep.done
          : CognitoUpdateUserAttributeStep.confirmAttribute;
      result[attribute.userAttributeKey as CognitoUserAttributeKey] =
          UpdateUserAttributeResult(
        isUpdated: isUpdated,
        nextStep: AuthNextUpdateAttributeStep(
          updateAttributeStep: nextStep.value,
          codeDeliveryDetails: codeDeliveryDetails?.asAuthCodeDeliveryDetails,
        ),
      );
    }
    return result;
  }

  @override
  Future<ConfirmUserAttributeResult> confirmUserAttribute({
    required ConfirmUserAttributeRequest request,
  }) async {
    final credentials = await getCredentials();
    final tokens = credentials.userPoolTokens!;
    await _cognitoIdp
        .verifyUserAttribute(
          cognito.VerifyUserAttributeRequest(
            accessToken: tokens.accessToken.raw,
            attributeName: request.userAttributeKey.key,
            code: request.confirmationCode,
          ),
        )
        .result;
    return const ConfirmUserAttributeResult();
  }

  @override
  Future<ResendUserAttributeConfirmationCodeResult>
      resendUserAttributeConfirmationCode({
    required ResendUserAttributeConfirmationCodeRequest request,
  }) async {
    final credentials = await getCredentials();
    final tokens = credentials.userPoolTokens!;
    final options =
        request.options as CognitoResendUserAttributeConfirmationCodeOptions?;
    final result = await _cognitoIdp
        .getUserAttributeVerificationCode(
          cognito.GetUserAttributeVerificationCodeRequest(
            accessToken: tokens.accessToken.raw,
            attributeName: request.userAttributeKey.key,
            clientMetadata: options?.clientMetadata,
          ),
        )
        .result;
    final codeDeliveryDetails =
        result.codeDeliveryDetails?.asAuthCodeDeliveryDetails;
    if (codeDeliveryDetails == null) {
      throw const UnknownException('Could not resend confirmation code');
    }
    return ResendUserAttributeConfirmationCodeResult(
      codeDeliveryDetails: codeDeliveryDetails,
    );
  }

  @override
  Future<UpdatePasswordResult> updatePassword({
    required UpdatePasswordRequest request,
  }) async {
    // TODO(dnys1): Where does clientMetadata go?
    // ignore: unused_local_variable
    final options = request.options as CognitoUpdatePasswordOptions?;

    final credentials = await getCredentials();
    final tokens = credentials.userPoolTokens!;
    await _cognitoIdp
        .changePassword(
          cognito.ChangePasswordRequest(
            accessToken: tokens.accessToken.raw,
            previousPassword: request.oldPassword,
            proposedPassword: request.newPassword,
          ),
        )
        .result;
    return const UpdatePasswordResult();
  }

  @override
  Future<CognitoResetPasswordResult> resetPassword({
    required ResetPasswordRequest request,
  }) async {
    final options = request.options as CognitoResetPasswordOptions?;
    final result = await _cognitoIdp.forgotPassword(
      cognito.ForgotPasswordRequest.build((b) {
        b
          ..clientId = _userPoolConfig.appClientId
          ..username = request.username;

        final clientSecret = _userPoolConfig.appClientSecret;
        if (clientSecret != null) {
          b.secretHash = computeSecretHash(
            request.username,
            _userPoolConfig.appClientId,
            clientSecret,
          );
        }

        final clientMetadata = options?.clientMetadata ?? const {};
        b.clientMetadata.addAll(clientMetadata);
      }),
    ).result;

    final codeDeliveryDetails =
        result.codeDeliveryDetails?.asAuthCodeDeliveryDetails;
    if (codeDeliveryDetails == null) {
      throw CodeDeliveryFailureException(message: 'Could not deliver code');
    }

    return CognitoResetPasswordResult(
      isPasswordReset: false,
      nextStep: ResetPasswordStep(
        updateStep: 'CONFIRM_RESET_PASSWORD_WITH_CODE',
        codeDeliveryDetails:
            result.codeDeliveryDetails?.asAuthCodeDeliveryDetails,
      ),
    );
  }

  @override
  Future<UpdatePasswordResult> confirmResetPassword({
    required ConfirmResetPasswordRequest request,
  }) async {
    final options = request.options as CognitoConfirmResetPasswordOptions?;
    await _cognitoIdp.confirmForgotPassword(
      cognito.ConfirmForgotPasswordRequest.build((b) {
        b
          ..username = request.username
          ..password = request.newPassword
          ..confirmationCode = request.confirmationCode
          ..clientId = _userPoolConfig.appClientId;

        final clientSecret = _userPoolConfig.appClientSecret;
        if (clientSecret != null) {
          b.secretHash = computeSecretHash(
            request.username,
            _userPoolConfig.appClientId,
            clientSecret,
          );
        }

        final clientMetadata = options?.clientMetadata ?? const {};
        b.clientMetadata.addAll(clientMetadata);
      }),
    ).result;

    return const UpdatePasswordResult();
  }

  @override
  Future<CognitoAuthUser> getCurrentUser({
    AuthUserRequest request = const AuthUserRequest(),
  }) async {
    final credentials = await getCredentials();
    final tokens = credentials.userPoolTokens!;
    final userId = tokens.idToken.userId;
    final username = tokens.username;
    return CognitoAuthUser(
      userId: userId,
      username: username,
      signInDetails: credentials.signInDetails!,
    );
  }

  @override
  Future<void> rememberDevice() async {
    final credentials = await getCredentials();
    final tokens = credentials.userPoolTokens!;
    final username = tokens.username;
    final deviceSecrets = await _deviceRepo.get(username);
    final deviceKey = deviceSecrets?.deviceKey;
    if (deviceSecrets == null || deviceKey == null) {
      throw const DeviceNotTrackedException();
    }
    if (deviceSecrets.deviceStatus ==
        cognito.DeviceRememberedStatusType.remembered) {
      _logger.info('Device is already remembered');
      return;
    }
    await _cognitoIdp
        .updateDeviceStatus(
          cognito.UpdateDeviceStatusRequest(
            accessToken: tokens.accessToken.raw,
            deviceKey: deviceKey,
            deviceRememberedStatus:
                cognito.DeviceRememberedStatusType.remembered,
          ),
        )
        .result;
    await _deviceRepo.put(
      username,
      deviceSecrets.rebuild(
        (b) => b.deviceStatus = cognito.DeviceRememberedStatusType.remembered,
      ),
    );
  }

  @override
  Future<void> forgetDevice([AuthDevice? device]) async {
    final credentials = await getCredentials();
    final tokens = credentials.userPoolTokens!;
    final username = tokens.username;
    final deviceSecrets = await _deviceRepo.get(username);
    final deviceKey = device?.id ?? deviceSecrets?.deviceKey;
    if (deviceKey == null) {
      throw const DeviceNotTrackedException();
    }
    await _deviceRepo.remove(username);
    await _cognitoIdp
        .forgetDevice(
          cognito.ForgetDeviceRequest(
            accessToken: tokens.accessToken.raw,
            deviceKey: deviceKey,
          ),
        )
        .result;
  }

  @override
  Future<List<CognitoDevice>> fetchDevices() async {
    final allDevices = <CognitoDevice>[];

    String? paginationToken;
    do {
      final credentials = await getCredentials();
      final tokens = credentials.userPoolTokens!;
      const devicePageLimit = 60;
      final resp = await _cognitoIdp
          .listDevices(
            cognito.ListDevicesRequest(
              accessToken: tokens.accessToken.raw,
              limit: devicePageLimit,
              paginationToken: paginationToken,
            ),
          )
          .result;
      final devices = resp.devices ?? const <cognito.DeviceType>[];
      for (final device in devices) {
        final attributes =
            device.deviceAttributes ?? const <cognito.AttributeType>[];
        final deviceKey = device.deviceKey;
        if (deviceKey == null) {
          continue;
        }
        allDevices.add(
          CognitoDevice(
            id: deviceKey,
            attributes: {
              for (final attribute in attributes)
                attribute.name: attribute.value ?? '',
            },
            createdDate: device.deviceCreateDate,
            lastAuthenticatedDate: device.deviceLastAuthenticatedDate,
            lastModifiedDate: device.deviceLastModifiedDate,
          ),
        );
      }
      paginationToken = resp.paginationToken;
    } while (paginationToken != null);

    return allDevices;
  }

  @override
  Future<SignOutResult> signOut({
    SignOutRequest request = const SignOutRequest(),
  }) async {
    final options = request.options ?? const SignOutOptions();

    // Try to retrieve tokens and return successfully if already logged out.
    // Do not clear other storage items (e.g. AWS credentials) in this case,
    // since an unauthenticated user may still be cached.
    final CognitoUserPoolTokens tokens;
    try {
      final credentials = await getCredentials();
      tokens = credentials.userPoolTokens!;
    } on SignedOutException {
      _hubEventController.add(AuthHubEvent.signedOut());
      return const SignOutResult();
    }

    try {
      // Sign out via Hosted UI, if configured.
      if (tokens.signInMethod == CognitoSignInMethod.hostedUi) {
        _stateMachine.dispatch(const HostedUiEvent.signOut());
        final hostedUiResult = await _stateMachine.stream
            .where(
              (state) => state is HostedUiSignedOut || state is HostedUiFailure,
            )
            .first;
        if (hostedUiResult is HostedUiFailure) {
          throw hostedUiResult.exception;
        }
      }

      // Do not try to send Cognito requests for plugin configs without an
      // Identity Pool, since the requests will fail.
      if (_identityPoolConfig != null) {
        // Try to refresh AWS credentials since Cognito requests will require
        // them.
        await fetchAuthSession(
          request: const AuthSessionRequest(
            options: CognitoSessionOptions(getAWSCredentials: true),
          ),
        );
        if (options.globalSignOut) {
          // Revokes the refresh token
          await _cognitoIdp
              .globalSignOut(
                cognito.GlobalSignOutRequest(
                  accessToken: tokens.accessToken.raw,
                ),
              )
              .result;
        }
        // Revokes the access token
        await _cognitoIdp
            .revokeToken(
              cognito.RevokeTokenRequest(
                clientId: _userPoolConfig.appClientId,
                clientSecret: _userPoolConfig.appClientSecret,
                token: tokens.refreshToken,
              ),
            )
            .result;
      }
    } finally {
      await _stateMachine.dispatch(
        const CredentialStoreEvent.clearCredentials(),
      );

      _hubEventController.add(AuthHubEvent.signedOut());
    }
    return const SignOutResult();
  }

  @override
  Future<void> deleteUser() async {
    final credentials = await getCredentials();
    final tokens = credentials.userPoolTokens!;
    await _cognitoIdp
        .deleteUser(
          cognito.DeleteUserRequest(
            accessToken: tokens.accessToken.raw,
          ),
        )
        .result;
    await _stateMachine.dispatch(
      const CredentialStoreEvent.clearCredentials(),
    );
    await _deviceRepo.remove(tokens.username);
    _hubEventController
      ..add(AuthHubEvent.signedOut())
      ..add(AuthHubEvent.userDeleted());
  }

  /// Checks for the presence of user pool tokens.
  ///
  /// Throws [SignedOutException] if tokens are not present.
  @visibleForTesting
  Future<CredentialStoreData> getCredentials() async {
    final credentialState = await stateMachine
        .getOrCreate<CredentialStoreStateMachine>()
        .getCredentialsResult();
    final userPoolTokens = credentialState.data.userPoolTokens;
    if (userPoolTokens == null) {
      throw const SignedOutException('No user is currently signed in');
    }
    return credentialState.data;
  }

  @override
  String get runtimeTypeName => 'AmplifyAuthCognitoDart';
}

class _AmplifyAuthCognitoDartPluginKey extends AuthPluginKey<
    CognitoAuthUser,
    CognitoUserAttributeKey,
    AuthUserAttribute<CognitoUserAttributeKey>,
    CognitoDevice,
    CognitoSignUpOptions,
    CognitoSignUpResult,
    CognitoConfirmSignUpOptions,
    CognitoSignUpResult,
    CognitoResendSignUpCodeOptions,
    CognitoResendSignUpCodeResult,
    CognitoSignInOptions,
    CognitoSignInResult,
    CognitoConfirmSignInOptions,
    CognitoSignInResult,
    SignOutOptions,
    SignOutResult,
    CognitoUpdatePasswordOptions,
    UpdatePasswordResult,
    CognitoResetPasswordOptions,
    CognitoResetPasswordResult,
    CognitoConfirmResetPasswordOptions,
    UpdatePasswordResult,
    AuthUserOptions,
    FetchUserAttributesOptions,
    CognitoSessionOptions,
    CognitoAuthSession,
    CognitoSignInWithWebUIOptions,
    CognitoSignInResult,
    CognitoUpdateUserAttributeOptions,
    UpdateUserAttributeResult,
    CognitoUpdateUserAttributesOptions,
    ConfirmUserAttributeOptions,
    ConfirmUserAttributeResult,
    CognitoResendUserAttributeConfirmationCodeOptions,
    ResendUserAttributeConfirmationCodeResult,
    AmplifyAuthCognitoDart> {
  const _AmplifyAuthCognitoDartPluginKey();

  @override
  String get runtimeTypeName => 'AmplifyAuthCognitoDart';
}

/// Extensions to [AuthCategory] when using [AmplifyAuthCognitoDart].
extension AmplifyAuthCognitoDartCategoryExtensions on AuthCategory<
    CognitoAuthUser,
    CognitoUserAttributeKey,
    AuthUserAttribute<CognitoUserAttributeKey>,
    CognitoDevice,
    CognitoSignUpOptions,
    CognitoSignUpResult,
    CognitoConfirmSignUpOptions,
    CognitoSignUpResult,
    CognitoResendSignUpCodeOptions,
    CognitoResendSignUpCodeResult,
    CognitoSignInOptions,
    CognitoSignInResult,
    CognitoConfirmSignInOptions,
    CognitoSignInResult,
    SignOutOptions,
    SignOutResult,
    CognitoUpdatePasswordOptions,
    UpdatePasswordResult,
    CognitoResetPasswordOptions,
    CognitoResetPasswordResult,
    CognitoConfirmResetPasswordOptions,
    UpdatePasswordResult,
    AuthUserOptions,
    FetchUserAttributesOptions,
    CognitoSessionOptions,
    CognitoAuthSession,
    CognitoSignInWithWebUIOptions,
    CognitoSignInResult,
    CognitoUpdateUserAttributeOptions,
    UpdateUserAttributeResult,
    CognitoUpdateUserAttributesOptions,
    ConfirmUserAttributeOptions,
    ConfirmUserAttributeResult,
    CognitoResendUserAttributeConfirmationCodeOptions,
    ResendUserAttributeConfirmationCodeResult,
    AmplifyAuthCognitoDart> {
  /// {@macro amplify_auth_cognito_dart.impl.federate_to_identity_pool}
  Future<FederateToIdentityPoolResult> federateToIdentityPool({
    required String token,
    required AuthProvider provider,
    FederateToIdentityPoolOptions? options,
  }) async {
    final request = FederateToIdentityPoolRequest(
      token: token,
      provider: provider,
      options: options,
    );
    return plugin.federateToIdentityPool(request: request);
  }

  /// {@macro amplify_auth_cognito_dart.impl.clear_federation_to_identity_pool}
  Future<void> clearFederationToIdentityPool() async {
    return plugin.clearFederationToIdentityPool();
  }
}<|MERGE_RESOLUTION|>--- conflicted
+++ resolved
@@ -52,10 +52,7 @@
 import 'package:amplify_auth_cognito_dart/src/sdk/sdk_bridge.dart';
 import 'package:amplify_auth_cognito_dart/src/state/state.dart';
 import 'package:amplify_auth_cognito_dart/src/util/cognito_iam_auth_provider.dart';
-<<<<<<< HEAD
 import 'package:amplify_auth_cognito_dart/src/util/cognito_user_pools_auth_provider.dart';
-=======
->>>>>>> 33b9b0dc
 import 'package:amplify_core/amplify_core.dart';
 import 'package:amplify_secure_storage_dart/amplify_secure_storage_dart.dart';
 import 'package:collection/collection.dart';
@@ -255,44 +252,31 @@
   }
 
   @override
-<<<<<<< HEAD
-=======
   Future<void> addPlugin({
     required AmplifyAuthProviderRepository authProviderRepo,
   }) async {
-    // Register auth providers to provide auth functionality to other plugins
-    // without requiring other plugins to call `Amplify.Auth...` directly.
-    authProviderRepo.registerAuthProvider(
-      APIAuthorizationType.iam.authProviderToken,
-      const CognitoIamAuthProvider(),
-    );
-  }
-
-  @override
->>>>>>> 33b9b0dc
-  Future<void> configure({
-    AmplifyConfig? config,
-    required AmplifyAuthProviderRepository authProviderRepo,
-  }) async {
-    if (config == null) {
-      throw const AuthException('No Cognito plugin config detected');
-    }
-
-<<<<<<< HEAD
     // Register auth providers to provide auth functionality to other plugins
     // without requiring other plugins to call `Amplify.Auth...` directly.
     authProviderRepo
       ..registerAuthProvider(
         APIAuthorizationType.iam.authProviderToken,
-        CognitoIamAuthProvider(),
+        const CognitoIamAuthProvider(),
       )
       ..registerAuthProvider(
         APIAuthorizationType.userPools.authProviderToken,
         CognitoUserPoolsAuthProvider(),
       );
-
-=======
->>>>>>> 33b9b0dc
+  }
+
+  @override
+  Future<void> configure({
+    AmplifyConfig? config,
+    required AmplifyAuthProviderRepository authProviderRepo,
+  }) async {
+    if (config == null) {
+      throw const AuthException('No Cognito plugin config detected');
+    }
+
     if (_stateMachine.getOrCreate(AuthStateMachine.type).currentState.type !=
         AuthStateType.notConfigured) {
       throw const AmplifyAlreadyConfiguredException(
