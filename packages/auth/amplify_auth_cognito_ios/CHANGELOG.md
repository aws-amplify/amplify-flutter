<<<<<<< HEAD
## 1.0.1
=======
## 1.1.0
>>>>>>> a27b3be8

- Minor bug fixes and improvements

## 1.0.0

- Stable v1 release

## 1.0.0-next.8

- Minor bug fixes and improvements

## 1.0.0-next.7

### Fixes
- fix(ios): Bump Amplify iOS to 1.29.1

## 1.0.0-next.6

- Minor bug fixes and improvements

## 1.0.0-next.5

- Minor bug fixes and improvements

## 1.0.0-next.4

### Breaking Changes
- fix(auth)!: Fetch Auth Session offline behavior ([#2585](https://github.com/aws-amplify/amplify-flutter/pull/2585))

## 1.0.0-next.3

- Minor bug fixes and improvements

## 1.0.0-next.2

- Minor bug fixes and improvements

## 1.0.0-next.1+1

- Minor bug fixes and improvements

## 1.0.0-next.1

- Minor bug fixes and improvements

## 1.0.0-next.0+4

- Minor bug fixes and improvements

## 1.0.0-next.0+3

- Minor bug fixes and improvements

## 1.0.0-next.0+2

### Features
- feat(auth): migrate legacy credentials on Android ([#2004](https://github.com/aws-amplify/amplify-flutter/pull/2004))

## 1.0.0-next.0+1

- fix(auth): Hosted UI task continuation ([#2017](https://github.com/aws-amplify/amplify-flutter/pull/2017))
- fix(auth): Multi-auth DataStore bindings ([#2012](https://github.com/aws-amplify/amplify-flutter/pull/2012))

## 1.0.0-next.0 (2022-08-02)

Initial developer preview release for all platforms.

### Developer Preview

The Amplify Flutter libraries are being rewritten in Dart. This version is part of our developer preview for all platforms and is **not** intended for production usage. Please follow our [Web](https://github.com/aws-amplify/amplify-flutter/issues/234) and [Desktop](https://github.com/aws-amplify/amplify-flutter/issues/133) support tickets to monitor the status of supported categories. We will be releasing Web and Desktop support for all Amplify categories incrementally.

For production use cases please use the latest, non-tagged versions of amplify-flutter packages from `pub.dev`. They offer a stable, production-ready experience for Android and iOS.

## 0.5.0 (2022-05-17)

### Chores

- chore: make example Android Apps runnable with API 32+ (#1474)
- chore(auth): Templatize and update exception comments (#1476)
- chore: update android compileSdkVersion to 31
- chore: upgrade gradle plugin to 7.1.2
- chore: enable android codebase linter checks
- chore: replace 0.4.2-1 with 0.4.3 due to melos limitation (#1496)
- chore: Lint fixes (#1471)
- chore: Flutter 3 fixes (#1580)

## 0.4.5 (2022-04-13)

-fix: bumps ios version and bumps api AuthProvider timeout (#1526)

## 0.4.4 (2022-04-06)

## 0.4.3 (2022-04-02)

- chore: bump amplify-ios to 1.22.3

## 0.4.2 (2022-03-24)

- chore: bump amplify-ios to 1.22.0 (#1468)

## 0.4.1

- Initial release<|MERGE_RESOLUTION|>--- conflicted
+++ resolved
@@ -1,8 +1,8 @@
-<<<<<<< HEAD
+## 1.1.0
+
+- Minor bug fixes and improvements
+
 ## 1.0.1
-=======
-## 1.1.0
->>>>>>> a27b3be8
 
 - Minor bug fixes and improvements
 
