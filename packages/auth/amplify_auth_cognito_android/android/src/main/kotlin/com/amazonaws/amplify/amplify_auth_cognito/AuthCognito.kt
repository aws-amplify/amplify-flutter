--- conflicted
+++ resolved
@@ -197,7 +197,17 @@
     }
 
     /**
-<<<<<<< HEAD
+     * Updates the local cache of the Dart user.
+     */
+    override fun updateCurrentUser(user: NativeAuthPluginBindings.NativeAuthUser?) {
+        currentUser = if (user != null) {
+            AuthUser(user.userId, user.username)
+        } else {
+            null
+        }
+    }
+
+    /**
      * Fetches the legacy credentials set by the Android SDK.
      *
      * References:
@@ -240,16 +250,6 @@
         legacyUserPoolStore.clear()
         legacyIdentityStore.clear()
         result.success(null)
-=======
-     * Updates the local cache of the Dart user.
-     */
-    override fun updateCurrentUser(user: NativeAuthPluginBindings.NativeAuthUser?) {
-        currentUser = if (user != null) {
-            AuthUser(user.userId, user.username)
-        } else {
-            null
-        }
->>>>>>> bf8a7006
     }
 
     /**
