--- conflicted
+++ resolved
@@ -1,5 +1,3 @@
-<<<<<<< HEAD
-=======
 ## 1.0.0-next.1
 
 - Minor bug fixes and improvements
@@ -9,7 +7,6 @@
 ### Fixes
 - fix(auth, secure_storage): update generated java pigeon code ([#2184](https://github.com/aws-amplify/amplify-flutter/pull/2184))
 
->>>>>>> 4aa2a633
 ## 1.0.0-next.0+2
 
 ### Fixes
