name: amplify_auth_cognito
description: The Amplify Flutter Auth category plugin using the AWS Cognito provider.
version: 1.2.0
homepage: https://docs.amplify.aws/lib/q/platform/flutter/
repository: https://github.com/aws-amplify/amplify-flutter/tree/main/packages/auth/amplify_auth_cognito
issue_tracker: https://github.com/aws-amplify/amplify-flutter/issues

environment:
  sdk: ^3.0.0
  flutter: ">=3.10.0"

# Helps `pana` since we do not use Flutter plugins for most platforms
platforms:
  ios:
  android:
  macos:
  windows:
  linux:
  web:

dependencies:
  amplify_analytics_pinpoint: ">=1.2.0 <1.3.0"
  amplify_analytics_pinpoint_dart: ">=0.3.0+1 <0.4.0"
  amplify_auth_cognito_dart: ">=0.10.1 <0.11.0"
<<<<<<< HEAD
  amplify_core: ">=1.1.2 <1.2.0"
=======
  amplify_core: ">=1.2.0 <1.3.0"
>>>>>>> c2dfea91
  amplify_flutter: ">=1.2.0 <1.3.0"
  amplify_secure_storage: ">=0.4.0+1 <0.5.0"
  async: ^2.10.0
  flutter:
    sdk: flutter
  meta: ^1.7.0
  path: ^1.8.0
  plugin_platform_interface: ^2.0.0

dev_dependencies:
  amplify_lints: ">=3.0.0 <3.1.0"
  flutter_test:
    sdk: flutter
  pigeon: ^9.2.4

flutter:
  plugin:
    platforms:
      android:
        package: com.amazonaws.amplify.amplify_auth_cognito
        pluginClass: AmplifyAuthCognitoPlugin
      ios:
        pluginClass: AmplifyAuthCognitoPlugin
        sharedDarwinSource: true
      macos:
        pluginClass: AmplifyAuthCognitoPlugin
        sharedDarwinSource: true<|MERGE_RESOLUTION|>--- conflicted
+++ resolved
@@ -22,11 +22,7 @@
   amplify_analytics_pinpoint: ">=1.2.0 <1.3.0"
   amplify_analytics_pinpoint_dart: ">=0.3.0+1 <0.4.0"
   amplify_auth_cognito_dart: ">=0.10.1 <0.11.0"
-<<<<<<< HEAD
-  amplify_core: ">=1.1.2 <1.2.0"
-=======
   amplify_core: ">=1.2.0 <1.3.0"
->>>>>>> c2dfea91
   amplify_flutter: ">=1.2.0 <1.3.0"
   amplify_secure_storage: ">=0.4.0+1 <0.5.0"
   async: ^2.10.0
