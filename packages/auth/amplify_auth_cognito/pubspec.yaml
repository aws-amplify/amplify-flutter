name: amplify_auth_cognito
description: The Amplify Flutter Auth category plugin using the AWS Cognito provider.
version: 0.4.5
homepage: https://github.com/aws-amplify/amplify-flutter/tree/main/packages/auth/amplify_auth_cognito

environment:
  sdk: ">=2.12.0 <3.0.0"
  flutter: ">=1.20.0"

dependencies:
<<<<<<< HEAD
  amplify_auth_cognito_android: 0.4.2
  amplify_auth_cognito_ios: 0.4.2
  amplify_auth_plugin_interface: 0.4.2
  amplify_core: 0.4.2
=======
  flutter:
    sdk: flutter
  amplify_auth_plugin_interface: 0.4.5
  amplify_core: 0.4.5
  amplify_auth_cognito_android: 0.4.5
  amplify_auth_cognito_ios: 0.4.5
>>>>>>> b701da8a
  collection: ^1.15.0
  flutter:
    sdk: flutter
  plugin_platform_interface: ^2.0.0

dev_dependencies:
  amplify_lints: ^1.0.0
  amplify_test:
    path: ../../amplify_test
  flutter_test:
    sdk: flutter

flutter:
  plugin:
    platforms:
      android:
        default_package: amplify_auth_cognito_android
      ios:
        default_package: amplify_auth_cognito_ios<|MERGE_RESOLUTION|>--- conflicted
+++ resolved
@@ -8,19 +8,10 @@
   flutter: ">=1.20.0"
 
 dependencies:
-<<<<<<< HEAD
-  amplify_auth_cognito_android: 0.4.2
-  amplify_auth_cognito_ios: 0.4.2
-  amplify_auth_plugin_interface: 0.4.2
-  amplify_core: 0.4.2
-=======
-  flutter:
-    sdk: flutter
+  amplify_auth_cognito_android: 0.4.5
+  amplify_auth_cognito_ios: 0.4.5
   amplify_auth_plugin_interface: 0.4.5
   amplify_core: 0.4.5
-  amplify_auth_cognito_android: 0.4.5
-  amplify_auth_cognito_ios: 0.4.5
->>>>>>> b701da8a
   collection: ^1.15.0
   flutter:
     sdk: flutter
