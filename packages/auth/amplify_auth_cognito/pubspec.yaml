name: amplify_auth_cognito
description: The Amplify Flutter Auth category plugin using the AWS Cognito provider.
version: 1.0.0
homepage: https://docs.amplify.aws/lib/q/platform/flutter/
repository: https://github.com/aws-amplify/amplify-flutter/tree/main/packages/auth/amplify_auth_cognito
issue_tracker: https://github.com/aws-amplify/amplify-flutter/issues

environment:
  sdk: ">=2.18.0 <4.0.0"
  flutter: ">=3.3.0"

# Helps `pana` since we do not use Flutter plugins for most platforms
platforms:
  ios:
  android:
  macos:
  windows:
  linux:
  web:

dependencies:
  amplify_analytics_pinpoint: ">=1.0.0 <1.1.0"
  amplify_analytics_pinpoint_dart: ">=0.2.0+2 <0.3.0"
  amplify_auth_cognito_android: ">=1.0.0 <1.1.0"
  amplify_auth_cognito_dart: ">=0.9.0+2 <0.10.0"
  amplify_auth_cognito_ios: ">=1.0.0 <1.1.0"
  amplify_core: ">=1.0.0 <1.1.0"
  amplify_flutter: ">=1.0.0 <1.1.0"
  amplify_secure_storage: ">=0.3.0+3 <0.4.0"
<<<<<<< HEAD
  async: ^2.10.0
=======
  async: ^2.9.0
>>>>>>> 8984d93d
  flutter:
    sdk: flutter
  meta: ^1.7.0
  path: ^1.8.0
  plugin_platform_interface: ^2.0.0

dev_dependencies:
  amplify_lints: ">=2.0.3 <2.1.0"
  flutter_test:
    sdk: flutter
  pigeon: ^9.2.4

flutter:
  plugin:
    platforms:
      android:
        default_package: amplify_auth_cognito_android
      ios:
        default_package: amplify_auth_cognito_ios<|MERGE_RESOLUTION|>--- conflicted
+++ resolved
@@ -27,11 +27,7 @@
   amplify_core: ">=1.0.0 <1.1.0"
   amplify_flutter: ">=1.0.0 <1.1.0"
   amplify_secure_storage: ">=0.3.0+3 <0.4.0"
-<<<<<<< HEAD
-  async: ^2.10.0
-=======
   async: ^2.9.0
->>>>>>> 8984d93d
   flutter:
     sdk: flutter
   meta: ^1.7.0
