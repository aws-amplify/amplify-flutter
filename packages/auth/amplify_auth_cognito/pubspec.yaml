name: amplify_auth_cognito
description: The Amplify Flutter Auth category plugin using the AWS Cognito provider.
<<<<<<< HEAD
version: 1.0.1
=======
version: 1.1.0
>>>>>>> a27b3be8
homepage: https://docs.amplify.aws/lib/q/platform/flutter/
repository: https://github.com/aws-amplify/amplify-flutter/tree/main/packages/auth/amplify_auth_cognito
issue_tracker: https://github.com/aws-amplify/amplify-flutter/issues

environment:
  sdk: ^3.0.0
  flutter: ">=3.10.0"

# Helps `pana` since we do not use Flutter plugins for most platforms
platforms:
  ios:
  android:
  macos:
  windows:
  linux:
  web:

dependencies:
<<<<<<< HEAD
  amplify_analytics_pinpoint: ">=1.0.1 <1.1.0"
  amplify_analytics_pinpoint_dart: ">=0.2.0+3 <0.3.0"
  amplify_auth_cognito_android: ">=1.0.1 <1.1.0"
  amplify_auth_cognito_dart: ">=0.9.0+3 <0.10.0"
  amplify_auth_cognito_ios: ">=1.0.1 <1.1.0"
  amplify_core: ">=1.0.1 <1.1.0"
  amplify_flutter: ">=1.0.1 <1.1.0"
  amplify_secure_storage: ">=0.3.0+4 <0.4.0"
  async: ^2.9.0
=======
  amplify_analytics_pinpoint: ">=1.1.0 <1.2.0"
  amplify_analytics_pinpoint_dart: ">=0.3.0 <0.4.0"
  amplify_auth_cognito_android: ">=1.1.0 <1.2.0"
  amplify_auth_cognito_dart: ">=0.10.0 <0.11.0"
  amplify_auth_cognito_ios: ">=1.1.0 <1.2.0"
  amplify_core: ">=1.1.0 <1.2.0"
  amplify_flutter: ">=1.1.0 <1.2.0"
  amplify_secure_storage: ">=0.4.0 <0.5.0"
  async: ^2.10.0
>>>>>>> a27b3be8
  flutter:
    sdk: flutter
  meta: ^1.7.0
  path: ^1.8.0
  plugin_platform_interface: ^2.0.0

dev_dependencies:
  amplify_lints: ">=3.0.0 <3.1.0"
  flutter_test:
    sdk: flutter
  pigeon: ^9.2.4

flutter:
  plugin:
    platforms:
      android:
        default_package: amplify_auth_cognito_android
      ios:
        default_package: amplify_auth_cognito_ios<|MERGE_RESOLUTION|>--- conflicted
+++ resolved
@@ -1,10 +1,6 @@
 name: amplify_auth_cognito
 description: The Amplify Flutter Auth category plugin using the AWS Cognito provider.
-<<<<<<< HEAD
-version: 1.0.1
-=======
 version: 1.1.0
->>>>>>> a27b3be8
 homepage: https://docs.amplify.aws/lib/q/platform/flutter/
 repository: https://github.com/aws-amplify/amplify-flutter/tree/main/packages/auth/amplify_auth_cognito
 issue_tracker: https://github.com/aws-amplify/amplify-flutter/issues
@@ -23,17 +19,6 @@
   web:
 
 dependencies:
-<<<<<<< HEAD
-  amplify_analytics_pinpoint: ">=1.0.1 <1.1.0"
-  amplify_analytics_pinpoint_dart: ">=0.2.0+3 <0.3.0"
-  amplify_auth_cognito_android: ">=1.0.1 <1.1.0"
-  amplify_auth_cognito_dart: ">=0.9.0+3 <0.10.0"
-  amplify_auth_cognito_ios: ">=1.0.1 <1.1.0"
-  amplify_core: ">=1.0.1 <1.1.0"
-  amplify_flutter: ">=1.0.1 <1.1.0"
-  amplify_secure_storage: ">=0.3.0+4 <0.4.0"
-  async: ^2.9.0
-=======
   amplify_analytics_pinpoint: ">=1.1.0 <1.2.0"
   amplify_analytics_pinpoint_dart: ">=0.3.0 <0.4.0"
   amplify_auth_cognito_android: ">=1.1.0 <1.2.0"
@@ -43,7 +28,6 @@
   amplify_flutter: ">=1.1.0 <1.2.0"
   amplify_secure_storage: ">=0.4.0 <0.5.0"
   async: ^2.10.0
->>>>>>> a27b3be8
   flutter:
     sdk: flutter
   meta: ^1.7.0
