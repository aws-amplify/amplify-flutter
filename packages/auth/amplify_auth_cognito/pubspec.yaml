--- conflicted
+++ resolved
@@ -21,14 +21,11 @@
   meta: ^1.7.0
   path: ^1.8.0
   plugin_platform_interface: ^2.0.0
-<<<<<<< HEAD
-=======
 
 dependency_overrides:
   # TODO(dnys1): Remove when pigeon is bumped
   # https://github.com/flutter/flutter/issues/105090
   analyzer: ^3.0.0
->>>>>>> c61631ff
 
 dev_dependencies:
   amplify_lints:
