--- conflicted
+++ resolved
@@ -17,19 +17,11 @@
 import 'package:integration_test/integration_test.dart';
 
 import 'delete_user_test.dart' as delete_user_tests;
-<<<<<<< HEAD
-import 'device_tracking_test.dart' as device_tracking_tests;
-=======
->>>>>>> 88cb4034
 import 'federated_sign_in_test.dart' as federated_sign_in_tests;
 import 'fetch_auth_session_test.dart' as fetch_auth_session_tests;
 import 'force_refresh_test.dart' as force_refresh_tests;
 import 'get_current_user_test.dart' as get_current_user_tests;
 import 'hub_events_test.dart' as hub_events_tests;
-<<<<<<< HEAD
-=======
-import 'mfa_sms_test.dart' as mfa_sms_tests;
->>>>>>> 88cb4034
 import 'sign_in_sign_out_test.dart' as sign_in_sign_out_tests;
 import 'sign_up_test.dart' as sign_up_tests;
 import 'update_password_test.dart' as update_password_tests;
@@ -41,19 +33,11 @@
   group('amplify_auth_cognito', () {
     // TODO(dnys1): Add tests requiring API when dartified
     delete_user_tests.main();
-<<<<<<< HEAD
-    device_tracking_tests.main();
-=======
->>>>>>> 88cb4034
     federated_sign_in_tests.main();
     fetch_auth_session_tests.main();
     force_refresh_tests.main();
     get_current_user_tests.main();
     hub_events_tests.main();
-<<<<<<< HEAD
-=======
-    mfa_sms_tests.main();
->>>>>>> 88cb4034
     sign_in_sign_out_tests.main();
     sign_up_tests.main();
     update_password_tests.main();
