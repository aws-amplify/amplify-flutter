// Copyright 2022 Amazon.com, Inc. or its affiliates. All Rights Reserved.
//
// Licensed under the Apache License, Version 2.0 (the "License");
// you may not use this file except in compliance with the License.
// You may obtain a copy of the License at
//
//      http://www.apache.org/licenses/LICENSE-2.0
//
// Unless required by applicable law or agreed to in writing, software
// distributed under the License is distributed on an "AS IS" BASIS,
// WITHOUT WARRANTIES OR CONDITIONS OF ANY KIND, either express or implied.
// See the License for the specific language governing permissions and
// limitations under the License.

import 'dart:async';
import 'dart:io';

import 'package:amplify_auth_cognito/src/native_auth_plugin.dart';
import 'package:amplify_auth_cognito_dart/amplify_auth_cognito_dart.dart';
// ignore: implementation_imports
import 'package:amplify_auth_cognito_dart/src/flows/hosted_ui/hosted_ui_platform_stub.dart'
    if (dart.library.html) 'flows/hosted_ui/hosted_ui_platform_html.dart'
    if (dart.library.ui) 'flows/hosted_ui/hosted_ui_platform_flutter.dart';
import 'package:amplify_core/amplify_core.dart';
import 'package:amplify_secure_storage/amplify_secure_storage.dart';
import 'package:flutter/services.dart';

/// {@template amplify_auth_cognito.amplify_auth_cognito}
/// The AWS Cognito implementation of the Amplify Auth category.
/// {@endtemplate}
class AmplifyAuthCognito extends AmplifyAuthCognitoDart {
  /// {@macro amplify_auth_cognito.amplify_auth_cognito}
  AmplifyAuthCognito()
      : super(
          credentialStorage: AmplifySecureStorage(
            config: const AmplifySecureStorageConfig(
<<<<<<< HEAD
              packageId: 'com.amplify',
=======
>>>>>>> c61631ff
              scope: 'auth',
            ),
          ),
          hostedUiPlatformFactory: HostedUiPlatformImpl.new,
        );

  @override
  Future<void> addPlugin() async {
    if (zIsWeb || !(Platform.isAndroid || Platform.isIOS)) {
      return;
    }

    // Configure this plugin to act as a native iOS/Android plugin.
    final nativePlugin = _NativeAmplifyAuthCognito(this);
    NativeAuthPlugin.setup(nativePlugin);

    final nativeBridge = NativeAuthBridge();
    stateMachine.addInstance(nativeBridge);
    try {
      await nativeBridge.addPlugin();
    } on PlatformException catch (e) {
      if (e.code == 'AmplifyAlreadyConfiguredException' ||
          e.code == 'AlreadyConfiguredException') {
        throw const AmplifyAlreadyConfiguredException(
          AmplifyExceptionMessages.alreadyConfiguredDefaultMessage,
          recoverySuggestion:
              AmplifyExceptionMessages.alreadyConfiguredDefaultSuggestion,
        );
      }
      throw AmplifyException(
        e.message ?? 'An unknown error occurred',
        underlyingException: e.toString(),
      );
    }
  }
}

class _NativeAmplifyAuthCognito implements NativeAuthPlugin {
  _NativeAmplifyAuthCognito(this._basePlugin);

  final AmplifyAuthCognito _basePlugin;

  @override
  Future<NativeAuthSession> fetchAuthSession(
    bool getAwsCredentials,
  ) async {
    try {
      final authSession = await _basePlugin.fetchAuthSession(
        request: AuthSessionRequest(
          options: CognitoSessionOptions(getAWSCredentials: getAwsCredentials),
        ),
      ) as CognitoAuthSession;
      final nativeAuthSession = NativeAuthSession(
        isSignedIn: authSession.isSignedIn,
        userSub: authSession.userSub,
        identityId: authSession.identityId,
      );
      final userPoolTokens = authSession.userPoolTokens;
      if (userPoolTokens != null) {
        nativeAuthSession.userPoolTokens = NativeUserPoolTokens(
          accessToken: userPoolTokens.accessToken.raw,
          refreshToken: userPoolTokens.refreshToken,
          idToken: userPoolTokens.idToken.raw,
        );
      }
      final awsCredentials = authSession.credentials;
      if (awsCredentials != null) {
        nativeAuthSession.awsCredentials = NativeAWSCredentials(
          accessKeyId: awsCredentials.accessKeyId,
          secretAccessKey: awsCredentials.secretAccessKey,
          sessionToken: awsCredentials.sessionToken,
          expirationIso8601Utc:
              awsCredentials.expiration?.toUtc().toIso8601String(),
        );
      }
      return nativeAuthSession;
    } on Exception catch (e) {
      // TODO(dnys1): Log
      safePrint('Error fetching session for native plugin: $e');
    }
    return NativeAuthSession(isSignedIn: false);
  }
}<|MERGE_RESOLUTION|>--- conflicted
+++ resolved
@@ -34,10 +34,6 @@
       : super(
           credentialStorage: AmplifySecureStorage(
             config: const AmplifySecureStorageConfig(
-<<<<<<< HEAD
-              packageId: 'com.amplify',
-=======
->>>>>>> c61631ff
               scope: 'auth',
             ),
           ),
