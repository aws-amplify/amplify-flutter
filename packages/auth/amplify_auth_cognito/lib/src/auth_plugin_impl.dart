--- conflicted
+++ resolved
@@ -113,17 +113,11 @@
 }
 
 class _NativeAmplifyAuthCognito
-<<<<<<< HEAD
-    with LegacySecureStorageProvider
+    with LegacySecureStorageProvider, AWSDebuggable, AmplifyLoggerMixin
     implements NativeAuthPlugin, LegacyCredentialProvider {
   _NativeAmplifyAuthCognito(this._basePlugin, this._stateMachine) {
     _stateMachine.addInstance<LegacyCredentialProvider>(this);
   }
-=======
-    with AWSDebuggable, AmplifyLoggerMixin
-    implements NativeAuthPlugin {
-  _NativeAmplifyAuthCognito(this._basePlugin, this._stateMachine);
->>>>>>> 5a2c5b34
 
   final AmplifyAuthCognito _basePlugin;
   final CognitoAuthStateMachine _stateMachine;
@@ -182,7 +176,6 @@
     }
   }
 
-<<<<<<< HEAD
   FutureOr<String> _getBundleId() {
     return _bundleIdMemoizer.runOnce(() {
       final bridge = _stateMachine.expect<NativeAuthBridge>();
@@ -336,8 +329,7 @@
       ]);
     }
   }
-=======
+
   @override
   String get runtimeTypeName => '_NativeAmplifyAuthCognito';
->>>>>>> 5a2c5b34
 }