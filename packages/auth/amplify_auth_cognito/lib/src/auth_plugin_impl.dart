// Copyright 2022 Amazon.com, Inc. or its affiliates. All Rights Reserved.
//
// Licensed under the Apache License, Version 2.0 (the "License");
// you may not use this file except in compliance with the License.
// You may obtain a copy of the License at
//
//      http://www.apache.org/licenses/LICENSE-2.0
//
// Unless required by applicable law or agreed to in writing, software
// distributed under the License is distributed on an "AS IS" BASIS,
// WITHOUT WARRANTIES OR CONDITIONS OF ANY KIND, either express or implied.
// See the License for the specific language governing permissions and
// limitations under the License.

import 'dart:async';
import 'dart:io';

import 'package:amplify_auth_cognito/src/credentials/legacy_credential_provider_impl.dart';
import 'package:amplify_auth_cognito/src/native_auth_plugin.g.dart';
import 'package:amplify_auth_cognito_dart/amplify_auth_cognito_dart.dart';
import 'package:amplify_auth_cognito_dart/src/flows/hosted_ui/hosted_ui_platform_stub.dart'
    if (dart.library.html) 'flows/hosted_ui/hosted_ui_platform_html.dart'
    if (dart.library.ui) 'flows/hosted_ui/hosted_ui_platform_flutter.dart';
import 'package:amplify_auth_cognito_dart/src/state/machines/hosted_ui_state_machine.dart';
import 'package:amplify_core/amplify_core.dart';
import 'package:amplify_secure_storage/amplify_secure_storage.dart';
import 'package:flutter/services.dart';

/// {@template amplify_auth_cognito.amplify_auth_cognito}
/// The AWS Cognito implementation of the Amplify Auth category.
/// {@endtemplate}
class AmplifyAuthCognito extends AmplifyAuthCognitoDart with AWSDebuggable {
  /// {@macro amplify_auth_cognito.amplify_auth_cognito}
  ///
  /// To change the default behavior of credential storage,
  /// provide a [credentialStorage] value. If no value is provided,
  /// [AmplifySecureStorage] will be used with a `scope` of "awsCognitoAuthPlugin".
  ///
  /// **NOTE**: Switching credential storage providers will likely result in
  /// end-users needing to re-authenticate since no migrations are performed in
  /// this case.
  AmplifyAuthCognito({
    SecureStorageInterface? credentialStorage,
  }) : super(
          credentialStorage: credentialStorage ??
              AmplifySecureStorage(
                config: AmplifySecureStorageConfig(
                  scope: 'awsCognitoAuthPlugin',
                ),
              ),
          hostedUiPlatformFactory: HostedUiPlatformImpl.new,
        );

  /// A plugin key which can be used with `Amplify.Auth.getPlugin` to retrieve
  /// a Cognito-specific Auth category interface.
  static const AuthPluginKey<
      CognitoAuthUser,
      CognitoUserAttributeKey,
      AuthUserAttribute<CognitoUserAttributeKey>,
      CognitoDevice,
      CognitoSignUpOptions,
      CognitoSignUpResult,
      CognitoConfirmSignUpOptions,
      CognitoSignUpResult,
      CognitoResendSignUpCodeOptions,
      CognitoResendSignUpCodeResult,
      CognitoSignInOptions,
      CognitoSignInResult,
      CognitoConfirmSignInOptions,
      CognitoSignInResult,
      SignOutOptions,
      SignOutResult,
      CognitoUpdatePasswordOptions,
      UpdatePasswordResult,
      CognitoResetPasswordOptions,
      CognitoResetPasswordResult,
      CognitoConfirmResetPasswordOptions,
      UpdatePasswordResult,
      AuthUserOptions,
      FetchUserAttributesOptions,
      CognitoSessionOptions,
      CognitoAuthSession,
      CognitoSignInWithWebUIOptions,
      CognitoSignInResult,
      CognitoUpdateUserAttributeOptions,
      UpdateUserAttributeResult,
      CognitoUpdateUserAttributesOptions,
      ConfirmUserAttributeOptions,
      ConfirmUserAttributeResult,
      CognitoResendUserAttributeConfirmationCodeOptions,
      ResendUserAttributeConfirmationCodeResult,
      AmplifyAuthCognito> pluginKey = _AmplifyAuthCognitoPluginKey();

  @override
  Future<void> addPlugin({
    required AmplifyAuthProviderRepository authProviderRepo,
  }) async {
    if (zIsWeb || !(Platform.isAndroid || Platform.isIOS)) {
      return;
    }

    // Configure this plugin to act as a native iOS/Android plugin.
    final nativePlugin = _NativeAmplifyAuthCognito(this, stateMachine);
    NativeAuthPlugin.setup(nativePlugin);

    final nativeBridge = NativeAuthBridge();
    stateMachine.addInstance(nativeBridge);

    final legacyCredentialProvider = LegacyCredentialProviderImpl(stateMachine);
    stateMachine.addInstance<LegacyCredentialProvider>(
      legacyCredentialProvider,
    );
    try {
      await nativeBridge.addPlugin();
    } on PlatformException catch (e) {
      if (e.code == 'AmplifyAlreadyConfiguredException' ||
          e.code == 'AlreadyConfiguredException') {
        throw const AmplifyAlreadyConfiguredException(
          AmplifyExceptionMessages.alreadyConfiguredDefaultMessage,
          recoverySuggestion:
              AmplifyExceptionMessages.alreadyConfiguredDefaultSuggestion,
        );
      }
      throw AmplifyException(
        e.message ?? 'An unknown error occurred',
        underlyingException: e,
      );
    }
  }

  @override
  Future<void> configure({
    AmplifyConfig? config,
    required AmplifyAuthProviderRepository authProviderRepo,
  }) async {
<<<<<<< HEAD
    await super.configure(config: config, authProviderRepo: authProviderRepo);
=======
    await super.configure(
      config: config,
      authProviderRepo: authProviderRepo,
    );
>>>>>>> 33b9b0dc

    // Update the native cache for the current user on hub events.
    final nativeBridge = stateMachine.get<NativeAuthBridge>();
    if (nativeBridge != null) {
      Future<void> updateCurrentUser(AuthUser? currentUser) async {
        NativeAuthUser? nativeUser;
        if (currentUser != null) {
          nativeUser = NativeAuthUser(
            userId: currentUser.userId,
            username: currentUser.username,
          );
        }
        await nativeBridge.updateCurrentUser(nativeUser);
      }

      try {
        final currentUser = await getCurrentUser();
        await updateCurrentUser(currentUser);
      } on Exception {
        await updateCurrentUser(null);
      }
      Amplify.Hub.listen(HubChannel.Auth, (AuthHubEvent event) {
        updateCurrentUser(event.payload);
      });
    }
  }

  @override
  Future<CognitoSignUpResult> signUp({
    required SignUpRequest request,
  }) async {
    Map<String, String>? validationData;
    if (!zIsWeb && (Platform.isAndroid || Platform.isIOS)) {
      final nativeValidationData =
          await stateMachine.expect<NativeAuthBridge>().getValidationData();
      validationData = nativeValidationData.cast();
    }
    var options =
        request.options as CognitoSignUpOptions? ?? CognitoSignUpOptions();
    options = options.copyWith(
      validationData: {
        ...?validationData,
        ...?options.validationData,
      },
    );
    request = SignUpRequest(
      username: request.username,
      password: request.password,
      options: options,
    );
    return super.signUp(request: request);
  }

  @override
  String get runtimeTypeName => 'AmplifyAuthCognito';
}

class _NativeAmplifyAuthCognito
    with AWSDebuggable, AmplifyLoggerMixin
    implements NativeAuthPlugin {
  _NativeAmplifyAuthCognito(this._basePlugin, this._stateMachine);
  final AmplifyAuthCognito _basePlugin;
  final CognitoAuthStateMachine _stateMachine;

  @override
  Future<NativeAuthSession> fetchAuthSession(
    bool getAwsCredentials,
  ) async {
    try {
      final authSession = await _basePlugin.fetchAuthSession(
        request: AuthSessionRequest(
          options: CognitoSessionOptions(getAWSCredentials: getAwsCredentials),
        ),
      );
      final nativeAuthSession = NativeAuthSession(
        isSignedIn: authSession.isSignedIn,
        userSub: authSession.userSub,
        identityId: authSession.identityId,
      );
      final userPoolTokens = authSession.userPoolTokens;
      if (userPoolTokens != null) {
        nativeAuthSession.userPoolTokens = NativeUserPoolTokens(
          accessToken: userPoolTokens.accessToken.raw,
          refreshToken: userPoolTokens.refreshToken,
          idToken: userPoolTokens.idToken.raw,
        );
      }
      final awsCredentials = authSession.credentials;
      if (awsCredentials != null) {
        nativeAuthSession.awsCredentials = NativeAWSCredentials(
          accessKeyId: awsCredentials.accessKeyId,
          secretAccessKey: awsCredentials.secretAccessKey,
          sessionToken: awsCredentials.sessionToken,
          expirationIso8601Utc:
              awsCredentials.expiration?.toUtc().toIso8601String(),
        );
      }
      return nativeAuthSession;
    } on Exception catch (e) {
      logger.error('Error fetching session for native plugin', e);
    }
    return NativeAuthSession(isSignedIn: false);
  }

  @override
  void exchange(Map<String?, String?> params) {
    final oauthParameters = OAuthParameters.fromJson(params.cast());
    final hostedUiStateMachine = _stateMachine.get(HostedUiStateMachine.type);
    if (hostedUiStateMachine != null) {
      _stateMachine.dispatch(HostedUiEvent.exchange(oauthParameters));
    } else {
      // Cache them as initial route parameters.
      _stateMachine.addInstance(oauthParameters);
    }
  }

  @override
  String get runtimeTypeName => '_NativeAmplifyAuthCognito';
}

class _AmplifyAuthCognitoPluginKey extends AuthPluginKey<
    CognitoAuthUser,
    CognitoUserAttributeKey,
    AuthUserAttribute<CognitoUserAttributeKey>,
    CognitoDevice,
    CognitoSignUpOptions,
    CognitoSignUpResult,
    CognitoConfirmSignUpOptions,
    CognitoSignUpResult,
    CognitoResendSignUpCodeOptions,
    CognitoResendSignUpCodeResult,
    CognitoSignInOptions,
    CognitoSignInResult,
    CognitoConfirmSignInOptions,
    CognitoSignInResult,
    SignOutOptions,
    SignOutResult,
    CognitoUpdatePasswordOptions,
    UpdatePasswordResult,
    CognitoResetPasswordOptions,
    CognitoResetPasswordResult,
    CognitoConfirmResetPasswordOptions,
    UpdatePasswordResult,
    AuthUserOptions,
    FetchUserAttributesOptions,
    CognitoSessionOptions,
    CognitoAuthSession,
    CognitoSignInWithWebUIOptions,
    CognitoSignInResult,
    CognitoUpdateUserAttributeOptions,
    UpdateUserAttributeResult,
    CognitoUpdateUserAttributesOptions,
    ConfirmUserAttributeOptions,
    ConfirmUserAttributeResult,
    CognitoResendUserAttributeConfirmationCodeOptions,
    ResendUserAttributeConfirmationCodeResult,
    AmplifyAuthCognito> {
  const _AmplifyAuthCognitoPluginKey();

  @override
  String get runtimeTypeName => 'AmplifyAuthCognito';
}

/// Extensions to [AuthCategory] when using [AmplifyAuthCognito].
extension AmplifyAuthCognitoCategoryExtensions on AuthCategory<
    CognitoAuthUser,
    CognitoUserAttributeKey,
    AuthUserAttribute<CognitoUserAttributeKey>,
    CognitoDevice,
    CognitoSignUpOptions,
    CognitoSignUpResult,
    CognitoConfirmSignUpOptions,
    CognitoSignUpResult,
    CognitoResendSignUpCodeOptions,
    CognitoResendSignUpCodeResult,
    CognitoSignInOptions,
    CognitoSignInResult,
    CognitoConfirmSignInOptions,
    CognitoSignInResult,
    SignOutOptions,
    SignOutResult,
    CognitoUpdatePasswordOptions,
    UpdatePasswordResult,
    CognitoResetPasswordOptions,
    CognitoResetPasswordResult,
    CognitoConfirmResetPasswordOptions,
    UpdatePasswordResult,
    AuthUserOptions,
    FetchUserAttributesOptions,
    CognitoSessionOptions,
    CognitoAuthSession,
    CognitoSignInWithWebUIOptions,
    CognitoSignInResult,
    CognitoUpdateUserAttributeOptions,
    UpdateUserAttributeResult,
    CognitoUpdateUserAttributesOptions,
    ConfirmUserAttributeOptions,
    ConfirmUserAttributeResult,
    CognitoResendUserAttributeConfirmationCodeOptions,
    ResendUserAttributeConfirmationCodeResult,
    AmplifyAuthCognito> {
  /// {@macro amplify_auth_cognito_dart.impl.federate_to_identity_pool}
  Future<FederateToIdentityPoolResult> federateToIdentityPool({
    required String token,
    required AuthProvider provider,
    FederateToIdentityPoolOptions? options,
  }) async {
    final request = FederateToIdentityPoolRequest(
      token: token,
      provider: provider,
      options: options,
    );
    return plugin.federateToIdentityPool(request: request);
  }

  /// {@macro amplify_auth_cognito_dart.impl.clear_federation_to_identity_pool}
  Future<void> clearFederationToIdentityPool() async {
    return plugin.clearFederationToIdentityPool();
  }
}<|MERGE_RESOLUTION|>--- conflicted
+++ resolved
@@ -133,14 +133,10 @@
     AmplifyConfig? config,
     required AmplifyAuthProviderRepository authProviderRepo,
   }) async {
-<<<<<<< HEAD
-    await super.configure(config: config, authProviderRepo: authProviderRepo);
-=======
     await super.configure(
       config: config,
       authProviderRepo: authProviderRepo,
     );
->>>>>>> 33b9b0dc
 
     // Update the native cache for the current user on hub events.
     final nativeBridge = stateMachine.get<NativeAuthBridge>();
