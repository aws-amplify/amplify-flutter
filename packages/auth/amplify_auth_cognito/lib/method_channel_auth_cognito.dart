--- conflicted
+++ resolved
@@ -500,7 +500,6 @@
         ? Map<String, String>.from(res["nextStep"]["additionalInfo"])
         : null;
     return UpdateUserAttributeResult(
-<<<<<<< HEAD
         isUpdated: res["isUpdated"],
         nextStep: AuthNextUpdateAttributeStep(
             updateAttributeStep: res["nextStep"]["updateAttributeStep"],
@@ -515,20 +514,6 @@
                 ? Map<String, String>.from(
                     jsonDecode(res["nextStep"]["additionalInfo"]))
                 : {}));
-=======
-      isUpdated: res["isUpdated"],
-      nextStep: AuthNextUpdateAttributeStep(
-        updateAttributeStep: res["nextStep"]["updateAttributeStep"],
-        codeDeliveryDetails: codeDeliveryDetails != null
-            ? AuthCodeDeliveryDetails(
-                attributeName: codeDeliveryDetails["attributeName"] ?? null,
-                deliveryMedium: codeDeliveryDetails["deliveryMedium"] ?? null,
-                destination: codeDeliveryDetails["destination"])
-            : null,
-        additionalInfo: additionalInfo,
-      ),
-    );
->>>>>>> b6968e32
   }
 
   Map<UserAttributeKey, UpdateUserAttributeResult>
