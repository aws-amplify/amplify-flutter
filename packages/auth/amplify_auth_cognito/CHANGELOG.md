--- conflicted
+++ resolved
@@ -1,5 +1,3 @@
-<<<<<<< HEAD
-=======
 ## 1.0.0-next.1
 
 - Minor bug fixes and improvements
@@ -21,7 +19,6 @@
 ### Features
 - feat(auth): Federated sign-in
 
->>>>>>> 4aa2a633
 ## 1.0.0-next.0+5
 
 ### Features
