/*
 * Copyright 2020 Amazon.com, Inc. or its affiliates. All Rights Reserved.
 *
 * Licensed under the Apache License, Version 2.0 (the "License").
 * You may not use this file except in compliance with the License.
 * A copy of the License is located at
 *
 *  http://aws.amazon.com/apache2.0
 *
 * or in the "license" file accompanying this file. This file is distributed
 * on an "AS IS" BASIS, WITHOUT WARRANTIES OR CONDITIONS OF ANY KIND, either
 * express or implied. See the License for the specific language governing
 * permissions and limitations under the License.
 */

part of amplify_interface;

class APICategory {
  const APICategory();

  static List<APIPluginInterface> plugins = [];

  /// Token refreshers for the API category plugins. Used to provide DataStore
  /// refresh functionality without exposing the providers themselves.
  static final Map<APIPluginInterface, APIAuthProviderRefresher>
      _authProviderRefreshers = {};

  Future<void> addPlugin(APIPluginInterface plugin) async {
    //TODO: Allow for multiple plugins to work simultaneously
    if (plugins.length == 0) {
      try {
        _authProviderRefreshers[plugin] = await plugin.addPlugin();
        plugins.add(plugin);
      } on AmplifyAlreadyConfiguredException catch (e) {
        plugins.add(plugin);
      } on PlatformException catch (e) {
        throw AmplifyException.fromMap(Map<String, String>.from(e.details));
      }
    } else {
      throw AmplifyException("API plugin has already been added, " +
          "multiple plugins for API category are currently not supported.");
    }
  }

  // ====== GraphQL =======
  GraphQLOperation<T> query<T>({required GraphQLRequest<T> request}) {
    return plugins.length == 1
        ? plugins[0].query(request: request)
        : throw _pluginNotAddedException("Api");
  }

  GraphQLOperation<T> mutate<T>({required GraphQLRequest<T> request}) {
    return plugins.length == 1
        ? plugins[0].mutate(request: request)
        : throw _pluginNotAddedException("Api");
  }

  /// Subscribes to the given [request] and returns the stream of response events.
  /// An optional [onEstablished] callback can be used to be alerted when the
  /// subscription has been successfully established with the server.
  ///
  /// Any exceptions encountered during the subscription are added as errors
  /// to this stream.
  Stream<GraphQLResponse<T>> subscribe<T>(
    GraphQLRequest<T> request, {
    void Function()? onEstablished,
  }) {
    return plugins.length == 1
        ? plugins[0].subscribe(request, onEstablished: onEstablished)
        : throw _pluginNotAddedException("Api");
  }

  // ====== RestAPI ======
<<<<<<< HEAD

=======
>>>>>>> 28d50869
  void cancelRequest(String cancelToken) {
    return plugins.length == 1
        ? plugins[0].cancelRequest(cancelToken)
        : throw _pluginNotAddedException("Api");
  }

  RestOperation get({required RestOptions restOptions}) {
    return plugins.length == 1
        ? plugins[0].get(restOptions: restOptions)
        : throw _pluginNotAddedException("Api");
  }

  RestOperation put({required RestOptions restOptions}) {
    return plugins.length == 1
        ? plugins[0].put(restOptions: restOptions)
        : throw _pluginNotAddedException("Api");
  }

  RestOperation post({required RestOptions restOptions}) {
    return plugins.length == 1
        ? plugins[0].post(restOptions: restOptions)
        : throw _pluginNotAddedException("Api");
  }

  RestOperation delete({required RestOptions restOptions}) {
    return plugins.length == 1
        ? plugins[0].delete(restOptions: restOptions)
        : throw _pluginNotAddedException("Api");
  }

  RestOperation head({required RestOptions restOptions}) {
    return plugins.length == 1
        ? plugins[0].head(restOptions: restOptions)
        : throw _pluginNotAddedException("Api");
  }

  RestOperation patch({required RestOptions restOptions}) {
    return plugins.length == 1
        ? plugins[0].patch(restOptions: restOptions)
        : throw _pluginNotAddedException("Api");
  }
}<|MERGE_RESOLUTION|>--- conflicted
+++ resolved
@@ -71,10 +71,6 @@
   }
 
   // ====== RestAPI ======
-<<<<<<< HEAD
-
-=======
->>>>>>> 28d50869
   void cancelRequest(String cancelToken) {
     return plugins.length == 1
         ? plugins[0].cancelRequest(cancelToken)
