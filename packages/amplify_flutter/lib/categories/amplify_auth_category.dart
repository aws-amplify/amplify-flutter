/*
 * Copyright 2020 Amazon.com, Inc. or its affiliates. All Rights Reserved.
 *
 * Licensed under the Apache License, Version 2.0 (the "License").
 * You may not use this file except in compliance with the License.
 * A copy of the License is located at
 *
 *  http://aws.amazon.com/apache2.0
 *
 * or in the "license" file accompanying this file. This file is distributed
 * on an "AS IS" BASIS, WITHOUT WARRANTIES OR CONDITIONS OF ANY KIND, either
 * express or implied. See the License for the specific language governing
 * permissions and limitations under the License.
 */

part of amplify_interface;

/// Interface for Auth category. This expose all the APIs that
/// are supported by this category's plugins. This class will accept plugins to
/// be registered and configured and then subsequent API calls will be forwarded
/// to those plugins.
class AuthCategory {
  const AuthCategory();
  static List<AuthPluginInterface> plugins = [];

  /// `Add plugin` method
  Future<void> addPlugin(AuthPluginInterface plugin) async {
    //TODO: Allow for multiple plugins to work simultaneously
    if (plugins.length == 0) {
      try {
        await plugin.addPlugin();
        plugins.add(plugin);
      } on AmplifyAlreadyConfiguredException catch (e) {
        plugins.add(plugin);
      } on PlatformException catch (e) {
        throw AmplifyException.fromMap(Map<String, String>.from(e.details));
      }
    } else {
      throw AmplifyException("Auth plugin has already been added, " +
          "multiple plugins for Auth category are currently not supported.");
    }
  }

  StreamController get streamController {
    return plugins.length == 1
        ? plugins[0].streamController
        : throw _pluginNotAddedException("Auth");
  }

  Future<SignUpResult> signUp(
      {required String username,
      required password,
      required SignUpOptions options}) {
    var request =
        SignUpRequest(username: username, password: password, options: options);
    return plugins.length == 1
        ? plugins[0].signUp(request: request)
        : throw _pluginNotAddedException("Auth");
  }

  Future<SignUpResult> confirmSignUp(
      {required String username,
      required String confirmationCode,
      ConfirmSignUpOptions? options}) {
    var request = ConfirmSignUpRequest(
        username: username,
        confirmationCode: confirmationCode,
        options: options);
    return plugins.length == 1
        ? plugins[0].confirmSignUp(request: request)
        : throw _pluginNotAddedException("Auth");
  }

  Future<ResendSignUpCodeResult> resendSignUpCode({required String username}) {
    var request = ResendSignUpCodeRequest(username: username);
    return plugins.length == 1
        ? plugins[0].resendSignUpCode(request: request)
        : throw _pluginNotAddedException("Auth");
  }

  Future<SignInResult> signIn(
      {required String username,
      required String password,
      SignInOptions? options}) {
    var request =
        SignInRequest(username: username, password: password, options: options);
    return plugins.length == 1
        ? plugins[0].signIn(request: request)
        : throw _pluginNotAddedException("Auth");
  }

  Future<SignInResult> confirmSignIn(
      {required String confirmationValue, ConfirmSignInOptions? options}) {
    var request = ConfirmSignInRequest(
        confirmationValue: confirmationValue, options: options);
    return plugins.length == 1
        ? plugins[0].confirmSignIn(request: request)
        : throw _pluginNotAddedException("Auth");
  }

  Future<SignOutResult> signOut({SignOutOptions? options}) {
    var request = SignOutRequest(options: options);
    return plugins.length == 1
        ? plugins[0].signOut(request: request)
        : throw _pluginNotAddedException("Auth");
  }

  Future<UpdatePasswordResult> updatePassword(
      {required String oldPassword,
      required String newPassword,
      PasswordOptions? options}) {
    var request = UpdatePasswordRequest(
        oldPassword: oldPassword, newPassword: newPassword, options: options);
    return plugins.length == 1
        ? plugins[0].updatePassword(request: request)
        : throw _pluginNotAddedException("Auth");
  }

  Future<ResetPasswordResult> resetPassword(
      {required String username, PasswordOptions? options}) {
    var request = ResetPasswordRequest(username: username, options: options);
    return plugins.length == 1
        ? plugins[0].resetPassword(request: request)
        : throw _pluginNotAddedException("Auth");
  }

  Future<UpdatePasswordResult> confirmPassword(
      {required String username,
      required String newPassword,
      required String confirmationCode,
      PasswordOptions? options}) {
    var request = ConfirmPasswordRequest(
        username: username,
        newPassword: newPassword,
        confirmationCode: confirmationCode,
        options: options);
    return plugins.length == 1
        ? plugins[0].confirmPassword(request: request)
        : throw _pluginNotAddedException("Auth");
  }

  Future<AuthUser> getCurrentUser() {
    var request = AuthUserRequest();
    return plugins.length == 1
        ? plugins[0].getCurrentUser(request: request)
        : throw _pluginNotAddedException("Auth");
  }

  Future<List<AuthUserAttribute>> fetchUserAttributes(
      {AuthUserAttributeOptions? options}) {
    var request = AuthUserAttributeRequest(options: options);
    return plugins.length == 1
        ? plugins[0].fetchUserAttributes(request: request)
        : throw _pluginNotAddedException("Auth");
  }

  Future<AuthSession> fetchAuthSession({AuthSessionOptions? options}) {
    var request = AuthSessionRequest(options: options);
    return plugins.length == 1
        ? plugins[0].fetchAuthSession(request: request)
        : throw _pluginNotAddedException("Auth");
  }

  Future<SignInResult> signInWithWebUI({AuthProvider? provider}) {
    var request = SignInWithWebUIRequest(provider: provider);
    return plugins.length == 1
        ? plugins[0].signInWithWebUI(request: request)
        : throw _pluginNotAddedException("Auth");
  }

  /// Updates a single user attribute and returns a [UpdateUserAttributeResult]
  Future<UpdateUserAttributeResult> updateUserAttribute({
    required String userAttributeKey,
    required String value,
  }) {
    var request = UpdateUserAttributeRequest(
        userAttributeKey: userAttributeKey, value: value);
    return plugins.length == 1
        ? plugins[0].updateUserAttribute(request: request)
        : throw _pluginNotAddedException("Auth");
  }

<<<<<<< HEAD
  /// Updates multiple user attributes and returns a map of  [UpdateUserAttributeResult]
  Future<Map<String, UpdateUserAttributeResult>> updateUserAttributes({
    @required List<AuthUserAttribute> attributes,
=======
  /// Updates multiple user attributes and returns a map of [UpdateUserAttributeResult]
  Future<Map<String, UpdateUserAttributeResult>> updateUserAttributes({
    required List<AuthUserAttribute> attributes,
>>>>>>> c3112bec
  }) {
    var request = UpdateUserAttributesRequest(attributes: attributes);
    return plugins.length == 1
        ? plugins[0].updateUserAttributes(request: request)
        : throw _pluginNotAddedException("Auth");
  }

  /// Confirms a user attribute update and returns a [ConfirmUserAttributeResult]
  Future<ConfirmUserAttributeResult> confirmUserAttribute({
    required String userAttributeKey,
    required String confirmationCode,
  }) {
    var request = ConfirmUserAttributeRequest(
        userAttributeKey: userAttributeKey, confirmationCode: confirmationCode);
    return plugins.length == 1
        ? plugins[0].confirmUserAttribute(request: request)
        : throw _pluginNotAddedException("Auth");
  }

  /// Resends a confirmation code for the given attribute and returns a [ResendUserAttributeConfirmationCodeResult]
  Future<ResendUserAttributeConfirmationCodeResult>
      resendUserAttributeConfirmationCode({required String userAttributeKey}) {
    var request = ResendUserAttributeConfirmationCodeRequest(
        userAttributeKey: userAttributeKey);
    return plugins.length == 1
        ? plugins[0].resendUserAttributeConfirmationCode(request: request)
        : throw _pluginNotAddedException("Auth");
  }
}<|MERGE_RESOLUTION|>--- conflicted
+++ resolved
@@ -180,15 +180,9 @@
         : throw _pluginNotAddedException("Auth");
   }
 
-<<<<<<< HEAD
-  /// Updates multiple user attributes and returns a map of  [UpdateUserAttributeResult]
-  Future<Map<String, UpdateUserAttributeResult>> updateUserAttributes({
-    @required List<AuthUserAttribute> attributes,
-=======
   /// Updates multiple user attributes and returns a map of [UpdateUserAttributeResult]
   Future<Map<String, UpdateUserAttributeResult>> updateUserAttributes({
     required List<AuthUserAttribute> attributes,
->>>>>>> c3112bec
   }) {
     var request = UpdateUserAttributesRequest(attributes: attributes);
     return plugins.length == 1
