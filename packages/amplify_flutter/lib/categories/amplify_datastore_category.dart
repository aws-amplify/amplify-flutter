/*
 * Copyright 2021 Amazon.com, Inc. or its affiliates. All Rights Reserved.
 *
 * Licensed under the Apache License, Version 2.0 (the "License").
 * You may not use this file except in compliance with the License.
 * A copy of the License is located at
 *
 *  http://aws.amazon.com/apache2.0
 *
 * or in the "license" file accompanying this file. This file is distributed
 * on an "AS IS" BASIS, WITHOUT WARRANTIES OR CONDITIONS OF ANY KIND, either
 * express or implied. See the License for the specific language governing
 * permissions and limitations under the License.
 */

part of amplify_interface;

/// Interface for DataStore category. This expose all the APIs that
/// are supported by this category's plugins. This class will accept plugins to
/// be registered and configured and then subsequent API calls will be forwarded
/// to those plugins.
class DataStoreCategory {
  /// Default constant constructor
  const DataStoreCategory();

  /// Added DataStore plugins.
  static List<DataStorePluginInterface> plugins = [];

  /// Add DataStore plugin
  Future<void> addPlugin(DataStorePluginInterface plugin) async {
    // TODO: Discuss and support multiple plugins
    if (plugins.length == 0) {
      try {
<<<<<<< HEAD
        _refreshAuthProviders();
=======
>>>>>>> f658f948
        // Extra step to configure datastore specifically.
        // Note: The native datastore plugins are not added
        // in the `onAttachedToEngine` but rather in the `configure()
        await plugin.configureDataStore(modelProvider: plugin.modelProvider!);
        plugins.add(plugin);
      } on AmplifyAlreadyConfiguredException {
        plugins.add(plugin);
      } on PlatformException catch (e) {
        throw AmplifyException.fromMap(Map<String, String>.from(e.details));
      }
    } else {
      throw AmplifyException(
          "DataStore plugin has already been added, multiple plugins for DataStore category are currently not supported.");
    }
  }

  /// Get [streamController]
  StreamController get streamController {
<<<<<<< HEAD
    _refreshAuthProviders();
=======
>>>>>>> f658f948
    return plugins.length == 1
        ? plugins[0].streamController
        : throw _pluginNotAddedException("DataStore");
  }

  /// Configure DataStore
  Future<void> configure(String configuration) async {
<<<<<<< HEAD
    _refreshAuthProviders();
=======
>>>>>>> f658f948
    if (plugins.length == 1) {
      return plugins[0].configure(configuration: configuration);
    }
  }

  /// Query the DataStore to find all items of the specified [modelType] that satisfy the specified
  /// query predicate [where]. Returned items are paginated by [pagination] and sorted by [sortBy].
  Future<List<T>> query<T extends Model>(ModelType<T> modelType,
      {QueryPredicate? where,
      QueryPagination? pagination,
      List<QuerySortBy>? sortBy}) {
<<<<<<< HEAD
    _refreshAuthProviders();
=======
>>>>>>> f658f948
    return plugins.length == 1
        ? plugins[0].query(modelType,
            where: where, pagination: pagination, sortBy: sortBy)
        : throw _pluginNotAddedException("DataStore");
  }

  /// Delete [model] from the DataStore.
  Future<void> delete<T extends Model>(T model) {
<<<<<<< HEAD
    _refreshAuthProviders();
=======
>>>>>>> f658f948
    return plugins.length == 1
        ? plugins[0].delete(model)
        : throw _pluginNotAddedException("DataStore");
  }

  /// Save [model] into the DataStore.
  Future<void> save<T extends Model>(T model) {
<<<<<<< HEAD
    _refreshAuthProviders();
=======
>>>>>>> f658f948
    return plugins.length == 1
        ? plugins[0].save(model)
        : throw _pluginNotAddedException("DataStore");
  }

  /// Observe changes on the specified [modelType].
  Stream<SubscriptionEvent<T>> observe<T extends Model>(
      ModelType<T> modelType) {
<<<<<<< HEAD
    _refreshAuthProviders();
=======
>>>>>>> f658f948
    return plugins.length == 1
        ? plugins[0].observe(modelType)
        : throw _pluginNotAddedException("DataStore");
  }

  /// Stops the underlying DataStore, resetting the plugin to the initialized state, and deletes all data
  /// from the local device. Remotely synced data can be re-synced back when starting DataStore using
  /// [start]. local-only data will be lost permanently.
  Future<void> clear() {
<<<<<<< HEAD
    _refreshAuthProviders();
=======
>>>>>>> f658f948
    return plugins.length == 1
        ? plugins[0].clear()
        : throw _pluginNotAddedException("DataStore");
  }

  /// Starts the DataStore's synchronization with a remote system, if DataStore is configured to support
  /// remote synchronization. This only needs to be called if you wish to start the synchronization eagerly.
  /// If you don't call start(), the synchronization will start automatically, prior to executing any other
  /// operations (query, save, delete, update).
  Future<void> start() {
<<<<<<< HEAD
    _refreshAuthProviders();
=======
>>>>>>> f658f948
    return plugins.length == 1
        ? plugins[0].start()
        : throw _pluginNotAddedException("DataStore");
  }

  /// Stops the underlying DataStore's synchronization with a remote system, if DataStore is configured to
  /// support remote synchronization.
  Future<void> stop() {
<<<<<<< HEAD
    _refreshAuthProviders();
=======
>>>>>>> f658f948
    return plugins.length == 1
        ? plugins[0].stop()
        : throw _pluginNotAddedException("DataStore");
  }

<<<<<<< HEAD
  /// Refreshes API auth providers in a microtask, so that they are available
  /// for the next DataStore call.
  void _refreshAuthProviders() {
    APICategory._authProviderRefreshers.values.forEach(scheduleMicrotask);
=======
  /// Observe the result set of a given Query
  ///
  /// Emits an initial [QuerySnapshot] with data from the local store, as well as
  /// subsequent events with data synced over the network
  Stream<QuerySnapshot<T>> observeQuery<T extends Model>(
    ModelType<T> modelType, {
    QueryPredicate? where,
    List<QuerySortBy>? sortBy,
    ObserveQueryThrottleOptions throttleOptions =
        const ObserveQueryThrottleOptions.defaults(),
  }) {
    return plugins.length == 1
        ? plugins[0].observeQuery(
            modelType,
            where: where,
            sortBy: sortBy,
            throttleOptions: throttleOptions,
          )
        : throw _pluginNotAddedException("DataStore");
>>>>>>> f658f948
  }
}<|MERGE_RESOLUTION|>--- conflicted
+++ resolved
@@ -31,10 +31,6 @@
     // TODO: Discuss and support multiple plugins
     if (plugins.length == 0) {
       try {
-<<<<<<< HEAD
-        _refreshAuthProviders();
-=======
->>>>>>> f658f948
         // Extra step to configure datastore specifically.
         // Note: The native datastore plugins are not added
         // in the `onAttachedToEngine` but rather in the `configure()
@@ -53,10 +49,6 @@
 
   /// Get [streamController]
   StreamController get streamController {
-<<<<<<< HEAD
-    _refreshAuthProviders();
-=======
->>>>>>> f658f948
     return plugins.length == 1
         ? plugins[0].streamController
         : throw _pluginNotAddedException("DataStore");
@@ -64,10 +56,6 @@
 
   /// Configure DataStore
   Future<void> configure(String configuration) async {
-<<<<<<< HEAD
-    _refreshAuthProviders();
-=======
->>>>>>> f658f948
     if (plugins.length == 1) {
       return plugins[0].configure(configuration: configuration);
     }
@@ -79,10 +67,6 @@
       {QueryPredicate? where,
       QueryPagination? pagination,
       List<QuerySortBy>? sortBy}) {
-<<<<<<< HEAD
-    _refreshAuthProviders();
-=======
->>>>>>> f658f948
     return plugins.length == 1
         ? plugins[0].query(modelType,
             where: where, pagination: pagination, sortBy: sortBy)
@@ -91,10 +75,6 @@
 
   /// Delete [model] from the DataStore.
   Future<void> delete<T extends Model>(T model) {
-<<<<<<< HEAD
-    _refreshAuthProviders();
-=======
->>>>>>> f658f948
     return plugins.length == 1
         ? plugins[0].delete(model)
         : throw _pluginNotAddedException("DataStore");
@@ -102,10 +82,6 @@
 
   /// Save [model] into the DataStore.
   Future<void> save<T extends Model>(T model) {
-<<<<<<< HEAD
-    _refreshAuthProviders();
-=======
->>>>>>> f658f948
     return plugins.length == 1
         ? plugins[0].save(model)
         : throw _pluginNotAddedException("DataStore");
@@ -114,10 +90,6 @@
   /// Observe changes on the specified [modelType].
   Stream<SubscriptionEvent<T>> observe<T extends Model>(
       ModelType<T> modelType) {
-<<<<<<< HEAD
-    _refreshAuthProviders();
-=======
->>>>>>> f658f948
     return plugins.length == 1
         ? plugins[0].observe(modelType)
         : throw _pluginNotAddedException("DataStore");
@@ -127,10 +99,6 @@
   /// from the local device. Remotely synced data can be re-synced back when starting DataStore using
   /// [start]. local-only data will be lost permanently.
   Future<void> clear() {
-<<<<<<< HEAD
-    _refreshAuthProviders();
-=======
->>>>>>> f658f948
     return plugins.length == 1
         ? plugins[0].clear()
         : throw _pluginNotAddedException("DataStore");
@@ -141,10 +109,6 @@
   /// If you don't call start(), the synchronization will start automatically, prior to executing any other
   /// operations (query, save, delete, update).
   Future<void> start() {
-<<<<<<< HEAD
-    _refreshAuthProviders();
-=======
->>>>>>> f658f948
     return plugins.length == 1
         ? plugins[0].start()
         : throw _pluginNotAddedException("DataStore");
@@ -153,21 +117,11 @@
   /// Stops the underlying DataStore's synchronization with a remote system, if DataStore is configured to
   /// support remote synchronization.
   Future<void> stop() {
-<<<<<<< HEAD
-    _refreshAuthProviders();
-=======
->>>>>>> f658f948
     return plugins.length == 1
         ? plugins[0].stop()
         : throw _pluginNotAddedException("DataStore");
   }
 
-<<<<<<< HEAD
-  /// Refreshes API auth providers in a microtask, so that they are available
-  /// for the next DataStore call.
-  void _refreshAuthProviders() {
-    APICategory._authProviderRefreshers.values.forEach(scheduleMicrotask);
-=======
   /// Observe the result set of a given Query
   ///
   /// Emits an initial [QuerySnapshot] with data from the local store, as well as
@@ -187,6 +141,5 @@
             throttleOptions: throttleOptions,
           )
         : throw _pluginNotAddedException("DataStore");
->>>>>>> f658f948
   }
 }