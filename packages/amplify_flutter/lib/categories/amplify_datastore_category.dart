<<<<<<< HEAD
/*
 * Copyright 2020 Amazon.com, Inc. or its affiliates. All Rights Reserved.
 *
 * Licensed under the Apache License, Version 2.0 (the "License").
 * You may not use this file except in compliance with the License.
 * A copy of the License is located at
 *
 *  http://aws.amazon.com/apache2.0
 *
 * or in the "license" file accompanying this file. This file is distributed
 * on an "AS IS" BASIS, WITHOUT WARRANTIES OR CONDITIONS OF ANY KIND, either
 * express or implied. See the License for the specific language governing
 * permissions and limitations under the License.
 */

part of amplify_interface;

/// Interface for DataStore category. This expose all the APIs that
/// are supported by this category's plugins. This class will accept plugins to
/// be registered and configured and then subsequent API calls will be forwarded
/// to those plugins.
class DataStoreCategory {
  const DataStoreCategory();
  static List<DataStorePluginInterface> plugins = [];

  /// `Add plugin` method
  Future<void> addPlugin(DataStorePluginInterface plugin) async {
    // TODO: Discuss and support multiple plugins
    if (plugins.length == 0) {
      try {
        _refreshAuthProviders();
        // Extra step to configure datastore specifically.
        // Note: The native datastore plugins are not added
        // in the `onAttachedToEngine` but rather in the `configure()
        await plugin.configureDataStore(modelProvider: plugin.modelProvider!);
        plugins.add(plugin);
      } on AmplifyAlreadyConfiguredException catch (e) {
        plugins.add(plugin);
      } on PlatformException catch (e) {
        throw AmplifyException.fromMap(Map<String, String>.from(e.details));
      }
    } else {
      throw AmplifyException("DataStore plugin has already been added, " +
          "multiple plugins for DataStore category are currently not supported.");
    }
  }

  StreamController get streamController {
    _refreshAuthProviders();
    return plugins.length == 1
        ? plugins[0].streamController
        : throw _pluginNotAddedException("DataStore");
  }

  Future<void> configure(String configuration) async {
    _refreshAuthProviders();
    if (plugins.length == 1) {
      return plugins[0].configure(configuration: configuration);
    }
  }

  Future<List<T>> query<T extends Model>(ModelType<T> modelType,
      {QueryPredicate? where,
      QueryPagination? pagination,
      List<QuerySortBy>? sortBy}) {
    _refreshAuthProviders();
    return plugins.length == 1
        ? plugins[0].query(modelType,
            where: where, pagination: pagination, sortBy: sortBy)
        : throw _pluginNotAddedException("DataStore");
  }

  Future<void> delete<T extends Model>(T model) {
    _refreshAuthProviders();
    return plugins.length == 1
        ? plugins[0].delete(model)
        : throw _pluginNotAddedException("DataStore");
  }

  Future<void> save<T extends Model>(T model) {
    _refreshAuthProviders();
    return plugins.length == 1
        ? plugins[0].save(model)
        : throw _pluginNotAddedException("DataStore");
  }

  Stream<SubscriptionEvent<T>> observe<T extends Model>(
      ModelType<T> modelType) {
    _refreshAuthProviders();
    return plugins.length == 1
        ? plugins[0].observe(modelType)
        : throw _pluginNotAddedException("DataStore");
  }

  Future<void> clear() {
    _refreshAuthProviders();
    return plugins.length == 1
        ? plugins[0].clear()
        : throw _pluginNotAddedException("DataStore");
  }

  void _refreshAuthProviders() {
    APICategory._authProviderRefreshers.values.forEach((refresh) => refresh());
  }
}
=======
/*
 * Copyright 2021 Amazon.com, Inc. or its affiliates. All Rights Reserved.
 *
 * Licensed under the Apache License, Version 2.0 (the "License").
 * You may not use this file except in compliance with the License.
 * A copy of the License is located at
 *
 *  http://aws.amazon.com/apache2.0
 *
 * or in the "license" file accompanying this file. This file is distributed
 * on an "AS IS" BASIS, WITHOUT WARRANTIES OR CONDITIONS OF ANY KIND, either
 * express or implied. See the License for the specific language governing
 * permissions and limitations under the License.
 */

part of amplify_interface;

/// Interface for DataStore category. This expose all the APIs that
/// are supported by this category's plugins. This class will accept plugins to
/// be registered and configured and then subsequent API calls will be forwarded
/// to those plugins.
class DataStoreCategory {
  /// Default constant constructor
  const DataStoreCategory();

  /// Added DataStore plugins.
  static List<DataStorePluginInterface> plugins = [];

  /// Add DataStore plugin
  Future<void> addPlugin(DataStorePluginInterface plugin) async {
    // TODO: Discuss and support multiple plugins
    if (plugins.length == 0) {
      try {
        // Extra step to configure DataStore specifically.
        // Note: The native DataStore plugins are not added
        // in the `onAttachedToEngine` but rather in the `configure()
        await plugin.configureDataStore(modelProvider: plugin.modelProvider!);
        plugins.add(plugin);
      } on AmplifyAlreadyConfiguredException {
        plugins.add(plugin);
      } on PlatformException catch (e) {
        throw AmplifyException.fromMap(Map<String, String>.from(e.details));
      }
    } else {
      throw AmplifyException(
          "DataStore plugin has already been added, multiple plugins for DataStore category are currently not supported.");
    }
  }

  /// Get [streamController]
  StreamController get streamController {
    return plugins.length == 1
        ? plugins[0].streamController
        : throw _pluginNotAddedException("DataStore");
  }

  /// Configure DataStore
  Future<void> configure(String configuration) async {
    if (plugins.length == 1) {
      return plugins[0].configure(configuration: configuration);
    }
  }

  /// Query the DataStore to find all items of the specified [modelType] that satisfy the specified
  /// query predicate [where]. Returned items are paginated by [pagination] and sorted by [sortBy].
  Future<List<T>> query<T extends Model>(ModelType<T> modelType,
      {QueryPredicate? where,
      QueryPagination? pagination,
      List<QuerySortBy>? sortBy}) {
    return plugins.length == 1
        ? plugins[0].query(modelType,
            where: where, pagination: pagination, sortBy: sortBy)
        : throw _pluginNotAddedException("DataStore");
  }

  /// Delete [model] from the DataStore.
  Future<void> delete<T extends Model>(T model) {
    return plugins.length == 1
        ? plugins[0].delete(model)
        : throw _pluginNotAddedException("DataStore");
  }

  /// Save [model] into the DataStore.
  Future<void> save<T extends Model>(T model) {
    return plugins.length == 1
        ? plugins[0].save(model)
        : throw _pluginNotAddedException("DataStore");
  }

  /// Observe changes on the specified [modelType].
  Stream<SubscriptionEvent<T>> observe<T extends Model>(
      ModelType<T> modelType) {
    return plugins.length == 1
        ? plugins[0].observe(modelType)
        : throw _pluginNotAddedException("DataStore");
  }

  /// Stops the underlying DataStore, resetting the plugin to the initialized state, and deletes all data
  /// from the local device. Remotely synced data can be re-synced back when starting DataStore using
  /// [start]. local-only data will be lost permanently.
  Future<void> clear() {
    return plugins.length == 1
        ? plugins[0].clear()
        : throw _pluginNotAddedException("DataStore");
  }

  /// Starts the DataStore's synchronization with a remote system, if DataStore is configured to support
  /// remote synchronization. This only needs to be called if you wish to start the synchronization eagerly.
  /// If you don't call start(), the synchronization will start automatically, prior to executing any other
  /// operations (query, save, delete, update).
  Future<void> start() {
    return plugins.length == 1
        ? plugins[0].start()
        : throw _pluginNotAddedException("DataStore");
  }

  /// Stops the underlying DataStore's synchronization with a remote system, if DataStore is configured to
  /// support remote synchronization.
  Future<void> stop() {
    return plugins.length == 1
        ? plugins[0].stop()
        : throw _pluginNotAddedException("DataStore");
  }
}
>>>>>>> 5c59eb58
<|MERGE_RESOLUTION|>--- conflicted
+++ resolved
@@ -1,4 +1,3 @@
-<<<<<<< HEAD
 /*
  * Copyright 2020 Amazon.com, Inc. or its affiliates. All Rights Reserved.
  *
@@ -103,130 +102,4 @@
   void _refreshAuthProviders() {
     APICategory._authProviderRefreshers.values.forEach((refresh) => refresh());
   }
-}
-=======
-/*
- * Copyright 2021 Amazon.com, Inc. or its affiliates. All Rights Reserved.
- *
- * Licensed under the Apache License, Version 2.0 (the "License").
- * You may not use this file except in compliance with the License.
- * A copy of the License is located at
- *
- *  http://aws.amazon.com/apache2.0
- *
- * or in the "license" file accompanying this file. This file is distributed
- * on an "AS IS" BASIS, WITHOUT WARRANTIES OR CONDITIONS OF ANY KIND, either
- * express or implied. See the License for the specific language governing
- * permissions and limitations under the License.
- */
-
-part of amplify_interface;
-
-/// Interface for DataStore category. This expose all the APIs that
-/// are supported by this category's plugins. This class will accept plugins to
-/// be registered and configured and then subsequent API calls will be forwarded
-/// to those plugins.
-class DataStoreCategory {
-  /// Default constant constructor
-  const DataStoreCategory();
-
-  /// Added DataStore plugins.
-  static List<DataStorePluginInterface> plugins = [];
-
-  /// Add DataStore plugin
-  Future<void> addPlugin(DataStorePluginInterface plugin) async {
-    // TODO: Discuss and support multiple plugins
-    if (plugins.length == 0) {
-      try {
-        // Extra step to configure DataStore specifically.
-        // Note: The native DataStore plugins are not added
-        // in the `onAttachedToEngine` but rather in the `configure()
-        await plugin.configureDataStore(modelProvider: plugin.modelProvider!);
-        plugins.add(plugin);
-      } on AmplifyAlreadyConfiguredException {
-        plugins.add(plugin);
-      } on PlatformException catch (e) {
-        throw AmplifyException.fromMap(Map<String, String>.from(e.details));
-      }
-    } else {
-      throw AmplifyException(
-          "DataStore plugin has already been added, multiple plugins for DataStore category are currently not supported.");
-    }
-  }
-
-  /// Get [streamController]
-  StreamController get streamController {
-    return plugins.length == 1
-        ? plugins[0].streamController
-        : throw _pluginNotAddedException("DataStore");
-  }
-
-  /// Configure DataStore
-  Future<void> configure(String configuration) async {
-    if (plugins.length == 1) {
-      return plugins[0].configure(configuration: configuration);
-    }
-  }
-
-  /// Query the DataStore to find all items of the specified [modelType] that satisfy the specified
-  /// query predicate [where]. Returned items are paginated by [pagination] and sorted by [sortBy].
-  Future<List<T>> query<T extends Model>(ModelType<T> modelType,
-      {QueryPredicate? where,
-      QueryPagination? pagination,
-      List<QuerySortBy>? sortBy}) {
-    return plugins.length == 1
-        ? plugins[0].query(modelType,
-            where: where, pagination: pagination, sortBy: sortBy)
-        : throw _pluginNotAddedException("DataStore");
-  }
-
-  /// Delete [model] from the DataStore.
-  Future<void> delete<T extends Model>(T model) {
-    return plugins.length == 1
-        ? plugins[0].delete(model)
-        : throw _pluginNotAddedException("DataStore");
-  }
-
-  /// Save [model] into the DataStore.
-  Future<void> save<T extends Model>(T model) {
-    return plugins.length == 1
-        ? plugins[0].save(model)
-        : throw _pluginNotAddedException("DataStore");
-  }
-
-  /// Observe changes on the specified [modelType].
-  Stream<SubscriptionEvent<T>> observe<T extends Model>(
-      ModelType<T> modelType) {
-    return plugins.length == 1
-        ? plugins[0].observe(modelType)
-        : throw _pluginNotAddedException("DataStore");
-  }
-
-  /// Stops the underlying DataStore, resetting the plugin to the initialized state, and deletes all data
-  /// from the local device. Remotely synced data can be re-synced back when starting DataStore using
-  /// [start]. local-only data will be lost permanently.
-  Future<void> clear() {
-    return plugins.length == 1
-        ? plugins[0].clear()
-        : throw _pluginNotAddedException("DataStore");
-  }
-
-  /// Starts the DataStore's synchronization with a remote system, if DataStore is configured to support
-  /// remote synchronization. This only needs to be called if you wish to start the synchronization eagerly.
-  /// If you don't call start(), the synchronization will start automatically, prior to executing any other
-  /// operations (query, save, delete, update).
-  Future<void> start() {
-    return plugins.length == 1
-        ? plugins[0].start()
-        : throw _pluginNotAddedException("DataStore");
-  }
-
-  /// Stops the underlying DataStore's synchronization with a remote system, if DataStore is configured to
-  /// support remote synchronization.
-  Future<void> stop() {
-    return plugins.length == 1
-        ? plugins[0].stop()
-        : throw _pluginNotAddedException("DataStore");
-  }
-}
->>>>>>> 5c59eb58
+}