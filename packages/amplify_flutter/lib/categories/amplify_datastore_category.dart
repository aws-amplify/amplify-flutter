--- conflicted
+++ resolved
@@ -31,14 +31,9 @@
     // TODO: Discuss and support multiple plugins
     if (plugins.length == 0) {
       try {
-<<<<<<< HEAD
-        // Extra step to configure DataStore specifically.
-        // Note: The native DataStore plugins are not added
-=======
         _refreshAuthProviders();
         // Extra step to configure datastore specifically.
         // Note: The native datastore plugins are not added
->>>>>>> 28d50869
         // in the `onAttachedToEngine` but rather in the `configure()
         await plugin.configureDataStore(modelProvider: plugin.modelProvider!);
         plugins.add(plugin);
@@ -55,10 +50,7 @@
 
   /// Get [streamController]
   StreamController get streamController {
-<<<<<<< HEAD
-=======
     _refreshAuthProviders();
->>>>>>> 28d50869
     return plugins.length == 1
         ? plugins[0].streamController
         : throw _pluginNotAddedException("DataStore");
@@ -66,10 +58,7 @@
 
   /// Configure DataStore
   Future<void> configure(String configuration) async {
-<<<<<<< HEAD
-=======
     _refreshAuthProviders();
->>>>>>> 28d50869
     if (plugins.length == 1) {
       return plugins[0].configure(configuration: configuration);
     }
@@ -81,10 +70,7 @@
       {QueryPredicate? where,
       QueryPagination? pagination,
       List<QuerySortBy>? sortBy}) {
-<<<<<<< HEAD
-=======
     _refreshAuthProviders();
->>>>>>> 28d50869
     return plugins.length == 1
         ? plugins[0].query(modelType,
             where: where, pagination: pagination, sortBy: sortBy)
@@ -93,10 +79,7 @@
 
   /// Delete [model] from the DataStore.
   Future<void> delete<T extends Model>(T model) {
-<<<<<<< HEAD
-=======
     _refreshAuthProviders();
->>>>>>> 28d50869
     return plugins.length == 1
         ? plugins[0].delete(model)
         : throw _pluginNotAddedException("DataStore");
@@ -104,10 +87,7 @@
 
   /// Save [model] into the DataStore.
   Future<void> save<T extends Model>(T model) {
-<<<<<<< HEAD
-=======
     _refreshAuthProviders();
->>>>>>> 28d50869
     return plugins.length == 1
         ? plugins[0].save(model)
         : throw _pluginNotAddedException("DataStore");
@@ -116,10 +96,7 @@
   /// Observe changes on the specified [modelType].
   Stream<SubscriptionEvent<T>> observe<T extends Model>(
       ModelType<T> modelType) {
-<<<<<<< HEAD
-=======
     _refreshAuthProviders();
->>>>>>> 28d50869
     return plugins.length == 1
         ? plugins[0].observe(modelType)
         : throw _pluginNotAddedException("DataStore");
@@ -129,10 +106,7 @@
   /// from the local device. Remotely synced data can be re-synced back when starting DataStore using
   /// [start]. local-only data will be lost permanently.
   Future<void> clear() {
-<<<<<<< HEAD
-=======
     _refreshAuthProviders();
->>>>>>> 28d50869
     return plugins.length == 1
         ? plugins[0].clear()
         : throw _pluginNotAddedException("DataStore");
@@ -143,10 +117,7 @@
   /// If you don't call start(), the synchronization will start automatically, prior to executing any other
   /// operations (query, save, delete, update).
   Future<void> start() {
-<<<<<<< HEAD
-=======
     _refreshAuthProviders();
->>>>>>> 28d50869
     return plugins.length == 1
         ? plugins[0].start()
         : throw _pluginNotAddedException("DataStore");
@@ -155,21 +126,15 @@
   /// Stops the underlying DataStore's synchronization with a remote system, if DataStore is configured to
   /// support remote synchronization.
   Future<void> stop() {
-<<<<<<< HEAD
-=======
     _refreshAuthProviders();
->>>>>>> 28d50869
     return plugins.length == 1
         ? plugins[0].stop()
         : throw _pluginNotAddedException("DataStore");
   }
-<<<<<<< HEAD
-=======
 
   /// Refreshes API auth providers in a microtask, so that they are available
   /// for the next DataStore call.
   void _refreshAuthProviders() {
     APICategory._authProviderRefreshers.values.forEach(scheduleMicrotask);
   }
->>>>>>> 28d50869
 }