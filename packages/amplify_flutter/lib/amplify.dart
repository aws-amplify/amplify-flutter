/*
 * Copyright 2021 Amazon.com, Inc. or its affiliates. All Rights Reserved.
 *
 * Licensed under the Apache License, Version 2.0 (the "License").
 * You may not use this file except in compliance with the License.
 * A copy of the License is located at
 *
 *  http://aws.amazon.com/apache2.0
 *
 * or in the "license" file accompanying this file. This file is distributed
 * on an "AS IS" BASIS, WITHOUT WARRANTIES OR CONDITIONS OF ANY KIND, either
 * express or implied. See the License for the specific language governing
 * permissions and limitations under the License.
 */

library amplify;

import 'src/amplify_impl.dart';

export 'package:amplify_core/amplify_core.dart';

/// Top level singleton Amplify object.
<<<<<<< HEAD
final AmplifyClass Amplify = new AmplifyClass.protected();

/// This is a private class and customers are not expected to
/// instantiate an object of this class. Please use top level
/// `Amplify` singleton object for making calls to methods of this class.
class AmplifyClass extends PlatformInterface {
  // ignore: public_member_api_docs
  AuthCategory Auth = const AuthCategory();
  // ignore: public_member_api_docs
  AnalyticsCategory Analytics = const AnalyticsCategory();
  // ignore: public_member_api_docs
  StorageCategory Storage = const StorageCategory();
  // ignore: public_member_api_docs
  DataStoreCategory DataStore = const DataStoreCategory();
  // ignore: public_member_api_docs
  APICategory API = const APICategory();

  bool _isConfigured = false;

  // ignore: public_member_api_docs
  AmplifyHub Hub = AmplifyHub();

  /// Adds one plugin at a time. Note: this method can only
  /// be called before Amplify has been configured. Customers are expected
  /// to check the configuration state by calling `Amplify.isConfigured`
  ///
  /// Throws AmplifyAlreadyConfiguredException if
  /// this method is called after configure (e.g. during hot reload).
  Future<void> addPlugin(AmplifyPluginInterface plugin) async {
    if (!isConfigured) {
      try {
        if (plugin is AuthPluginInterface) {
          await Auth.addPlugin(plugin);
          Hub.addChannel(HubChannel.Auth, plugin.streamController);
        } else if (plugin is AnalyticsPluginInterface) {
          await Analytics.addPlugin(plugin);
        } else if (plugin is StoragePluginInterface) {
          await Storage.addPlugin(plugin);
        } else if (plugin is DataStorePluginInterface) {
          try {
            await DataStore.addPlugin(plugin);
          } on AmplifyAlreadyConfiguredException {
            // A new plugin is added in native libraries during `addPlugin`
            // call for DataStore, which means during an app restart, this
            // method will throw an exception in android. We will ignore this
            // like other plugins and move on. Other exceptions fall through.
          }
          Hub.addChannel(HubChannel.DataStore, plugin.streamController);
        } else if (plugin is APIPluginInterface) {
          await API.addPlugin(plugin);
        } else {
          throw AmplifyException(
              'The type of plugin ' +
                  plugin.runtimeType.toString() +
                  ' is not yet supported in Amplify.',
              recoverySuggestion:
                  AmplifyExceptionMessages.missingRecoverySuggestion);
        }
      } catch (e) {
        print('Amplify plugin was not added');
        throw AmplifyException(
            'Amplify plugin ' +
                plugin.runtimeType.toString() +
                ' was not added successfully.',
            recoverySuggestion:
                AmplifyExceptionMessages.missingRecoverySuggestion,
            underlyingException: e.toString());
      }
    } else {
      throw AmplifyAlreadyConfiguredException(
          'Amplify has already been configured and adding plugins after configure is not supported.',
          recoverySuggestion:
              'Check if Amplify is already configured using Amplify.isConfigured.');
    }
    return;
  }

  /// Adds multiple plugins at the same time. Note: this method can only
  /// be called before Amplify has been configured. Customers are expected
  /// to check the configuration state by calling `Amplify.isConfigured`
  Future<void> addPlugins(List<AmplifyPluginInterface> plugins) =>
      Future.wait(plugins.map((plugin) => addPlugin(plugin)));

  /// Returns whether Amplify has been configured or not.
  bool get isConfigured {
    return _isConfigured;
  }

  String _getVersion() {
    return '0.2.10';
  }

  /// Configures Amplify with the provided configuration string.
  /// **This method can only be called once**, after all the plugins
  /// have been added and no plugin shall be added after amplify
  /// is configured. Customers are expected to call `Amplify.isConfigured`
  /// to check if their app is configured before calling this method.
  ///
  /// Throws AmplifyAlreadyConfiguredException if
  /// this method is called again (e.g. during hot reload).
  Future<void> configure(String configuration) async {
    // Validation #1
    if (isConfigured) {
      throw AmplifyAlreadyConfiguredException(
          'Amplify has already been configured and re-configuration is not supported.',
          recoverySuggestion:
              'Check if Amplify is already configured using Amplify.isConfigured.');
    }

    // Validation #2. Try decoding the json string
    try {
      jsonDecode(configuration);
    } on FormatException catch (e) {
      throw AmplifyException(
          'The provided configuration is not a valid json. Check underlyingException.',
          recoverySuggestion:
              'Inspect your amplifyconfiguration.dart and ensure that the string is proper json',
          underlyingException: e.toString());
    }
    try {
      bool? res = await AmplifyClass.instance
          ._configurePlatforms(_getVersion(), configuration);
      _isConfigured = res ?? false;
      if (!_isConfigured) {
        throw AmplifyException('Amplify failed to configure.',
            recoverySuggestion:
                AmplifyExceptionMessages.missingRecoverySuggestion);
      }
    } on PlatformException catch (e) {
      if (e.code == 'AnalyticsException') {
        throw AnalyticsException.fromMap(Map<String, String>.from(e.details));
      } else if (e.code == 'AmplifyException') {
        throw AmplifyException.fromMap(Map<String, String>.from(e.details));
      } else if (e.code == 'AmplifyAlreadyConfiguredException') {
        _isConfigured = true;
      } else {
        // This shouldn't happen. All exceptions coming from platform for
        // amplify_flutter should have a known code. Throw an unknown error.
        throw AmplifyException(AmplifyExceptionMessages.missingExceptionMessage,
            recoverySuggestion:
                AmplifyExceptionMessages.missingRecoverySuggestion,
            underlyingException: e.toString());
      }
    }

    await DataStore.configure(configuration);
  }

  /// Adds the configuration and return true if it was successful.
  Future<bool?> _configurePlatforms(String version, String configuration) {
    throw UnimplementedError('_configurePlatforms() has not been implemented.');
  }

  /// Constructs a Core platform.
  /// Internal Use Only
  @protected
  AmplifyClass.protected() : super(token: _token);

  static final Object _token = Object();

  static AmplifyClass _instance = MethodChannelAmplify();

  /// The default instance of [AmplifyPlatform] to use.
  ///
  /// Defaults to [MethodChannelAmplify].
  static AmplifyClass get instance => _instance;

  /// Platform-specific plugins should set this with their own platform-specific
  /// class that extends [AmplifyPlatform] when they register themselves.
  static set instance(AmplifyClass instance) {
    PlatformInterface.verifyToken(instance, _token);
    _instance = instance;
  }
}
=======
final AmplifyClass Amplify = AmplifyClass.protected();
>>>>>>> c688823d
<|MERGE_RESOLUTION|>--- conflicted
+++ resolved
@@ -20,181 +20,4 @@
 export 'package:amplify_core/amplify_core.dart';
 
 /// Top level singleton Amplify object.
-<<<<<<< HEAD
-final AmplifyClass Amplify = new AmplifyClass.protected();
-
-/// This is a private class and customers are not expected to
-/// instantiate an object of this class. Please use top level
-/// `Amplify` singleton object for making calls to methods of this class.
-class AmplifyClass extends PlatformInterface {
-  // ignore: public_member_api_docs
-  AuthCategory Auth = const AuthCategory();
-  // ignore: public_member_api_docs
-  AnalyticsCategory Analytics = const AnalyticsCategory();
-  // ignore: public_member_api_docs
-  StorageCategory Storage = const StorageCategory();
-  // ignore: public_member_api_docs
-  DataStoreCategory DataStore = const DataStoreCategory();
-  // ignore: public_member_api_docs
-  APICategory API = const APICategory();
-
-  bool _isConfigured = false;
-
-  // ignore: public_member_api_docs
-  AmplifyHub Hub = AmplifyHub();
-
-  /// Adds one plugin at a time. Note: this method can only
-  /// be called before Amplify has been configured. Customers are expected
-  /// to check the configuration state by calling `Amplify.isConfigured`
-  ///
-  /// Throws AmplifyAlreadyConfiguredException if
-  /// this method is called after configure (e.g. during hot reload).
-  Future<void> addPlugin(AmplifyPluginInterface plugin) async {
-    if (!isConfigured) {
-      try {
-        if (plugin is AuthPluginInterface) {
-          await Auth.addPlugin(plugin);
-          Hub.addChannel(HubChannel.Auth, plugin.streamController);
-        } else if (plugin is AnalyticsPluginInterface) {
-          await Analytics.addPlugin(plugin);
-        } else if (plugin is StoragePluginInterface) {
-          await Storage.addPlugin(plugin);
-        } else if (plugin is DataStorePluginInterface) {
-          try {
-            await DataStore.addPlugin(plugin);
-          } on AmplifyAlreadyConfiguredException {
-            // A new plugin is added in native libraries during `addPlugin`
-            // call for DataStore, which means during an app restart, this
-            // method will throw an exception in android. We will ignore this
-            // like other plugins and move on. Other exceptions fall through.
-          }
-          Hub.addChannel(HubChannel.DataStore, plugin.streamController);
-        } else if (plugin is APIPluginInterface) {
-          await API.addPlugin(plugin);
-        } else {
-          throw AmplifyException(
-              'The type of plugin ' +
-                  plugin.runtimeType.toString() +
-                  ' is not yet supported in Amplify.',
-              recoverySuggestion:
-                  AmplifyExceptionMessages.missingRecoverySuggestion);
-        }
-      } catch (e) {
-        print('Amplify plugin was not added');
-        throw AmplifyException(
-            'Amplify plugin ' +
-                plugin.runtimeType.toString() +
-                ' was not added successfully.',
-            recoverySuggestion:
-                AmplifyExceptionMessages.missingRecoverySuggestion,
-            underlyingException: e.toString());
-      }
-    } else {
-      throw AmplifyAlreadyConfiguredException(
-          'Amplify has already been configured and adding plugins after configure is not supported.',
-          recoverySuggestion:
-              'Check if Amplify is already configured using Amplify.isConfigured.');
-    }
-    return;
-  }
-
-  /// Adds multiple plugins at the same time. Note: this method can only
-  /// be called before Amplify has been configured. Customers are expected
-  /// to check the configuration state by calling `Amplify.isConfigured`
-  Future<void> addPlugins(List<AmplifyPluginInterface> plugins) =>
-      Future.wait(plugins.map((plugin) => addPlugin(plugin)));
-
-  /// Returns whether Amplify has been configured or not.
-  bool get isConfigured {
-    return _isConfigured;
-  }
-
-  String _getVersion() {
-    return '0.2.10';
-  }
-
-  /// Configures Amplify with the provided configuration string.
-  /// **This method can only be called once**, after all the plugins
-  /// have been added and no plugin shall be added after amplify
-  /// is configured. Customers are expected to call `Amplify.isConfigured`
-  /// to check if their app is configured before calling this method.
-  ///
-  /// Throws AmplifyAlreadyConfiguredException if
-  /// this method is called again (e.g. during hot reload).
-  Future<void> configure(String configuration) async {
-    // Validation #1
-    if (isConfigured) {
-      throw AmplifyAlreadyConfiguredException(
-          'Amplify has already been configured and re-configuration is not supported.',
-          recoverySuggestion:
-              'Check if Amplify is already configured using Amplify.isConfigured.');
-    }
-
-    // Validation #2. Try decoding the json string
-    try {
-      jsonDecode(configuration);
-    } on FormatException catch (e) {
-      throw AmplifyException(
-          'The provided configuration is not a valid json. Check underlyingException.',
-          recoverySuggestion:
-              'Inspect your amplifyconfiguration.dart and ensure that the string is proper json',
-          underlyingException: e.toString());
-    }
-    try {
-      bool? res = await AmplifyClass.instance
-          ._configurePlatforms(_getVersion(), configuration);
-      _isConfigured = res ?? false;
-      if (!_isConfigured) {
-        throw AmplifyException('Amplify failed to configure.',
-            recoverySuggestion:
-                AmplifyExceptionMessages.missingRecoverySuggestion);
-      }
-    } on PlatformException catch (e) {
-      if (e.code == 'AnalyticsException') {
-        throw AnalyticsException.fromMap(Map<String, String>.from(e.details));
-      } else if (e.code == 'AmplifyException') {
-        throw AmplifyException.fromMap(Map<String, String>.from(e.details));
-      } else if (e.code == 'AmplifyAlreadyConfiguredException') {
-        _isConfigured = true;
-      } else {
-        // This shouldn't happen. All exceptions coming from platform for
-        // amplify_flutter should have a known code. Throw an unknown error.
-        throw AmplifyException(AmplifyExceptionMessages.missingExceptionMessage,
-            recoverySuggestion:
-                AmplifyExceptionMessages.missingRecoverySuggestion,
-            underlyingException: e.toString());
-      }
-    }
-
-    await DataStore.configure(configuration);
-  }
-
-  /// Adds the configuration and return true if it was successful.
-  Future<bool?> _configurePlatforms(String version, String configuration) {
-    throw UnimplementedError('_configurePlatforms() has not been implemented.');
-  }
-
-  /// Constructs a Core platform.
-  /// Internal Use Only
-  @protected
-  AmplifyClass.protected() : super(token: _token);
-
-  static final Object _token = Object();
-
-  static AmplifyClass _instance = MethodChannelAmplify();
-
-  /// The default instance of [AmplifyPlatform] to use.
-  ///
-  /// Defaults to [MethodChannelAmplify].
-  static AmplifyClass get instance => _instance;
-
-  /// Platform-specific plugins should set this with their own platform-specific
-  /// class that extends [AmplifyPlatform] when they register themselves.
-  static set instance(AmplifyClass instance) {
-    PlatformInterface.verifyToken(instance, _token);
-    _instance = instance;
-  }
-}
-=======
-final AmplifyClass Amplify = AmplifyClass.protected();
->>>>>>> c688823d
+final AmplifyClass Amplify = AmplifyClass.protected();