/*
 * Copyright 2020 Amazon.com, Inc. or its affiliates. All Rights Reserved.
 *
 * Licensed under the Apache License, Version 2.0 (the "License").
 * You may not use this file except in compliance with the License.
 * A copy of the License is located at
 *
 *  http://aws.amazon.com/apache2.0
 *
 * or in the "license" file accompanying this file. This file is distributed
 * on an "AS IS" BASIS, WITHOUT WARRANTIES OR CONDITIONS OF ANY KIND, either
 * express or implied. See the License for the specific language governing
 * permissions and limitations under the License.
 */

library amplify;

import 'dart:async';
import 'dart:convert';

import 'package:flutter/services.dart';
import 'package:plugin_platform_interface/plugin_platform_interface.dart';

import 'package:amplify_core/types/index.dart';
import 'package:amplify_storage_plugin_interface/amplify_storage_plugin_interface.dart';
import 'package:amplify_auth_plugin_interface/amplify_auth_plugin_interface.dart';
import 'package:amplify_analytics_plugin_interface/analytics_plugin_interface.dart';
import 'package:amplify_datastore_plugin_interface/amplify_datastore_plugin_interface.dart';
import 'package:amplify_api_plugin_interface/amplify_api_plugin_interface.dart';

import './amplify_hub.dart';
import 'categories/amplify_categories.dart';

export 'package:amplify_core/types/hub/HubChannel.dart';

part 'method_channel_amplify.dart';

/// Top level singleton Amplify object.
final AmplifyClass Amplify = new AmplifyClass._private();

/// This is a private class and customers are not expected to
/// instantiate an object of this class. Please use top level
/// `Amplify` singleton object for making calls to methods of this class.
class AmplifyClass extends PlatformInterface {
  AmplifyClass._private();

  // ignore: public_member_api_docs
  AuthCategory Auth = const AuthCategory();
  // ignore: public_member_api_docs
  AnalyticsCategory Analytics = const AnalyticsCategory();
  // ignore: public_member_api_docs
  StorageCategory Storage = const StorageCategory();
  // ignore: public_member_api_docs
  DataStoreCategory DataStore = const DataStoreCategory();
  // ignore: public_member_api_docs
  APICategory API = const APICategory();

  bool _isConfigured = false;

  // ignore: public_member_api_docs
  AmplifyHub Hub = AmplifyHub();

  final _amplifyBugRecoverySuggestion =
      "This looks like a bug in Amplify library, please create an issue.";

  /// Adds one plugin at a time. Note: this method can only
  /// be called before Amplify has been configured.
  Future<void> addPlugin(AmplifyPluginInterface plugin) async {
    if (!_isConfigured) {
      try {
        if (plugin is AuthPluginInterface) {
          Auth.addPlugin(plugin);
          Hub.addChannel(HubChannel.Auth, plugin.streamController);
        } else if (plugin is AnalyticsPluginInterface) {
          Analytics.addPlugin(plugin);
        } else if (plugin is StoragePluginInterface) {
          Storage.addPlugin(plugin);
        } else if (plugin is DataStorePluginInterface) {
          await DataStore.addPlugin(plugin);
          Hub.addChannel(HubChannel.DataStore, plugin.streamController);
        } else if (plugin is APIPluginInterface) {
          await API.addPlugin(plugin);
        } else {
          throw AmplifyException(
              "The type of plugin " +
                  plugin.runtimeType.toString() +
                  " is not yet supported in Amplify.",
              recoverySuggestion: _amplifyBugRecoverySuggestion);
        }
      } catch (e) {
        print("Amplify plugin was not added");
        throw AmplifyException(
            "Amplify plugin " +
                plugin.runtimeType.toString() +
                " was not added successfully.",
            recoverySuggestion: _amplifyBugRecoverySuggestion,
            underlyingException: e.toString());
      }
    } else {
      throw AmplifyException(
          "Amplify has already been configured and adding plugins after configure is not supported.",
          recoverySuggestion:
              "Use Amplify.isConfigured to check Amplify configuration state before adding plugins.");
    }
    return;
  }

  /// Adds multiple plugins at the same time. Note: this method can only
  /// be called before Amplify has been configured.
  Future<void> addPlugins(List<AmplifyPluginInterface> plugins) async {
    plugins.forEach((plugin) async {
      await addPlugin(plugin);
    });
    return;
  }

  String _getVersion() {
    return "0.1.0";
  }

  /// Configures Amplify with the provided configuration string.
  /// This method can only be called once, after all the plugins
  /// have been added and no plugin shall be added after amplify
  /// is configured.
  Future<void> configure(String configuration) async {
<<<<<<< HEAD
    // Validation #1
    if (isConfigured) {
      throw AmplifyException(
          "Amplify has already been configured and re-configuration is not supported.",
          recoverySuggestion:
              "Use Amplify.isConfigured to check before calling configure again.");
    }

    // Validation #2
    if (configuration == null) {
      throw AmplifyException("Configuration passed in null.",
          recoverySuggestion:
              "Make sure that your amplifyconfiguration.dart file" +
                  " exists and has string constant ``amplifyconfig` and that" +
                  " you are calling configure() correctly.");
=======
    if (_isConfigured) {
      throw StateError(
          "Amplify has already been configured and re-configuration is not supported.");
>>>>>>> dea80104
    }

    // Validation #3. Try decoding the json string
    try {
      jsonDecode(configuration);
    } on FormatException catch (e) {
      throw AmplifyException(
          "The provided configuration is not a valid json. Check underlyingException.",
          recoverySuggestion:
              "Inspect your amplifyconfiguration.dart and ensure that the string is proper json",
          underlyingException: e.toString());
    }

    try {
      var res = await AmplifyClass.instance
          ._configurePlatforms(_getVersion(), configuration);
      _isConfigured = res;
      if (!res) {
        throw AmplifyException("Amplify failed to configure.",
            recoverySuggestion: _amplifyBugRecoverySuggestion);
      }
    } on PlatformException catch (e) {
      if (e.code == "AmplifyException") {
        throw AmplifyException.fromMap(Map<String, String>.from(e.details));
      } else if (e.code == "AmplifyAlreadyConfigured") {
        throw AmplifyAlreadyConfiguredException.fromMap(
            Map<String, String>.from(e.details));
      } else {
        // This shouldn't happen. All exceptions coming from platform for
        // amplify_flutter should have a known code. Throw an unknown error.
        throw AmplifyException(
            "An unknown error has happened while configuring Amplify.",
            recoverySuggestion: _amplifyBugRecoverySuggestion,
            underlyingException: e.toString());
      }
    }

    await DataStore.configure(configuration);
  }

  /// Adds the configuration and return true if it was successful.
  Future<bool> _configurePlatforms(String version, String configuration) {
    throw UnimplementedError('_configurePlatforms() has not been implemented.');
  }

  /// Constructs a Core platform.
  AmplifyClass() : super(token: _token);

  static final Object _token = Object();

  static AmplifyClass _instance = MethodChannelAmplify();

  /// The default instance of [AmplifyPlatform] to use.
  ///
  /// Defaults to [MethodChannelAmplify].
  static AmplifyClass get instance => _instance;

  /// Platform-specific plugins should set this with their own platform-specific
  /// class that extends [AmplifyPlatform] when they register themselves.
  static set instance(AmplifyClass instance) {
    PlatformInterface.verifyToken(instance, _token);
    _instance = instance;
  }
}<|MERGE_RESOLUTION|>--- conflicted
+++ resolved
@@ -1,14 +1,14 @@
 /*
  * Copyright 2020 Amazon.com, Inc. or its affiliates. All Rights Reserved.
  *
- * Licensed under the Apache License, Version 2.0 (the "License").
+ * Licensed under the Apache License, Version 2.0 (the 'License').
  * You may not use this file except in compliance with the License.
  * A copy of the License is located at
  *
  *  http://aws.amazon.com/apache2.0
  *
- * or in the "license" file accompanying this file. This file is distributed
- * on an "AS IS" BASIS, WITHOUT WARRANTIES OR CONDITIONS OF ANY KIND, either
+ * or in the 'license' file accompanying this file. This file is distributed
+ * on an 'AS IS' BASIS, WITHOUT WARRANTIES OR CONDITIONS OF ANY KIND, either
  * express or implied. See the License for the specific language governing
  * permissions and limitations under the License.
  */
@@ -60,11 +60,11 @@
   // ignore: public_member_api_docs
   AmplifyHub Hub = AmplifyHub();
 
-  final _amplifyBugRecoverySuggestion =
-      "This looks like a bug in Amplify library, please create an issue.";
-
   /// Adds one plugin at a time. Note: this method can only
   /// be called before Amplify has been configured.
+  ///
+  /// Throws AmplifyAlreadyConfiguredException if
+  /// this method is called after configure (e.g. during hot reload).
   Future<void> addPlugin(AmplifyPluginInterface plugin) async {
     if (!_isConfigured) {
       try {
@@ -82,25 +82,27 @@
           await API.addPlugin(plugin);
         } else {
           throw AmplifyException(
-              "The type of plugin " +
+              'The type of plugin ' +
                   plugin.runtimeType.toString() +
-                  " is not yet supported in Amplify.",
-              recoverySuggestion: _amplifyBugRecoverySuggestion);
+                  ' is not yet supported in Amplify.',
+              recoverySuggestion:
+                  AmplifyExceptionMessages.missingRecoverySuggestion);
         }
       } catch (e) {
-        print("Amplify plugin was not added");
+        print('Amplify plugin was not added');
         throw AmplifyException(
-            "Amplify plugin " +
+            'Amplify plugin ' +
                 plugin.runtimeType.toString() +
-                " was not added successfully.",
-            recoverySuggestion: _amplifyBugRecoverySuggestion,
+                ' was not added successfully.',
+            recoverySuggestion:
+                AmplifyExceptionMessages.missingRecoverySuggestion,
             underlyingException: e.toString());
       }
     } else {
-      throw AmplifyException(
-          "Amplify has already been configured and adding plugins after configure is not supported.",
-          recoverySuggestion:
-              "Use Amplify.isConfigured to check Amplify configuration state before adding plugins.");
+      throw AmplifyAlreadyConfiguredException(
+          'Amplify has already been configured and adding plugins after configure is not supported.',
+          recoverySuggestion:
+              'Catch AmplifyAlreadyConfiguredException in your app to avoid this state.');
     }
     return;
   }
@@ -115,35 +117,32 @@
   }
 
   String _getVersion() {
-    return "0.1.0";
+    return '0.1.0';
   }
 
   /// Configures Amplify with the provided configuration string.
   /// This method can only be called once, after all the plugins
   /// have been added and no plugin shall be added after amplify
   /// is configured.
+  ///
+  /// Throws AmplifyAlreadyConfiguredException if
+  /// this method is called again (e.g. during hot reload).
   Future<void> configure(String configuration) async {
-<<<<<<< HEAD
     // Validation #1
-    if (isConfigured) {
-      throw AmplifyException(
-          "Amplify has already been configured and re-configuration is not supported.",
-          recoverySuggestion:
-              "Use Amplify.isConfigured to check before calling configure again.");
+    if (_isConfigured) {
+      throw AmplifyAlreadyConfiguredException(
+          'Amplify has already been configured and re-configuration is not supported.',
+          recoverySuggestion:
+              'Catch AmplifyAlreadyConfiguredException in your app to avoid this state.');
     }
 
     // Validation #2
     if (configuration == null) {
-      throw AmplifyException("Configuration passed in null.",
-          recoverySuggestion:
-              "Make sure that your amplifyconfiguration.dart file" +
-                  " exists and has string constant ``amplifyconfig` and that" +
-                  " you are calling configure() correctly.");
-=======
-    if (_isConfigured) {
-      throw StateError(
-          "Amplify has already been configured and re-configuration is not supported.");
->>>>>>> dea80104
+      throw AmplifyException('Configuration passed in null.',
+          recoverySuggestion:
+              'Make sure that your amplifyconfiguration.dart file' +
+                  ' exists and has string constant ``amplifyconfig` and that' +
+                  ' you are calling configure() correctly.');
     }
 
     // Validation #3. Try decoding the json string
@@ -151,9 +150,9 @@
       jsonDecode(configuration);
     } on FormatException catch (e) {
       throw AmplifyException(
-          "The provided configuration is not a valid json. Check underlyingException.",
-          recoverySuggestion:
-              "Inspect your amplifyconfiguration.dart and ensure that the string is proper json",
+          'The provided configuration is not a valid json. Check underlyingException.',
+          recoverySuggestion:
+              'Inspect your amplifyconfiguration.dart and ensure that the string is proper json',
           underlyingException: e.toString());
     }
 
@@ -162,21 +161,22 @@
           ._configurePlatforms(_getVersion(), configuration);
       _isConfigured = res;
       if (!res) {
-        throw AmplifyException("Amplify failed to configure.",
-            recoverySuggestion: _amplifyBugRecoverySuggestion);
+        throw AmplifyException('Amplify failed to configure.',
+            recoverySuggestion:
+                AmplifyExceptionMessages.missingRecoverySuggestion);
       }
     } on PlatformException catch (e) {
-      if (e.code == "AmplifyException") {
+      if (e.code == 'AmplifyException') {
         throw AmplifyException.fromMap(Map<String, String>.from(e.details));
-      } else if (e.code == "AmplifyAlreadyConfigured") {
+      } else if (e.code == 'AmplifyAlreadyConfigured') {
         throw AmplifyAlreadyConfiguredException.fromMap(
             Map<String, String>.from(e.details));
       } else {
         // This shouldn't happen. All exceptions coming from platform for
         // amplify_flutter should have a known code. Throw an unknown error.
-        throw AmplifyException(
-            "An unknown error has happened while configuring Amplify.",
-            recoverySuggestion: _amplifyBugRecoverySuggestion,
+        throw AmplifyException(AmplifyExceptionMessages.missingExceptionMessage,
+            recoverySuggestion:
+                AmplifyExceptionMessages.missingRecoverySuggestion,
             underlyingException: e.toString());
       }
     }
