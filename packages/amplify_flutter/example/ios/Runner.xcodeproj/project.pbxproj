--- conflicted
+++ resolved
@@ -11,11 +11,8 @@
 		1498D2341E8E89220040F4C2 /* GeneratedPluginRegistrant.m in Sources */ = {isa = PBXBuildFile; fileRef = 1498D2331E8E89220040F4C2 /* GeneratedPluginRegistrant.m */; };
 		265196641116C44DA2CC18AD /* Pods_Runner_unit_tests.framework in Frameworks */ = {isa = PBXBuildFile; fileRef = AE045BD36303B2EFEEC5A46A /* Pods_Runner_unit_tests.framework */; };
 		3B3967161E833CAA004F5970 /* AppFrameworkInfo.plist in Resources */ = {isa = PBXBuildFile; fileRef = 3B3967151E833CAA004F5970 /* AppFrameworkInfo.plist */; };
-<<<<<<< HEAD
 		4BFE86A92732FB3800197ECC /* RunnerTests.swift in Sources */ = {isa = PBXBuildFile; fileRef = 4BFE86A82732FB3800197ECC /* RunnerTests.swift */; };
-=======
 		4BE11A56273ADE200085B0A5 /* AtomicResultTests.swift in Sources */ = {isa = PBXBuildFile; fileRef = 4BE11A55273ADE200085B0A5 /* AtomicResultTests.swift */; };
->>>>>>> b88d99e6
 		74858FAF1ED2DC5600515810 /* AppDelegate.swift in Sources */ = {isa = PBXBuildFile; fileRef = 74858FAE1ED2DC5600515810 /* AppDelegate.swift */; };
 		97C146FC1CF9000F007C117D /* Main.storyboard in Resources */ = {isa = PBXBuildFile; fileRef = 97C146FA1CF9000F007C117D /* Main.storyboard */; };
 		97C146FE1CF9000F007C117D /* Assets.xcassets in Resources */ = {isa = PBXBuildFile; fileRef = 97C146FD1CF9000F007C117D /* Assets.xcassets */; };
@@ -55,13 +52,10 @@
 		2556DA45CFE0308C7EA21BA7 /* Pods_RunnerTests.framework */ = {isa = PBXFileReference; explicitFileType = wrapper.framework; includeInIndex = 0; path = Pods_RunnerTests.framework; sourceTree = BUILT_PRODUCTS_DIR; };
 		2B2DB528CC12D30E4152513F /* Pods-Runner-unit_tests.debug.xcconfig */ = {isa = PBXFileReference; includeInIndex = 1; lastKnownFileType = text.xcconfig; name = "Pods-Runner-unit_tests.debug.xcconfig"; path = "Target Support Files/Pods-Runner-unit_tests/Pods-Runner-unit_tests.debug.xcconfig"; sourceTree = "<group>"; };
 		3B3967151E833CAA004F5970 /* AppFrameworkInfo.plist */ = {isa = PBXFileReference; fileEncoding = 4; lastKnownFileType = text.plist.xml; name = AppFrameworkInfo.plist; path = Flutter/AppFrameworkInfo.plist; sourceTree = "<group>"; };
-<<<<<<< HEAD
 		4B31B9ED273192DB00A08AEF /* amplify_test_flutter.framework */ = {isa = PBXFileReference; explicitFileType = wrapper.framework; path = amplify_test_flutter.framework; sourceTree = BUILT_PRODUCTS_DIR; };
 		4BFE86A62732FB3800197ECC /* RunnerTests.xctest */ = {isa = PBXFileReference; explicitFileType = wrapper.cfbundle; includeInIndex = 0; path = RunnerTests.xctest; sourceTree = BUILT_PRODUCTS_DIR; };
 		4BFE86A82732FB3800197ECC /* RunnerTests.swift */ = {isa = PBXFileReference; lastKnownFileType = sourcecode.swift; path = RunnerTests.swift; sourceTree = "<group>"; };
-=======
 		4BE11A55273ADE200085B0A5 /* AtomicResultTests.swift */ = {isa = PBXFileReference; fileEncoding = 4; lastKnownFileType = sourcecode.swift; path = AtomicResultTests.swift; sourceTree = "<group>"; };
->>>>>>> b88d99e6
 		55AAAAF3DD54E1727852F736 /* Pods-Runner.profile.xcconfig */ = {isa = PBXFileReference; includeInIndex = 1; lastKnownFileType = text.xcconfig; name = "Pods-Runner.profile.xcconfig"; path = "Target Support Files/Pods-Runner/Pods-Runner.profile.xcconfig"; sourceTree = "<group>"; };
 		709E5110B3B116EC5F857110 /* Pods-Runner.debug.xcconfig */ = {isa = PBXFileReference; includeInIndex = 1; lastKnownFileType = text.xcconfig; name = "Pods-Runner.debug.xcconfig"; path = "Target Support Files/Pods-Runner/Pods-Runner.debug.xcconfig"; sourceTree = "<group>"; };
 		723FED0FAA320878E207609B /* Pods-RunnerTests.debug.xcconfig */ = {isa = PBXFileReference; includeInIndex = 1; lastKnownFileType = text.xcconfig; name = "Pods-RunnerTests.debug.xcconfig"; path = "Target Support Files/Pods-RunnerTests/Pods-RunnerTests.debug.xcconfig"; sourceTree = "<group>"; };
