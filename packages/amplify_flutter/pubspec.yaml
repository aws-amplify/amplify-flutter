name: amplify_flutter
description: The top level Flutter package for the AWS Amplify libraries.
<<<<<<< HEAD
version: 0.2.10
=======
version: 0.3.0-rc.3
>>>>>>> 4cefe4de
homepage: https://github.com/aws-amplify/amplify-flutter/tree/main/packages/amplify_flutter

environment:
  sdk: ">=2.12.0 <3.0.0"
  flutter: ">=2.0.0"

dependencies:
  amplify_analytics_plugin_interface: 0.3.0-rc.3
  amplify_api_plugin_interface: 0.3.0-rc.3
  amplify_auth_plugin_interface: 0.3.0-rc.3
  amplify_core: 0.3.0-rc.3
  amplify_datastore_plugin_interface: 0.3.0-rc.3
  amplify_storage_plugin_interface: 0.3.0-rc.3
  collection: ^1.15.0
  flutter:
    sdk: flutter
  json_annotation: ^4.3.0
  meta: ^1.7.0
  plugin_platform_interface: ^2.0.0
<<<<<<< HEAD
  amplify_storage_plugin_interface: 0.2.10
  amplify_analytics_plugin_interface: 0.2.10
  amplify_auth_plugin_interface: 0.2.10
  amplify_datastore_plugin_interface: 0.2.10
  amplify_api_plugin_interface: 0.2.10
  amplify_core: 0.2.10
=======

## Uncomment to run `flutter pub run build_runner` (cannot use Melos).
# dependency_overrides:
#   amplify_analytics_pinpoint:
#     path: ../amplify_analytics_pinpoint
#   amplify_analytics_plugin_interface:
#     path: ../amplify_analytics_plugin_interface
#   amplify_api:
#     path: ../amplify_api
#   amplify_api_plugin_interface:
#     path: ../amplify_api_plugin_interface
#   amplify_auth_cognito:
#     path: ../amplify_auth_cognito
#   amplify_auth_plugin_interface:
#     path: ../amplify_auth_plugin_interface
#   amplify_core:
#     path: ../amplify_core
#   amplify_datastore:
#     path: ../amplify_datastore
#   amplify_datastore_plugin_interface:
#     path: ../amplify_datastore_plugin_interface
#   amplify_storage_plugin_interface:
#     path: ../amplify_storage_plugin_interface
#   amplify_storage_s3:
#     path: ../amplify_storage_s3
>>>>>>> 4cefe4de

dev_dependencies:
  amplify_analytics_pinpoint: 0.3.0-rc.3
  amplify_api: 0.3.0-rc.3
  amplify_auth_cognito: 0.3.0-rc.3
  amplify_datastore: 0.3.0-rc.3
  amplify_lints: ^1.0.0
  amplify_storage_s3: 0.3.0-rc.3
  amplify_test:
    path: ../amplify_test
  build_runner: ^2.0.0
  flutter_test:
    sdk: flutter
<<<<<<< HEAD
  amplify_api: 0.2.10
  amplify_analytics_pinpoint: 0.2.10
  amplify_auth_cognito: 0.2.10
  amplify_datastore: 0.2.10
  amplify_storage_s3: 0.2.10
=======
  json_serializable: ^6.0.0
  path: any
  test: ^1.17.0
>>>>>>> 4cefe4de

flutter:
  plugin:
    platforms:
      android:
        package: com.amazonaws.amplify
        pluginClass: Amplify
      ios:
        pluginClass: Amplify<|MERGE_RESOLUTION|>--- conflicted
+++ resolved
@@ -1,10 +1,6 @@
 name: amplify_flutter
 description: The top level Flutter package for the AWS Amplify libraries.
-<<<<<<< HEAD
-version: 0.2.10
-=======
 version: 0.3.0-rc.3
->>>>>>> 4cefe4de
 homepage: https://github.com/aws-amplify/amplify-flutter/tree/main/packages/amplify_flutter
 
 environment:
@@ -24,14 +20,6 @@
   json_annotation: ^4.3.0
   meta: ^1.7.0
   plugin_platform_interface: ^2.0.0
-<<<<<<< HEAD
-  amplify_storage_plugin_interface: 0.2.10
-  amplify_analytics_plugin_interface: 0.2.10
-  amplify_auth_plugin_interface: 0.2.10
-  amplify_datastore_plugin_interface: 0.2.10
-  amplify_api_plugin_interface: 0.2.10
-  amplify_core: 0.2.10
-=======
 
 ## Uncomment to run `flutter pub run build_runner` (cannot use Melos).
 # dependency_overrides:
@@ -57,7 +45,6 @@
 #     path: ../amplify_storage_plugin_interface
 #   amplify_storage_s3:
 #     path: ../amplify_storage_s3
->>>>>>> 4cefe4de
 
 dev_dependencies:
   amplify_analytics_pinpoint: 0.3.0-rc.3
@@ -71,17 +58,9 @@
   build_runner: ^2.0.0
   flutter_test:
     sdk: flutter
-<<<<<<< HEAD
-  amplify_api: 0.2.10
-  amplify_analytics_pinpoint: 0.2.10
-  amplify_auth_cognito: 0.2.10
-  amplify_datastore: 0.2.10
-  amplify_storage_s3: 0.2.10
-=======
   json_serializable: ^6.0.0
   path: any
   test: ^1.17.0
->>>>>>> 4cefe4de
 
 flutter:
   plugin:
