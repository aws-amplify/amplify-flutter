--- conflicted
+++ resolved
@@ -1,10 +1,6 @@
 name: amplify_flutter
 description: The top level Flutter package for the AWS Amplify libraries.
-<<<<<<< HEAD
-version: 0.2.9
-=======
 version: 0.3.0-rc.2
->>>>>>> 262cc6b3
 homepage: https://github.com/aws-amplify/amplify-flutter/tree/main/packages/amplify_flutter
 
 environment:
@@ -15,14 +11,6 @@
   flutter:
     sdk: flutter
   plugin_platform_interface: ^2.0.0
-<<<<<<< HEAD
-  amplify_storage_plugin_interface: 0.2.9
-  amplify_analytics_plugin_interface: 0.2.9
-  amplify_auth_plugin_interface: 0.2.9
-  amplify_datastore_plugin_interface: 0.2.9
-  amplify_api_plugin_interface: 0.2.9
-  amplify_core: 0.2.9
-=======
   amplify_storage_plugin_interface: 0.3.0-rc.2
   amplify_analytics_plugin_interface: 0.3.0-rc.2
   amplify_auth_plugin_interface: 0.3.0-rc.2
@@ -30,18 +18,10 @@
   amplify_api_plugin_interface: 0.3.0-rc.2
   amplify_core: 0.3.0-rc.2
   meta: ^1.7.0
->>>>>>> 262cc6b3
 
 dev_dependencies:
   flutter_test:
     sdk: flutter
-<<<<<<< HEAD
-  amplify_api: 0.2.9
-  amplify_analytics_pinpoint: 0.2.9
-  amplify_auth_cognito: 0.2.9
-  amplify_datastore: 0.2.9
-  amplify_storage_s3: 0.2.9
-=======
   amplify_analytics_pinpoint: 0.3.0-rc.2
   amplify_api: 0.3.0-rc.2
   amplify_auth_cognito: 0.3.0-rc.2
@@ -49,7 +29,6 @@
   amplify_lints: ^1.0.0
   amplify_storage_s3: 0.3.0-rc.2
   amplify_test: any
->>>>>>> 262cc6b3
 
 flutter:
   plugin:
