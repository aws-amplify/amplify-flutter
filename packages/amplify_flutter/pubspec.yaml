name: amplify_flutter
description: The top level Flutter package for the AWS Amplify libraries.
version: 0.2.4
homepage: https://github.com/aws-amplify/amplify-flutter/tree/main/packages/amplify_flutter

environment:
  sdk: ">=2.12.0 <3.0.0"
  flutter: ">=1.17.0"

dependencies:
  flutter:
    sdk: flutter
  plugin_platform_interface: ^2.0.0
  amplify_storage_plugin_interface: 0.2.4
  amplify_analytics_plugin_interface: 0.2.4
  amplify_auth_plugin_interface: 0.2.4
  amplify_datastore_plugin_interface: 0.2.4
  amplify_api_plugin_interface: 0.2.4
  amplify_core: 0.2.4

dev_dependencies:
  flutter_test:
    sdk: flutter
  amplify_api: 0.2.4
  amplify_analytics_pinpoint: 0.2.4
  amplify_auth_cognito: 0.2.4
  amplify_datastore: 0.2.4
  amplify_storage_s3: 0.2.4
<<<<<<< HEAD
  build_runner: ^2.1.1
=======
>>>>>>> 2e74585a

flutter:
  plugin:
    platforms:
      android:
        package: com.amazonaws.amplify
        pluginClass: Amplify
      ios:
        pluginClass: Amplify<|MERGE_RESOLUTION|>--- conflicted
+++ resolved
@@ -26,10 +26,6 @@
   amplify_auth_cognito: 0.2.4
   amplify_datastore: 0.2.4
   amplify_storage_s3: 0.2.4
-<<<<<<< HEAD
-  build_runner: ^2.1.1
-=======
->>>>>>> 2e74585a
 
 flutter:
   plugin:
