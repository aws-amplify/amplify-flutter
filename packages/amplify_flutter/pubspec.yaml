--- conflicted
+++ resolved
@@ -1,10 +1,6 @@
 name: amplify_flutter
 description: The top level Flutter package for the AWS Amplify libraries.
-<<<<<<< HEAD
-version: 0.2.3
-=======
 version: 0.2.4
->>>>>>> eca33448
 homepage: https://github.com/aws-amplify/amplify-flutter/tree/main/packages/amplify_flutter
 
 environment:
@@ -15,38 +11,21 @@
   flutter:
     sdk: flutter
   plugin_platform_interface: ^2.0.0
-<<<<<<< HEAD
-  amplify_storage_plugin_interface: 0.2.3
-  amplify_analytics_plugin_interface: 0.2.3
-  amplify_auth_plugin_interface: 0.2.3
-  amplify_datastore_plugin_interface: 0.2.3
-  amplify_api_plugin_interface: 0.2.3
-  amplify_core: 0.2.3
-=======
   amplify_storage_plugin_interface: 0.2.4
   amplify_analytics_plugin_interface: 0.2.4
   amplify_auth_plugin_interface: 0.2.4
   amplify_datastore_plugin_interface: 0.2.4
   amplify_api_plugin_interface: 0.2.4
   amplify_core: 0.2.4
->>>>>>> eca33448
 
 dev_dependencies:
   flutter_test:
     sdk: flutter
-<<<<<<< HEAD
-  amplify_api: 0.2.3
-  amplify_analytics_pinpoint: 0.2.3
-  amplify_auth_cognito: 0.2.3
-  amplify_datastore: 0.2.3
-  amplify_storage_s3: 0.2.3
-=======
   amplify_api: 0.2.4
   amplify_analytics_pinpoint: 0.2.4
   amplify_auth_cognito: 0.2.4
   amplify_datastore: 0.2.4
   amplify_storage_s3: 0.2.4
->>>>>>> eca33448
 
 flutter:
   plugin:
