--- conflicted
+++ resolved
@@ -52,13 +52,6 @@
     private val coroutineScope = CoroutineScope(CoroutineName("AmplifyFlutterPlugin"))
 
     override fun onAttachedToEngine(
-<<<<<<< HEAD
-            @NonNull flutterPluginBinding: FlutterPlugin.FlutterPluginBinding) {
-        channel = MethodChannel(flutterPluginBinding.binaryMessenger,
-                "com.amazonaws.amplify/amplify")
-        channel.setMethodCallHandler(this);
-        context = flutterPluginBinding.applicationContext;
-=======
         @NonNull flutterPluginBinding: FlutterPlugin.FlutterPluginBinding
     ) {
         channel = MethodChannel(
@@ -67,7 +60,6 @@
         )
         channel.setMethodCallHandler(this)
         context = flutterPluginBinding.applicationContext
->>>>>>> 262cc6b3
         Log.i("Amplify Flutter", "Added Core plugin")
     }
 
@@ -137,15 +129,10 @@
         channel.setMethodCallHandler(null)
     }
 
-<<<<<<< HEAD
-    private fun onConfigure(@NonNull result: Result, @NonNull version: String,
-            @NonNull config: String) {
-=======
     private fun onConfigure(
         @NonNull result: Result, @NonNull version: String,
         @NonNull config: String
     ) {
->>>>>>> 262cc6b3
         coroutineScope.launch(dispatcher) {
             try {
                 val configuration = AmplifyConfiguration.builder(JSONObject(config))
@@ -154,18 +141,6 @@
                     .build()
                 Amplify.configure(configuration, context)
                 withContext(Dispatchers.Main) {
-<<<<<<< HEAD
-                    result.success(true);
-                }
-            } catch (e: AnalyticsException) {
-                prepareAnalyticsError(result, e);
-            } catch (e: Amplify.AlreadyConfiguredException) {
-                postExceptionToFlutterChannel(result, "AmplifyAlreadyConfiguredException",
-                    createSerializedError(e))
-            } catch (e: AmplifyException) {
-                postExceptionToFlutterChannel(result, "AmplifyException",
-                    createSerializedError(e))
-=======
                     result.success(true)
                 }
             } catch (e: AnalyticsException) {
@@ -180,7 +155,6 @@
                     result, "AmplifyException",
                     createSerializedError(e)
                 )
->>>>>>> 262cc6b3
             }
         }
     }
