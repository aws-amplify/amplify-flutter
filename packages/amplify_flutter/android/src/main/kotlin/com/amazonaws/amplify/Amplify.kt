--- conflicted
+++ resolved
@@ -119,12 +119,9 @@
             }
             Amplify.configure(configuration, context)
             result.success(true);
-<<<<<<< HEAD
-=======
         } catch (e: Amplify.AlreadyConfiguredException) {
             postExceptionToFlutterChannel(result, "AmplifyAlreadyConfiguredException",
                     createSerializedError(e))
->>>>>>> 5ecbd887
         } catch (e: AmplifyException) {
             postExceptionToFlutterChannel(result, "AmplifyException",
                     createSerializedError(e))
