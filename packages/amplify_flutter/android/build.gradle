--- conflicted
+++ resolved
@@ -57,12 +57,8 @@
 }
 
 dependencies {
-<<<<<<< HEAD
     api amplifyCore
-    implementation 'com.amplifyframework:core:1.6.8'
-=======
     implementation 'com.amplifyframework:core:1.6.10'
->>>>>>> 559bcd4f
     implementation "org.jetbrains.kotlin:kotlin-stdlib-jdk7:$kotlin_version"
     implementation "com.amplifyframework:aws-api:1.6.10"
     testImplementation 'junit:junit:4.13'
