## 0.0.2-dev.1 (2021-01-25)
<<<<<<< HEAD
=======

### Features
- feature: Amplify Auth Hosted UI (#309)
>>>>>>> ce8c878e

### Chore

- New package forked from amplify_core:0.0.1-dev.5 to provide top level Amplify facade APIs<|MERGE_RESOLUTION|>--- conflicted
+++ resolved
@@ -1,10 +1,8 @@
 ## 0.0.2-dev.1 (2021-01-25)
-<<<<<<< HEAD
-=======
 
 ### Features
+
 - feature: Amplify Auth Hosted UI (#309)
->>>>>>> ce8c878e
 
 ### Chore
 
