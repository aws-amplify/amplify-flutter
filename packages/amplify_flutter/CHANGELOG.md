--- conflicted
+++ resolved
@@ -1,5 +1,3 @@
-<<<<<<< HEAD
-=======
 ## 0.2.0 (2021-06-30)
 
 ### Features
@@ -15,7 +13,6 @@
 
 - chore: Null safety master rebase (#676)
 
->>>>>>> c3112bec
 ## 0.1.6 (2021-06-23)
 
 ### Features
