--- conflicted
+++ resolved
@@ -1,19 +1,17 @@
-<<<<<<< HEAD
+## 0.3.0-rc.2 (2021-11-08)
+
+### Fixes
+
+- fix(api): OIDC Fixes for REST/GraphQL
+
+## 0.3.0-rc.1 (2021-09-24)
+
 ## 0.2.10 (2021-11-23)
 
 ### Fixes
 
 - fix(auth): Fix coroutines crash (#1132)
 - fix(auth): Remove duplicate AtomicResult (#1133)
-=======
-## 0.3.0-rc.2 (2021-11-08)
-
-### Fixes
-
-- fix(api): OIDC Fixes for REST/GraphQL
-
-## 0.3.0-rc.1 (2021-09-24)
->>>>>>> c688823d
 
 ## 0.2.9 (2021-11-17)
 
