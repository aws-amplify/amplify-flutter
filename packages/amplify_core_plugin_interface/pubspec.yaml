name: amplify_core_plugin_interface
description: The platform interface for the core module of Amplify Flutter.
version: 0.0.1-dev.3
homepage: https://github.com/aws-amplify/amplify-flutter/tree/master/packages/amplify_core_plugin_interface

environment:
  sdk: ">=2.7.0 <3.0.0"

dependencies:
  flutter:
    sdk: flutter
  plugin_platform_interface: ^1.0.1
<<<<<<< HEAD
  amplify_storage_plugin_interface: ^0.0.1-dev.2
  amplify_auth_plugin_interface: ^0.0.1-dev.2
  amplify_analytics_plugin_interface: ^0.0.1-dev.2
  amplify_datastore_plugin_interface:
    path: ../amplify_datastore_plugin_interface
=======
  amplify_storage_plugin_interface: ^0.0.1-dev.3
  amplify_auth_plugin_interface: ^0.0.1-dev.3
  amplify_analytics_plugin_interface: ^0.0.1-dev.3
>>>>>>> 61d85bf0

dev_dependencies:
  flutter_test:
    sdk: flutter<|MERGE_RESOLUTION|>--- conflicted
+++ resolved
@@ -10,17 +10,11 @@
   flutter:
     sdk: flutter
   plugin_platform_interface: ^1.0.1
-<<<<<<< HEAD
-  amplify_storage_plugin_interface: ^0.0.1-dev.2
-  amplify_auth_plugin_interface: ^0.0.1-dev.2
-  amplify_analytics_plugin_interface: ^0.0.1-dev.2
-  amplify_datastore_plugin_interface:
-    path: ../amplify_datastore_plugin_interface
-=======
   amplify_storage_plugin_interface: ^0.0.1-dev.3
   amplify_auth_plugin_interface: ^0.0.1-dev.3
   amplify_analytics_plugin_interface: ^0.0.1-dev.3
->>>>>>> 61d85bf0
+  amplify_datastore_plugin_interface:
+    path: ../amplify_datastore_plugin_interface
 
 dev_dependencies:
   flutter_test:
