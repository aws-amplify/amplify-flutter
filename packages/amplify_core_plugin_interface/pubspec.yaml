name: amplify_core_plugin_interface
description: The platform interface for the core module of Amplify-Flutter.
version: 0.0.1
author:
homepage:

environment:
  sdk: ">=2.7.0 <3.0.0"

dependencies:
  flutter:
    sdk: flutter
  plugin_platform_interface: ^1.0.1
<<<<<<< HEAD
  amplify_storage_plugin_interface:
    path: ../amplify_storage_plugin_interface
=======
  amplify_auth_plugin_interface:
    path: ../amplify_auth_plugin_interface
  amplify_analytics_plugin_interface:
    path: ../amplify_analytics_plugin_interface
>>>>>>> 4b04d1f2

dev_dependencies:
  flutter_test:
    sdk: flutter

# For information on the generic Dart part of this file, see the
# following page: https://dart.dev/tools/pub/pubspec

# The following section is specific to Flutter.
flutter:
  # To add assets to your package, add an assets section, like this:
  # assets:
  #   - images/a_dot_burr.jpeg
  #   - images/a_dot_ham.jpeg
  #
  # For details regarding assets in packages, see
  # https://flutter.dev/assets-and-images/#from-packages
  #
  # An image asset can refer to one or more resolution-specific "variants", see
  # https://flutter.dev/assets-and-images/#resolution-aware.
  # To add custom fonts to your package, add a fonts section here,
  # in this "flutter" section. Each entry in this list should have a
  # "family" key with the font family name, and a "fonts" key with a
  # list giving the asset and other descriptors for the font. For
  # example:
  # fonts:
  #   - family: Schyler
  #     fonts:
  #       - asset: fonts/Schyler-Regular.ttf
  #       - asset: fonts/Schyler-Italic.ttf
  #         style: italic
  #   - family: Trajan Pro
  #     fonts:
  #       - asset: fonts/TrajanPro.ttf
  #       - asset: fonts/TrajanPro_Bold.ttf
  #         weight: 700
  #
  # For details regarding fonts in packages, see
  # https://flutter.dev/custom-fonts/#from-packages<|MERGE_RESOLUTION|>--- conflicted
+++ resolved
@@ -11,15 +11,12 @@
   flutter:
     sdk: flutter
   plugin_platform_interface: ^1.0.1
-<<<<<<< HEAD
   amplify_storage_plugin_interface:
     path: ../amplify_storage_plugin_interface
-=======
   amplify_auth_plugin_interface:
     path: ../amplify_auth_plugin_interface
   amplify_analytics_plugin_interface:
     path: ../amplify_analytics_plugin_interface
->>>>>>> 4b04d1f2
 
 dev_dependencies:
   flutter_test:
