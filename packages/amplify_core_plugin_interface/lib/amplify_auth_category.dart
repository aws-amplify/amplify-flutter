--- conflicted
+++ resolved
@@ -20,9 +20,8 @@
   }
 
   Future<SignUpResult> signUp({@required SignUpRequest request, Function(SignUpResult) success, Function(SignUpResult) error}) {
-<<<<<<< HEAD
     /// call `signUp` on all the plugins
-    return plugins.length == 1 ? plugins[0].signUp(request: request, success: success, error: error) : null;
+    return plugins[0].signUp(request: request);
   }
 
   Future<SignUpResult> confirmSignUp({@required ConfirmSignUpRequest request, Function(SignUpResult) success, Function(SignUpResult) error}) {
@@ -44,10 +43,4 @@
     /// call `signUp` on all the plugins
     return plugins.length == 1 ? plugins[0].signOut(request: request, success: success, error: error) : null;
   }
-  nullPluginsError(String functionName) {
-    
-=======
-    return plugins[0].signUp(request: request);
->>>>>>> 57e1cc65
-  }
 }