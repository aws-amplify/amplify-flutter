part of amplify_core_plugin_interface;

/// Interface for Auth category. This expose all the APIs that
/// are supported by this category's plugins. This class will accept plugins to
/// be registered and configured and then subsequent API calls will be forwarded
/// to those plugins.
class AuthCategory {
  final errorMsg = "Auth plugin not added correctly";
  const AuthCategory();
  static List<AuthPluginInterface> plugins = [];

  /// `Add plugin` method
  void addPlugin(AuthPluginInterface plugin) {
    // TODO: Discuss and support multiple plugins
    if (plugins.length == 0) {
      plugins.add(plugin);
      
    } else {
      throw("Auth plugin was not added");
    }
  }

  Future<SignUpResult> signUp({@required String username, @required password, SignUpOptions options}) {
    var request = SignUpRequest(username: username, password: password, options: options);
    return plugins.length == 1 ? plugins[0].signUp(request: request) : throw(errorMsg);
  }

  Future<SignUpResult> confirmSignUp({@required String username, @required String confirmationCode, ConfirmSignUpOptions options}) {
    var request = ConfirmSignUpRequest(username: username, confirmationCode: confirmationCode, options: options);
    return plugins.length == 1 ? plugins[0].confirmSignUp(request: request) : throw(errorMsg);
  }

  Future<ResendSignUpCodeResult> resendSignUpCode({@required String username}) {
    var request = ResendSignUpCodeRequest(username: username);
    return plugins.length == 1 ? plugins[0].resendSignUpCode(request: request) : throw(errorMsg);
  }

  Future<SignInResult> signIn({@required String username, @required String password, SignInOptions options }) {
    var request = SignInRequest(username: username, password: password, options: options);
    return plugins.length == 1 ? plugins[0].signIn(request: request) : throw(errorMsg);
  }

  Future<SignInResult> confirmSignIn({@required String confirmationValue, ConfirmSignInOptions options}) {
    var request = ConfirmSignInRequest(confirmationValue: confirmationValue, options: options);
    return plugins.length == 1 ? plugins[0].confirmSignIn(request: request) : throw(errorMsg);
  }

  Future<SignOutResult> signOut({SignOutOptions options}) {
    var request = SignOutRequest(options: options);
    return plugins.length == 1 ? plugins[0].signOut(request: request) : throw(errorMsg);
  }

  Future<UpdatePasswordResult> updatePassword({@required String oldPassword, @required String newPassword, PasswordOptions options}) {
    var request = UpdatePasswordRequest(oldPassword: oldPassword, newPassword: newPassword, options: options);
    return plugins.length == 1 ? plugins[0].updatePassword(request: request) : throw(errorMsg);
  }

  Future<ResetPasswordResult> resetPassword({@required String username, PasswordOptions options}) {
    var request = ResetPasswordRequest(username: username, options: options);
    return plugins.length == 1 ? plugins[0].resetPassword(request: request) : throw(errorMsg);
  }

  Future<UpdatePasswordResult> confirmPassword({@required String username, @required String newPassword, @required String confirmationCode, PasswordOptions options}) {
    var request = ConfirmPasswordRequest(username: username, newPassword: newPassword, confirmationCode: confirmationCode, options: options);
    return plugins.length == 1 ? plugins[0].confirmPassword(request: request) : throw(errorMsg);
  }

  Future<AuthUser> getCurrrentUser() {
    var request = AuthUserRequest();
    return plugins.length == 1 ? plugins[0].getCurrentUser(request: request) : throw(errorMsg);
<<<<<<< HEAD
  }

  Future<AuthUser> getCurrrentUser() {
    var request = AuthUserRequest();
    return plugins[0].getCurrentUser();
=======
>>>>>>> 578bdb00
  }

  Future<AuthSession> fetchAuthSession({AuthSessionOptions options}) {
    var request = AuthSessionRequest(options: options);
    return plugins.length == 1 ? plugins[0].fetchAuthSession(request: request) : throw(errorMsg);
  }
}<|MERGE_RESOLUTION|>--- conflicted
+++ resolved
@@ -68,14 +68,6 @@
   Future<AuthUser> getCurrrentUser() {
     var request = AuthUserRequest();
     return plugins.length == 1 ? plugins[0].getCurrentUser(request: request) : throw(errorMsg);
-<<<<<<< HEAD
-  }
-
-  Future<AuthUser> getCurrrentUser() {
-    var request = AuthUserRequest();
-    return plugins[0].getCurrentUser();
-=======
->>>>>>> 578bdb00
   }
 
   Future<AuthSession> fetchAuthSession({AuthSessionOptions options}) {
