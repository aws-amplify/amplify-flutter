/*
 * Copyright 2020 Amazon.com, Inc. or its affiliates. All Rights Reserved.
 *
 * Licensed under the Apache License, Version 2.0 (the "License").
 * You may not use this file except in compliance with the License.
 * A copy of the License is located at
 *
 *  http://aws.amazon.com/apache2.0
 *
 * or in the "license" file accompanying this file. This file is distributed
 * on an "AS IS" BASIS, WITHOUT WARRANTIES OR CONDITIONS OF ANY KIND, either
 * express or implied. See the License for the specific language governing
 * permissions and limitations under the License.
 */

part of amplify_core_plugin_interface;

/// Interface for DataStore category. This expose all the APIs that
/// are supported by this category's plugins. This class will accept plugins to
/// be registered and configured and then subsequent API calls will be forwarded
/// to those plugins.
class DataStoreCategory {
  final errorMsg = "DataStore plugin not added correctly";
  const DataStoreCategory();
  static List<DataStorePluginInterface> plugins = [];

  /// `Add plugin` method
  Future<void> addPlugin(DataStorePluginInterface plugin) async {
    // TODO: Discuss and support multiple plugins
    if (plugins.length == 0) {
      plugins.add(plugin);
      // Extra step to configure datastore specifically.
      // Note: The native datastore plugins are not added
      // in the `onAttachedToEngine` but rather in the `configure()
<<<<<<< HEAD
      await plugin.addModelSchemas(modelSchemas: plugin.modelSchemas);
=======
      await plugin.configureModelProvider(modelProvider: plugin.modelProvider);
>>>>>>> bc5c6584
    } else {
      throw (errorMsg);
    }
  }

  Future<List<T>> query<T extends Model>(ModelType<T> modelType,
      {QueryPredicate where,
      QueryPagination pagination,
      List<QuerySortBy> sortBy}) {
    return plugins.length == 1
        ? plugins[0].query(modelType,
            where: where, pagination: pagination, sortBy: sortBy)
        : throw (errorMsg);
  }

  Future<void> delete<T extends Model>(T model) {
    return plugins.length == 1 ? plugins[0].delete(model) : throw (errorMsg);
  }

  Stream<SubscriptionEvent<T>> observe<T extends Model>(
      ModelType<T> modelType) {
    return plugins.length == 1
        ? plugins[0].observe(modelType)
        : throw (errorMsg);
  }

  Future<void> configure(String configuration) async {
    return plugins.forEach((plugin) {
      plugin.configure(configuration: configuration);
    });
  }
}
<|MERGE_RESOLUTION|>--- conflicted
+++ resolved
@@ -1,71 +1,67 @@
-/*
- * Copyright 2020 Amazon.com, Inc. or its affiliates. All Rights Reserved.
- *
- * Licensed under the Apache License, Version 2.0 (the "License").
- * You may not use this file except in compliance with the License.
- * A copy of the License is located at
- *
- *  http://aws.amazon.com/apache2.0
- *
- * or in the "license" file accompanying this file. This file is distributed
- * on an "AS IS" BASIS, WITHOUT WARRANTIES OR CONDITIONS OF ANY KIND, either
- * express or implied. See the License for the specific language governing
- * permissions and limitations under the License.
- */
-
-part of amplify_core_plugin_interface;
-
-/// Interface for DataStore category. This expose all the APIs that
-/// are supported by this category's plugins. This class will accept plugins to
-/// be registered and configured and then subsequent API calls will be forwarded
-/// to those plugins.
-class DataStoreCategory {
-  final errorMsg = "DataStore plugin not added correctly";
-  const DataStoreCategory();
-  static List<DataStorePluginInterface> plugins = [];
-
-  /// `Add plugin` method
-  Future<void> addPlugin(DataStorePluginInterface plugin) async {
-    // TODO: Discuss and support multiple plugins
-    if (plugins.length == 0) {
-      plugins.add(plugin);
-      // Extra step to configure datastore specifically.
-      // Note: The native datastore plugins are not added
-      // in the `onAttachedToEngine` but rather in the `configure()
-<<<<<<< HEAD
-      await plugin.addModelSchemas(modelSchemas: plugin.modelSchemas);
-=======
-      await plugin.configureModelProvider(modelProvider: plugin.modelProvider);
->>>>>>> bc5c6584
-    } else {
-      throw (errorMsg);
-    }
-  }
-
-  Future<List<T>> query<T extends Model>(ModelType<T> modelType,
-      {QueryPredicate where,
-      QueryPagination pagination,
-      List<QuerySortBy> sortBy}) {
-    return plugins.length == 1
-        ? plugins[0].query(modelType,
-            where: where, pagination: pagination, sortBy: sortBy)
-        : throw (errorMsg);
-  }
-
-  Future<void> delete<T extends Model>(T model) {
-    return plugins.length == 1 ? plugins[0].delete(model) : throw (errorMsg);
-  }
-
-  Stream<SubscriptionEvent<T>> observe<T extends Model>(
-      ModelType<T> modelType) {
-    return plugins.length == 1
-        ? plugins[0].observe(modelType)
-        : throw (errorMsg);
-  }
-
-  Future<void> configure(String configuration) async {
-    return plugins.forEach((plugin) {
-      plugin.configure(configuration: configuration);
-    });
-  }
-}
+/*
+ * Copyright 2020 Amazon.com, Inc. or its affiliates. All Rights Reserved.
+ *
+ * Licensed under the Apache License, Version 2.0 (the "License").
+ * You may not use this file except in compliance with the License.
+ * A copy of the License is located at
+ *
+ *  http://aws.amazon.com/apache2.0
+ *
+ * or in the "license" file accompanying this file. This file is distributed
+ * on an "AS IS" BASIS, WITHOUT WARRANTIES OR CONDITIONS OF ANY KIND, either
+ * express or implied. See the License for the specific language governing
+ * permissions and limitations under the License.
+ */
+
+part of amplify_core_plugin_interface;
+
+/// Interface for DataStore category. This expose all the APIs that
+/// are supported by this category's plugins. This class will accept plugins to
+/// be registered and configured and then subsequent API calls will be forwarded
+/// to those plugins.
+class DataStoreCategory {
+  final errorMsg = "DataStore plugin not added correctly";
+  const DataStoreCategory();
+  static List<DataStorePluginInterface> plugins = [];
+
+  /// `Add plugin` method
+  Future<void> addPlugin(DataStorePluginInterface plugin) async {
+    // TODO: Discuss and support multiple plugins
+    if (plugins.length == 0) {
+      plugins.add(plugin);
+      // Extra step to configure datastore specifically.
+      // Note: The native datastore plugins are not added
+      // in the `onAttachedToEngine` but rather in the `configure()
+      await plugin.configureModelProvider(modelProvider: plugin.modelProvider);
+    } else {
+      throw (errorMsg);
+    }
+  }
+
+  Future<List<T>> query<T extends Model>(ModelType<T> modelType,
+      {QueryPredicate where,
+      QueryPagination pagination,
+      List<QuerySortBy> sortBy}) {
+    return plugins.length == 1
+        ? plugins[0].query(modelType,
+            where: where, pagination: pagination, sortBy: sortBy)
+        : throw (errorMsg);
+  }
+
+  Future<void> delete<T extends Model>(T model) {
+    return plugins.length == 1 ? plugins[0].delete(model) : throw (errorMsg);
+  }
+
+  Stream<SubscriptionEvent<T>> observe<T extends Model>(
+      ModelType<T> modelType) {
+    return plugins.length == 1
+        ? plugins[0].observe(modelType)
+        : throw (errorMsg);
+  }
+
+  Future<void> configure(String configuration) async {
+    return plugins.forEach((plugin) {
+      plugin.configure(configuration: configuration);
+    });
+  }
+}