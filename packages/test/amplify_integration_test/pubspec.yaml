name: amplify_integration_test
description: Utilities for running Amplify integration tests.
homepage: https://github.com/aws-amplify/amplify-flutter
publish_to: none

environment:
  sdk: '>=2.18.0 <4.0.0'

dependencies:
<<<<<<< HEAD
  amplify_auth_cognito_dart: ">=0.9.0+1 <0.10.0"
  amplify_core: ">=1.0.0-next.8+1 <1.0.0-next.9"
=======
  amplify_auth_cognito_dart: any
  amplify_core: any
>>>>>>> 8984d93d
  amplify_test:
    path: ../amplify_test
  stream_transform: ^2.0.0

dev_dependencies:
  amplify_lints: any<|MERGE_RESOLUTION|>--- conflicted
+++ resolved
@@ -4,16 +4,11 @@
 publish_to: none
 
 environment:
-  sdk: '>=2.18.0 <4.0.0'
+  sdk: ">=2.18.0 <4.0.0"
 
 dependencies:
-<<<<<<< HEAD
-  amplify_auth_cognito_dart: ">=0.9.0+1 <0.10.0"
-  amplify_core: ">=1.0.0-next.8+1 <1.0.0-next.9"
-=======
   amplify_auth_cognito_dart: any
   amplify_core: any
->>>>>>> 8984d93d
   amplify_test:
     path: ../amplify_test
   stream_transform: ^2.0.0
