--- conflicted
+++ resolved
@@ -4,11 +4,7 @@
 publish_to: none
 
 environment:
-<<<<<<< HEAD
-  sdk: ">=2.18.0 <4.0.0"
-=======
   sdk: ^3.0.0
->>>>>>> a27b3be8
 
 dependencies:
   amplify_auth_cognito_dart: any
