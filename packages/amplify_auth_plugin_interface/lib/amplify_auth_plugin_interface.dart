--- conflicted
+++ resolved
@@ -99,14 +99,9 @@
   }
 
   Future<Map<String, UpdateUserAttributeResult>> updateUserAttributes(
-<<<<<<< HEAD
-      {@required UpdateUserAttributesRequest request}) {
-    throw UnimplementedError('updateUserAttributes() has not been implemented.');
-=======
       {required UpdateUserAttributesRequest request}) {
     throw UnimplementedError(
         'updateUserAttributes() has not been implemented.');
->>>>>>> c3112bec
   }
 
   Future<ConfirmUserAttributeResult> confirmUserAttribute(
