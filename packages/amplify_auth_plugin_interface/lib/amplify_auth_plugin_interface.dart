library amplify_auth_plugin_interface;

import 'dart:async';
import 'dart:convert';
import 'dart:collection';
import 'package:meta/meta.dart';
import 'package:plugin_platform_interface/plugin_platform_interface.dart';

import 'src/types.dart';
export 'src/types.dart';


abstract class AuthPluginInterface extends PlatformInterface {
  /// Constructs a AmplifyPlatform.
  AuthPluginInterface({@required Object token}) : super(token: token);

  /// Adds the configuration and return true if it was successful.
  bool addPlugin(AuthPluginInterface configuration) {
    throw UnimplementedError('configure() has not been implemented.');
  }

<<<<<<< HEAD
  Future<SignUpResult> signUp({@required SignUpRequest request, AuthRequestProvider provider, Function(SignUpResult) success, Function(SignUpResult) error}) {
=======
  Future<SignUpResult> signUp({@required SignUpRequest request}) {
>>>>>>> 57e1cc65
    throw UnimplementedError('signUp() has not been implemented.');
  }

  Future<SignUpResult> confirmSignUp({@required ConfirmSignUpRequest request, Function(SignUpResult) success, Function(SignUpResult) error}) {
    throw UnimplementedError('confirmSignUp() has not been implemented.');
  }

  Future<SignInResult> signIn({@required SignInRequest request, Function(SignInResult) success, Function(SignInResult) error}) {
    throw UnimplementedError('signIn() has not been implemented.');
  }

  Future<SignOutResult> signOut({SignOutRequest request, Function(SignOutResult) success, Function(SignOutResult) error}) {
    throw UnimplementedError('signOut() has not been implemented.');
  }

  Future<SignInResult> confirmSignIn({ConfirmSignInRequest request, Function(SignInResult) success, Function(SignInResult) error}) {
    throw UnimplementedError('confirmSignIn() has not been implemented.');
  }
}<|MERGE_RESOLUTION|>--- conflicted
+++ resolved
@@ -1,8 +1,6 @@
 library amplify_auth_plugin_interface;
 
 import 'dart:async';
-import 'dart:convert';
-import 'dart:collection';
 import 'package:meta/meta.dart';
 import 'package:plugin_platform_interface/plugin_platform_interface.dart';
 
@@ -19,11 +17,7 @@
     throw UnimplementedError('configure() has not been implemented.');
   }
 
-<<<<<<< HEAD
-  Future<SignUpResult> signUp({@required SignUpRequest request, AuthRequestProvider provider, Function(SignUpResult) success, Function(SignUpResult) error}) {
-=======
   Future<SignUpResult> signUp({@required SignUpRequest request}) {
->>>>>>> 57e1cc65
     throw UnimplementedError('signUp() has not been implemented.');
   }
 
