/*
 * Copyright 2020 Amazon.com, Inc. or its affiliates. All Rights Reserved.
 *
 * Licensed under the Apache License, Version 2.0 (the "License").
 * You may not use this file except in compliance with the License.
 * A copy of the License is located at
 *
 *  http://aws.amazon.com/apache2.0
 *
 * or in the "license" file accompanying this file. This file is distributed
 * on an "AS IS" BASIS, WITHOUT WARRANTIES OR CONDITIONS OF ANY KIND, either
 * express or implied. See the License for the specific language governing
 * permissions and limitations under the License.
 */

library amplify_auth_plugin_interface;

import 'dart:async';
import 'package:flutter/foundation.dart';
import 'package:meta/meta.dart';
import 'package:plugin_platform_interface/plugin_platform_interface.dart';
import 'src/types.dart';
export 'src/types.dart';

abstract class AuthPluginInterface extends PlatformInterface {
  /// Constructs a AmplifyPlatform.
  AuthPluginInterface({@required Object token}) : super(token: token);

  /// Adds the configuration and return true if it was successful.
  bool addPlugin(AuthPluginInterface configuration) {
    throw UnimplementedError('configure() has not been implemented.');
  }

  Future<SignUpResult> signUp({@required SignUpRequest request}) {
    throw UnimplementedError('signUp() has not been implemented.');
  }

  Future<SignUpResult> confirmSignUp({@required ConfirmSignUpRequest request}) {
    throw UnimplementedError('confirmSignUp() has not been implemented.');
  }
  
  Future<ResendSignUpCodeResult> resendSignUpCode({@required ResendSignUpCodeRequest request}) {
    throw UnimplementedError('resendSignUpCode() has not been implemented.');
  }

  Future<SignInResult> signIn({@required SignInRequest request}) {
    throw UnimplementedError('signIn() has not been implemented.');
  }

  Future<SignOutResult> signOut({@required SignOutRequest request}) {
    throw UnimplementedError('signOut() has not been implemented.');
  }

  Future<SignInResult> confirmSignIn({@required ConfirmSignInRequest request}) {
    throw UnimplementedError('confirmSignIn() has not been implemented.');
  }

<<<<<<< HEAD
  Future<ChangePasswordResult> changePassword({@required ChangePasswordRequest request}) {
    throw UnimplementedError('changePassword() has not been implemented.');
=======
  Future<UpdatePasswordResult> updatePassword({UpdatePasswordRequest request}) {
    throw UnimplementedError('updatePassword() has not been implemented.');
>>>>>>> 3fb4e1d6
  }

  Future<ResetPasswordResult> resetPassword({@required ResetPasswordRequest request}) {
    throw UnimplementedError('resetPassword() has not been implemented.');
  }

<<<<<<< HEAD
  Future<ChangePasswordResult> confirmPassword({@required ConfirmPasswordRequest request}) {
=======
  Future<UpdatePasswordResult> confirmPassword({ConfirmPasswordRequest request}) {
>>>>>>> 3fb4e1d6
    throw UnimplementedError('confirmPassword() has not been implemented.');
  }

  Future<AuthSession> fetchAuthSession({@required AuthSessionRequest request}) {
    throw UnimplementedError('fetchAuthSession() has not been implemented.');
  }
}<|MERGE_RESOLUTION|>--- conflicted
+++ resolved
@@ -55,24 +55,15 @@
     throw UnimplementedError('confirmSignIn() has not been implemented.');
   }
 
-<<<<<<< HEAD
-  Future<ChangePasswordResult> changePassword({@required ChangePasswordRequest request}) {
-    throw UnimplementedError('changePassword() has not been implemented.');
-=======
   Future<UpdatePasswordResult> updatePassword({UpdatePasswordRequest request}) {
     throw UnimplementedError('updatePassword() has not been implemented.');
->>>>>>> 3fb4e1d6
   }
 
   Future<ResetPasswordResult> resetPassword({@required ResetPasswordRequest request}) {
     throw UnimplementedError('resetPassword() has not been implemented.');
   }
 
-<<<<<<< HEAD
-  Future<ChangePasswordResult> confirmPassword({@required ConfirmPasswordRequest request}) {
-=======
   Future<UpdatePasswordResult> confirmPassword({ConfirmPasswordRequest request}) {
->>>>>>> 3fb4e1d6
     throw UnimplementedError('confirmPassword() has not been implemented.');
   }
 
