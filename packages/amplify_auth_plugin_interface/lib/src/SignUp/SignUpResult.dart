--- conflicted
+++ resolved
@@ -1,25 +1,11 @@
-import '../types/AuthNextStep.dart';
+import './AuthNextSignUpStep.dart';
 import 'package:flutter/foundation.dart';
-<<<<<<< HEAD
-import '../EnumHandler.dart';
-import '../Providers/AuthResultProvider.dart';
-import 'SignUpState.dart';
-=======
->>>>>>> af812f72
 
 class SignUpResult { 
   bool isSignUpComplete;
-  AuthNextStep nextStep;
-<<<<<<< HEAD
-  AuthError error;
-  SignUpResult.init({@required this.signUpState, this.nextStep, AuthResultProvider providerResult, AuthError authError}) {
-    /* 2-step process of getting an enum from a string and back is a way of checking that
-     the value is a valid enum while also maintaining simple string value */
-    this.signUpState = enumToString(enumFromString<SignUpState>(signUpState, SignUpState.values));
-=======
+  AuthNextSignUpStep nextStep;
   SignUpResult({@required this.isSignUpComplete, @required this.nextStep}) {
     this.isSignUpComplete = isSignUpComplete;
->>>>>>> af812f72
     this.nextStep = nextStep;
-   }
+  }
 }