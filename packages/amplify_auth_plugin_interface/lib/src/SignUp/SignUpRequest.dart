--- conflicted
+++ resolved
@@ -1,15 +1,12 @@
 import 'package:flutter/foundation.dart';
+import '../Providers/AuthRequestProvider.dart';
 
 class SignUpRequest {
   String username;
   String password;
   SignUpOptions options;
-  SignUpProvider provider;
-<<<<<<< HEAD
-  SignUpRequest({this.username, @required this.password, this.options, this.provider});
-=======
+  AuthRequestProvider provider;
   SignUpRequest({this.username, @required this.password, this.provider, this.options});
->>>>>>> a0fc0cca
   Map<String, dynamic> serializeAsMap() {
     final Map<String, dynamic> pendingRequest = <String, dynamic>{};
     if (username != null) {
@@ -32,15 +29,5 @@
 
 class SignUpOptions {
   final Map<String, dynamic> userAttributes;
-<<<<<<< HEAD
-  // final dynamic providerOptions;
-=======
->>>>>>> a0fc0cca
   const SignUpOptions({@required this.userAttributes});
 }
-
-abstract class SignUpProvider {
-  Map<String, dynamic> serializeAsMap() {
-    throw UnimplementedError('serializeAsMap() has not been implemented on providerOptions.');
-  }
-}