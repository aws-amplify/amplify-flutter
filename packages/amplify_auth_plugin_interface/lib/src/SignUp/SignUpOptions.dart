--- conflicted
+++ resolved
@@ -13,17 +13,12 @@
  * permissions and limitations under the License.
  */
 
-
-
 class SignUpOptions {
-  final Map<String, String> userAttributes;
-<<<<<<< HEAD
+  final Map<String, String>? userAttributes;
   const SignUpOptions({this.userAttributes});
-=======
-  const SignUpOptions({required this.userAttributes});
->>>>>>> 8d5b6dfc
 
   Map<String, dynamic> serializeAsMap() {
-    throw UnimplementedError('serializeAsMap() has not been implemented on SignUpOptions.');
+    throw UnimplementedError(
+        'serializeAsMap() has not been implemented on SignUpOptions.');
   }
 }