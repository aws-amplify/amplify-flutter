--- conflicted
+++ resolved
@@ -1,6 +1,5 @@
-<<<<<<< HEAD
 ## 0.3.0-rc.1 (2021-09-24)
-=======
+
 ## 0.2.6 (2021-10-25)
 
 ## 0.2.5 (2021-10-14)
@@ -8,7 +7,6 @@
 ### Fixes
 - fix(auth): Add global sign out
 - fix(auth): Support `preferPrivateSession` flag
->>>>>>> b25f2a72
 
 ## 0.2.4 (2021-09-10)
 
