--- conflicted
+++ resolved
@@ -1,8 +1,7 @@
-<<<<<<< HEAD
 ## 0.3.0-rc.2 (2021-11-08)
 
 ## 0.3.0-rc.1 (2021-09-24)
-=======
+
 ## 0.2.9 (2021-11-17)
 
 ## 0.2.8 (2021-11-12)
@@ -12,7 +11,6 @@
 - fix(auth): (Android) Dropped exceptions in hosted UI cause `signInWithWebUI` to not return (#1015)
 
 ## 0.2.7 (2021-11-08)
->>>>>>> b88d99e6
 
 ## 0.2.6 (2021-10-25)
 
