/*
 * Copyright 2021 Amazon.com, Inc. or its affiliates. All Rights Reserved.
 *
 * Licensed under the Apache License, Version 2.0 (the "License").
 * You may not use this file except in compliance with the License.
 * A copy of the License is located at
 *
 *  http://aws.amazon.com/apache2.0
 *
 * or in the "license" file accompanying this file. This file is distributed
 * on an "AS IS" BASIS, WITHOUT WARRANTIES OR CONDITIONS OF ANY KIND, either
 * express or implied. See the License for the specific language governing
 * permissions and limitations under the License.
 */

import 'package:amplify_api_plugin_interface/src/types.dart';
import 'package:amplify_datastore_plugin_interface/amplify_datastore_plugin_interface.dart';

abstract class PaginatedModelType<T extends Model>
    extends ModelType<PaginatedResult<T>> {
  final ModelType<T> modelType;

  const PaginatedModelType(this.modelType);

  @override
<<<<<<< HEAD
  PaginatedResult<T> fromJson(Map<String, dynamic> jsonData,
      {Map<String, dynamic>? filter});
=======
  PaginatedResult<T> fromJson(Map<String, dynamic> jsonData, {int? limit});
>>>>>>> 7671db00
}<|MERGE_RESOLUTION|>--- conflicted
+++ resolved
@@ -23,10 +23,6 @@
   const PaginatedModelType(this.modelType);
 
   @override
-<<<<<<< HEAD
   PaginatedResult<T> fromJson(Map<String, dynamic> jsonData,
-      {Map<String, dynamic>? filter});
-=======
-  PaginatedResult<T> fromJson(Map<String, dynamic> jsonData, {int? limit});
->>>>>>> 7671db00
+      {Map<String, dynamic>? filter, int? limit});
 }