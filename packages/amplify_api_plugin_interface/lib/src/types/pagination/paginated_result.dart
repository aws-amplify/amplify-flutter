--- conflicted
+++ resolved
@@ -24,18 +24,7 @@
   final String? nextToken;
   final Map<String, dynamic>? filter;
 
-<<<<<<< HEAD
   const PaginatedResult(this.items, this.limit, this.nextToken, this.filter);
-
-  bool hasNextResult() {
-    throw UnimplementedError('hasNextResult not been implemented.');
-  }
-
-  GraphQLRequest<PaginatedResult<T>> getRequestForNextResult() {
-    throw UnimplementedError('getRequestForNextResult not been implemented.');
-  }
-=======
-  const PaginatedResult(this.items, this.limit, this.nextToken);
 
   /// Returns `true` if there is more data to fetch beyond the data
   /// contained in this response. If `true`, the request for the next page of
@@ -46,5 +35,4 @@
   /// request for the next chunk of data, where `limit` will be the same as the
   /// original request. Returns `null` if no more data.
   GraphQLRequest<PaginatedResult<T>>? get requestForNextResult;
->>>>>>> 7671db00
 }