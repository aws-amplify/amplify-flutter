--- conflicted
+++ resolved
@@ -26,15 +26,6 @@
 
   const PaginatedResult(this.items, this.limit, this.nextToken, this.filter);
 
-<<<<<<< HEAD
-  bool hasNextResult() {
-    throw UnimplementedError('hasNextResult not been implemented.');
-  }
-
-  GraphQLRequest<PaginatedResult<T>> getRequestForNextResult() {
-    throw UnimplementedError('getRequestForNextResult not been implemented.');
-  }
-=======
   /// Returns `true` if there is more data to fetch beyond the data
   /// contained in this response. If `true`, the request for the next page of
   /// data can be obtained with `.requestForNextResult`.
@@ -44,5 +35,4 @@
   /// request for the next chunk of data, where `limit` will be the same as the
   /// original request. Returns `null` if no more data.
   GraphQLRequest<PaginatedResult<T>>? get requestForNextResult;
->>>>>>> 41cd1411
 }