/*
 * Copyright 2021 Amazon.com, Inc. or its affiliates. All Rights Reserved.
 *
 * Licensed under the Apache License, Version 2.0 (the "License").
 * You may not use this file except in compliance with the License.
 * A copy of the License is located at
 *
 *  http://aws.amazon.com/apache2.0
 *
 * or in the "license" file accompanying this file. This file is distributed
 * on an "AS IS" BASIS, WITHOUT WARRANTIES OR CONDITIONS OF ANY KIND, either
 * express or implied. See the License for the specific language governing
 * permissions and limitations under the License.
 */

import 'package:amplify_core/types/exception/AmplifyException.dart';

/// Exception thrown from Api Category
class ApiException extends AmplifyException {
  /// HTTP status of response, only available if error
<<<<<<< HEAD
  final int httpStatusCode;

  /// Named constructor
  ApiException(String message,
      {String recoverySuggestion, String underlyingException, int statusCode})
      : httpStatusCode = statusCode,
        super(message,
=======
  final int? httpStatusCode;

  const ApiException(String message,
      {String? recoverySuggestion,
      String? underlyingException,
      this.httpStatusCode})
      : super(message,
>>>>>>> c3112bec
            recoverySuggestion: recoverySuggestion,
            underlyingException: underlyingException);

  /// Constructor for down casting an AmplifyException to this exception
  ApiException._private(
<<<<<<< HEAD
      AmplifyException exception, int httpStatusCodeFromException)
=======
      AmplifyException exception, int? httpStatusCodeFromException)
>>>>>>> c3112bec
      : httpStatusCode = httpStatusCodeFromException,
        super(exception.message,
            recoverySuggestion: exception.recoverySuggestion,
            underlyingException: exception.underlyingException);

  /// Instantiates and return a new `ApiException` from the
  /// serialized exception data
  static ApiException fromMap(Map<String, String> serializedException) {
    var statusCode =
        int.tryParse(serializedException["httpStatusCode"] ?? "") ?? null;
    // Ensure a valid HTTP status code for an error.
    if (statusCode != null && (statusCode < 300 || statusCode > 511)) {
      statusCode = null;
    }
    return ApiException._private(
        AmplifyException.fromMap(serializedException), statusCode);
  }
}<|MERGE_RESOLUTION|>--- conflicted
+++ resolved
@@ -18,15 +18,6 @@
 /// Exception thrown from Api Category
 class ApiException extends AmplifyException {
   /// HTTP status of response, only available if error
-<<<<<<< HEAD
-  final int httpStatusCode;
-
-  /// Named constructor
-  ApiException(String message,
-      {String recoverySuggestion, String underlyingException, int statusCode})
-      : httpStatusCode = statusCode,
-        super(message,
-=======
   final int? httpStatusCode;
 
   const ApiException(String message,
@@ -34,17 +25,12 @@
       String? underlyingException,
       this.httpStatusCode})
       : super(message,
->>>>>>> c3112bec
             recoverySuggestion: recoverySuggestion,
             underlyingException: underlyingException);
 
   /// Constructor for down casting an AmplifyException to this exception
   ApiException._private(
-<<<<<<< HEAD
-      AmplifyException exception, int httpStatusCodeFromException)
-=======
       AmplifyException exception, int? httpStatusCodeFromException)
->>>>>>> c3112bec
       : httpStatusCode = httpStatusCodeFromException,
         super(exception.message,
             recoverySuggestion: exception.recoverySuggestion,
