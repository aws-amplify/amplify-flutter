--- conflicted
+++ resolved
@@ -16,27 +16,12 @@
 import '../UUID.dart';
 
 class GraphQLRequest<T> {
-  String apiName;
+  String? apiName;
   String document;
   Map<String, dynamic> variables;
   String cancelToken = UUID.getUUID();
 
-<<<<<<< HEAD
-  GraphQLRequest(
-      {String apiName,
-      @required this.document,
-      Map<String, dynamic> variables}) {
-    if (variables != null) {
-      this.variables = variables;
-    }
-
-    if (apiName != null) {
-      this.apiName = apiName;
-    }
-  }
-=======
-  GraphQLRequest({required this.document, this.variables = const {}});
->>>>>>> ed16e42a
+  GraphQLRequest({this.apiName, required this.document, this.variables = const {}});
 
   Map<String, dynamic> serializeAsMap() {
     final Map<String, dynamic> result = <String, dynamic>{};
