/*
 * Copyright 2020 Amazon.com, Inc. or its affiliates. All Rights Reserved.
 *
 * Licensed under the Apache License, Version 2.0 (the "License").
 * You may not use this file except in compliance with the License.
 * A copy of the License is located at
 *
 *  http://aws.amazon.com/apache2.0
 *
 * or in the "license" file accompanying this file. This file is distributed
 * on an "AS IS" BASIS, WITHOUT WARRANTIES OR CONDITIONS OF ANY KIND, either
 * express or implied. See the License for the specific language governing
 * permissions and limitations under the License.
 */

<<<<<<< HEAD
import 'package:amplify_core/types/uuid.dart';
=======
import 'package:amplify_core/amplify_core.dart';
>>>>>>> 262cc6b3

class GraphQLRequest<T> {
  final String id = UUID.getUUID();
  final String? apiName;
  final String document;
  final Map<String, dynamic> variables;

  GraphQLRequest({
    this.apiName,
    required this.document,
    this.variables = const <String, dynamic>{},
  });

  Map<String, dynamic> serializeAsMap() => <String, dynamic>{
        'document': document,
        'variables': variables,
        'cancelToken': id,
        if (apiName != null) 'apiName': apiName,
      };
}<|MERGE_RESOLUTION|>--- conflicted
+++ resolved
@@ -13,11 +13,7 @@
  * permissions and limitations under the License.
  */
 
-<<<<<<< HEAD
-import 'package:amplify_core/types/uuid.dart';
-=======
 import 'package:amplify_core/amplify_core.dart';
->>>>>>> 262cc6b3
 
 class GraphQLRequest<T> {
   final String id = UUID.getUUID();
