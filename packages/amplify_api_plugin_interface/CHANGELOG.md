<<<<<<< HEAD
## 0.0.1-dev.5 (2020-12-20)

* Initial preview release of API plugin.
=======
## 0.0.1-dev.5

- Initial preview release of API plugin.
>>>>>>> c69b5270
<|MERGE_RESOLUTION|>--- conflicted
+++ resolved
@@ -1,9 +1,3 @@
-<<<<<<< HEAD
-## 0.0.1-dev.5 (2020-12-20)
-
-* Initial preview release of API plugin.
-=======
 ## 0.0.1-dev.5
 
-- Initial preview release of API plugin.
->>>>>>> c69b5270
+- Initial preview release of API plugin.