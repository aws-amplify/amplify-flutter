<<<<<<< HEAD
=======
## 0.3.0-rc.2 (2021-11-08)

### Fixes

- fix(api): OIDC Fixes for REST/GraphQL

## 0.3.0-rc.1 (2021-09-24)

### Breaking Changes

- This version changes GraphQL subscription interface to use Stream

### Features

- feat(api): GraphQL Subscription Stream (#905)

>>>>>>> 262cc6b3
## 0.2.9 (2021-11-17)

## 0.2.8 (2021-11-12)

### Fixes

- fix(api): "Reply already submitted" crashes (#1058)

## 0.2.7 (2021-11-08)

### Fixes

- fix(api): Fix OIDC/Lambda in REST/GraphQL on Android

## 0.2.6 (2021-10-25)

## 0.2.5 (2021-10-14)

### Fixes
- fix(api): OIDC/Lambda changes for DataStore

## 0.2.4 (2021-09-10)

### Fixes

- fix: CocoaPods relative import

## 0.2.3 (2021-09-09)

### Features

- feat(auth): OIDC/Lambda Support (#777)

### Fixes

- fix(api): OIDC/Lambda Fixes (#862)

### Chores

- chore(api): Apply lints (#812)

## 0.2.2 (2021-08-04)

### Fixes

- fix: prevent some fatal REST errors in Android (#661)

### Chores

- chore: add support for apiName to GraphQL requests (#553)

## 0.2.1 (2021-07-27)

### Chores

- chore: override `toString` on `GraphQLResponseError` (#643)
- chore: Add API response headers/status (#721)

## 0.2.0 (2021-06-30)

### Features

- feat: Null safety core (#492)

### Chores

- chore: Null safety master rebase (#676)

## 0.1.6 (2021-06-23)

## 0.1.5 (2021-05-17)

## 0.1.4 (2021-04-27)

## 0.1.3 (2021-04-21)

## 0.1.2 (2021-04-16)

### Bug Fixes

- fix: handle hot restart (#491)

## 0.1.1 (2021-03-29)

### Chores

- chore: remove upper constraints for flutter 2.0 (#479)

### Bug Fixes

- fix: Move AddPlugin from Register to MethodChannel (#411)
- fix: upgrade uuid #448

## 0.1.0 (2021-02-15)

### Chores

- chore: Release 0.1.0

## 0.0.2-dev.2 (2021-02-09)

### Features

- feat: Implement the GraphQL Subscribe API (#338)

### Chores

- chore: Updated amplify-android version 1.6.10 (#332)
- chore: Refactor error handling to use the new ApiException type (#339)

## 0.0.2-dev.1 (2021-01-25)

### Chores

- chore: Refactor amplify_core into amplify_flutter (#273)
- chore: Add a new amplify_core package for base types and utilities (#275)

## 0.0.1-dev.6 (2021-01-04)

### Bug Fixes

- fix: fix relative path for coverage.gradle to be local to the package (#293)

## 0.0.1-dev.5

- Initial preview release of API plugin.<|MERGE_RESOLUTION|>--- conflicted
+++ resolved
@@ -1,5 +1,3 @@
-<<<<<<< HEAD
-=======
 ## 0.3.0-rc.2 (2021-11-08)
 
 ### Fixes
@@ -16,7 +14,6 @@
 
 - feat(api): GraphQL Subscription Stream (#905)
 
->>>>>>> 262cc6b3
 ## 0.2.9 (2021-11-17)
 
 ## 0.2.8 (2021-11-12)
