--- conflicted
+++ resolved
@@ -1,5 +1,3 @@
-<<<<<<< HEAD
-=======
 ## 0.2.3 (2021-09-09)
 
 ### Features
@@ -14,7 +12,6 @@
 
 - chore(api): Apply lints (#812)
 
->>>>>>> 28d50869
 ## 0.2.2 (2021-08-04)
 
 ### Fixes
