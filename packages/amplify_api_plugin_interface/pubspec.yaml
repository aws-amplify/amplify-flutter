--- conflicted
+++ resolved
@@ -1,10 +1,6 @@
 name: amplify_api_plugin_interface
 description: The Amplify Flutter API category plugin interface.
-<<<<<<< HEAD
-version: 0.1.6
-=======
 version: 0.2.0
->>>>>>> c3112bec
 homepage: https://github.com/aws-amplify/amplify-flutter/tree/master/packages/amplify_api_plugin_interface
 
 environment:
@@ -14,13 +10,8 @@
 dependencies:
   flutter:
     sdk: flutter
-<<<<<<< HEAD
-  amplify_core: 0.1.6
-  meta: ^1.1.8
-=======
   amplify_core: 0.2.0
   meta: ^1.3.0
->>>>>>> c3112bec
   uuid: ^3.0.1
 
 dev_dependencies:
