--- conflicted
+++ resolved
@@ -124,11 +124,7 @@
         ),
       );
       final result = await downloadFile(
-<<<<<<< HEAD
-        path: StoragePath.withIdentityId(
-=======
         path: StoragePath.fromIdentityId(
->>>>>>> 78886e07
           (identityId) => 'private/$identityId/$testKey',
         ),
         localFile: AWSFile.fromPath('download.jpg'),
