// Copyright Amazon.com, Inc. or its affiliates. All Rights Reserved.
// SPDX-License-Identifier: Apache-2.0

@TestOn('vm')

import 'dart:async';
import 'dart:convert';
import 'dart:io';

import 'package:amplify_core/amplify_core.dart';
<<<<<<< HEAD
import 'package:amplify_core/src/types/storage/storage_path_with_identity_id.dart';
=======
import 'package:amplify_core/src/types/storage/storage_path_from_identity_id.dart';
>>>>>>> 22ff97bb
import 'package:amplify_storage_s3_dart/amplify_storage_s3_dart.dart';
import 'package:amplify_storage_s3_dart/src/platform_impl/download_file/download_file.dart';
import 'package:amplify_storage_s3_dart/src/storage_s3_service/storage_s3_service.dart';
import 'package:amplify_storage_s3_dart/src/utils/app_path_provider/app_path_provider.dart';
import 'package:mocktail/mocktail.dart';
import 'package:path/path.dart' as path;
import 'package:test/test.dart';

import '../test_utils/mocks.dart';

void main() {
  group('downloadFile() io implementation', () {
    late StorageS3Service storageS3Service;
    late S3DownloadTask downloadTask;
    late FutureOr<void> Function() preStart;
    late void Function(S3TransferProgress) onProgress;
    late void Function(List<int>) onData;
    late FutureOr<void> Function() onDone;
    const appPathProvider = S3DartAppPathProvider();
    final testDestinationPath = path.join(Directory.current.path, 'test.txt');
    const testS3pluginConfig = S3PluginConfig(
      bucket: 'fake-bucket',
      region: 'west-2',
    );
    const testKey = 'upload-key.text';
    const testFileContent = 'Hello world!';
    final testItem = S3Item(path: testKey);
    final testFileBytes = utf8.encode(testFileContent);

    late S3TransferProgress expectedProgress;

    setUpAll(() {
      storageS3Service = MockStorageS3Service();
      downloadTask = MockS3DownloadTask();
      registerFallbackValue(
        const StorageDownloadDataOptions(),
      );
      registerFallbackValue(const StoragePath.fromString('public/$testKey'));
      registerFallbackValue(
<<<<<<< HEAD
        StoragePathWithIdentityId(
=======
        StoragePathFromIdentityId(
>>>>>>> 22ff97bb
          (identityId) => 'private/$identityId/$testKey',
        ),
      );

      when(
        () => storageS3Service.downloadData(
          path: any(named: 'path'),
          options: any(named: 'options'),
          preStart: any(named: 'preStart'),
          onProgress: any(named: 'onProgress'),
          onData: any(named: 'onData'),
          onDone: any(named: 'onDone'),
          onError: any(named: 'onError'),
        ),
      ).thenAnswer((_) => downloadTask);

      when(
        () => downloadTask.result,
      ).thenAnswer((_) async => testItem);
    });

    test('should invoke StorageS3Service.downloadData with expected parameters',
        () async {
      const options = StorageDownloadFileOptions(
        pluginOptions: S3DownloadFilePluginOptions(
          getProperties: true,
        ),
      );
      final downloadFileOperation = downloadFile(
<<<<<<< HEAD
        path: StoragePath.withIdentityId(
=======
        path: StoragePath.fromIdentityId(
>>>>>>> 22ff97bb
          (identityId) => 'private/$identityId/$testKey',
        ),
        localFile: AWSFile.fromPath(testDestinationPath),
        options: options,
        s3pluginConfig: testS3pluginConfig,
        storageS3Service: storageS3Service,
        appPathProvider: appPathProvider,
        onProgress: (progress) {
          expectedProgress = progress;
        },
      );

      final captureParams = verify(
        () => storageS3Service.downloadData(
<<<<<<< HEAD
          path: captureAny<StoragePathWithIdentityId>(named: 'path'),
=======
          path: captureAny<StoragePathFromIdentityId>(named: 'path'),
>>>>>>> 22ff97bb
          options: captureAny<StorageDownloadDataOptions>(
            named: 'options',
          ),
          preStart: captureAny<FutureOr<void> Function()?>(named: 'preStart'),
          onProgress: captureAny<void Function(S3TransferProgress)?>(
            named: 'onProgress',
          ),
          onData: captureAny<void Function(List<int>)?>(named: 'onData'),
          onDone: captureAny<FutureOr<void> Function()?>(named: 'onDone'),
          onError: captureAny<FutureOr<void> Function()?>(named: 'onError'),
        ),
      ).captured;

      final capturedOptions = captureParams[1];

      expect(
        capturedOptions,
        isA<StorageDownloadDataOptions>().having(
          (o) =>
              (o.pluginOptions! as S3DownloadDataPluginOptions).getProperties,
          'getProperties',
          isTrue,
        ),
      );

      expect(captureParams[2] is Function, true);
      preStart = captureParams[2] as FutureOr<void> Function();
      expect(captureParams[3] is Function, true);
      onProgress = captureParams[3] as void Function(S3TransferProgress);
      expect(captureParams[4] is Function, true);
      onData = captureParams[4] as void Function(List<int>);
      expect(captureParams[5] is Function, true);
      onDone = captureParams[5] as FutureOr<void> Function();

      final result = await downloadFileOperation.result;
      expect(result.downloadedItem, testItem);
    });

    test('supplied callback parameters should function correctly', () async {
      // 0. create a existing file on the destination path
      final existingFile = File(testDestinationPath);
      await existingFile.writeAsString('你好世界！');
      // 1. preStart check if destination is writable and to create temporary file
      await preStart();
      // 2. supplied onProgress callback should be invoked
      const testProgress = S3TransferProgress(
        totalBytes: 1024,
        transferredBytes: 1024,
        state: StorageTransferState.inProgress,
      );
      onProgress(testProgress);
      expect(testProgress, expectedProgress);
      // 3. onData should write bytes to temporary file
      onData(testFileBytes);
      // 4. onDone should flush bytes to the temporary file, close and copy the
      // file to destination
      await onDone();
      // verify the destination file has the content
      final downloadedFile = File(testDestinationPath);
      expect(await downloadedFile.readAsString(), testFileContent);
      await downloadedFile.delete();
    });

    group('preStart callback should throw exceptions', () {
      test(
          'when destination path is null is throws StorageLocalFileNotFoundException',
          () {
        downloadFile(
          path: const StoragePath.fromString('public/$testKey'),
          localFile: AWSFile.fromData([101]),
          options: const StorageDownloadFileOptions(
            pluginOptions: S3DownloadFilePluginOptions(),
          ),
          s3pluginConfig: testS3pluginConfig,
          storageS3Service: storageS3Service,
          appPathProvider: appPathProvider,
          onProgress: (progress) {
            expectedProgress = progress;
          },
        );

        final capturedPreStart = verify(
          () => storageS3Service.downloadData(
            path: const StoragePath.fromString('public/$testKey'),
            options: any(named: 'options'),
            preStart: captureAny<FutureOr<void> Function()?>(named: 'preStart'),
            onProgress: any(named: 'onProgress'),
            onData: any(named: 'onData'),
            onDone: any(named: 'onDone'),
            onError: any(named: 'onError'),
          ),
        ).captured.last;
        final preStart = capturedPreStart as FutureOr<void> Function();
        expect(preStart(), throwsA(isA<UnknownException>()));
      });

      test(
          'when destination path is a directory instead of a file it throws StorageLocalFileNotFoundException',
          () {
        downloadFile(
          path: const StoragePath.fromString('public/$testKey'),
          localFile: AWSFile.fromPath(Directory.systemTemp.path),
          options: const StorageDownloadFileOptions(
            pluginOptions: S3DownloadFilePluginOptions(),
          ),
          s3pluginConfig: testS3pluginConfig,
          storageS3Service: storageS3Service,
          appPathProvider: appPathProvider,
          onProgress: (progress) {
            expectedProgress = progress;
          },
        );

        final capturedPreStart = verify(
          () => storageS3Service.downloadData(
            path: const StoragePath.fromString('public/$testKey'),
            options: any(named: 'options'),
            preStart: captureAny<FutureOr<void> Function()?>(named: 'preStart'),
            onProgress: any(named: 'onProgress'),
            onData: any(named: 'onData'),
            onDone: any(named: 'onDone'),
            onError: any(named: 'onError'),
          ),
        ).captured.last;
        final preStart = capturedPreStart as FutureOr<void> Function();
        expect(preStart(), throwsA(isA<UnknownException>()));
      });
    });

    test(
        'returned S3DownloadFileOperation pause resume and cancel APIs should interact with S3DownloadTask',
        () async {
      when(() => downloadTask.result).thenAnswer((_) async => testItem);
      when(downloadTask.pause).thenAnswer((_) async {});
      when(downloadTask.resume).thenAnswer((_) async {});
      when(downloadTask.cancel).thenAnswer((_) async {});

      final downloadFileOperation = downloadFile(
        path: const StoragePath.fromString('public/$testKey'),
        localFile: AWSFile.fromPath('path'),
        options: const StorageDownloadFileOptions(
          pluginOptions: S3DownloadFilePluginOptions(),
        ),
        s3pluginConfig: testS3pluginConfig,
        storageS3Service: storageS3Service,
        appPathProvider: appPathProvider,
        onProgress: (progress) {
          expectedProgress = progress;
        },
      );

      await downloadFileOperation.pause();
      await downloadFileOperation.resume();
      await downloadFileOperation.cancel();

      verify(downloadTask.pause).called(1);
      verify(downloadTask.resume).called(1);
      verify(downloadTask.cancel).called(1);
    });
  });
}<|MERGE_RESOLUTION|>--- conflicted
+++ resolved
@@ -8,11 +8,7 @@
 import 'dart:io';
 
 import 'package:amplify_core/amplify_core.dart';
-<<<<<<< HEAD
-import 'package:amplify_core/src/types/storage/storage_path_with_identity_id.dart';
-=======
 import 'package:amplify_core/src/types/storage/storage_path_from_identity_id.dart';
->>>>>>> 22ff97bb
 import 'package:amplify_storage_s3_dart/amplify_storage_s3_dart.dart';
 import 'package:amplify_storage_s3_dart/src/platform_impl/download_file/download_file.dart';
 import 'package:amplify_storage_s3_dart/src/storage_s3_service/storage_s3_service.dart';
@@ -52,11 +48,7 @@
       );
       registerFallbackValue(const StoragePath.fromString('public/$testKey'));
       registerFallbackValue(
-<<<<<<< HEAD
-        StoragePathWithIdentityId(
-=======
         StoragePathFromIdentityId(
->>>>>>> 22ff97bb
           (identityId) => 'private/$identityId/$testKey',
         ),
       );
@@ -86,11 +78,7 @@
         ),
       );
       final downloadFileOperation = downloadFile(
-<<<<<<< HEAD
-        path: StoragePath.withIdentityId(
-=======
         path: StoragePath.fromIdentityId(
->>>>>>> 22ff97bb
           (identityId) => 'private/$identityId/$testKey',
         ),
         localFile: AWSFile.fromPath(testDestinationPath),
@@ -105,11 +93,7 @@
 
       final captureParams = verify(
         () => storageS3Service.downloadData(
-<<<<<<< HEAD
-          path: captureAny<StoragePathWithIdentityId>(named: 'path'),
-=======
           path: captureAny<StoragePathFromIdentityId>(named: 'path'),
->>>>>>> 22ff97bb
           options: captureAny<StorageDownloadDataOptions>(
             named: 'options',
           ),
