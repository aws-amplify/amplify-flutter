--- conflicted
+++ resolved
@@ -2,11 +2,7 @@
 // SPDX-License-Identifier: Apache-2.0
 
 import 'package:amplify_core/amplify_core.dart';
-<<<<<<< HEAD
-import 'package:amplify_core/src/types/storage/storage_path_with_identity_id.dart';
-=======
 import 'package:amplify_core/src/types/storage/storage_path_from_identity_id.dart';
->>>>>>> 22ff97bb
 import 'package:amplify_storage_s3_dart/amplify_storage_s3_dart.dart';
 import 'package:amplify_storage_s3_dart/src/prefix_resolver/storage_access_level_aware_prefix_resolver.dart';
 import 'package:amplify_storage_s3_dart/src/storage_s3_service/storage_s3_service.dart';
@@ -141,13 +137,8 @@
       final testResult = S3ListResult(
         <S3Item>[],
         hasNextPage: false,
-<<<<<<< HEAD
-        metadata: S3ListMetadata(
-          subPaths: [],
-=======
         metadata: S3ListMetadata.fromS3CommonPrefixes(
           commonPrefixes: [],
->>>>>>> 22ff97bb
         ),
       );
 
@@ -459,11 +450,7 @@
         );
         registerFallbackValue(const StoragePath.fromString('public/$testKey'));
         registerFallbackValue(
-<<<<<<< HEAD
-          StoragePathWithIdentityId(
-=======
           StoragePathFromIdentityId(
->>>>>>> 22ff97bb
             (identityId) => 'private/$identityId/$testKey',
           ),
         );
@@ -527,11 +514,7 @@
 
         when(
           () => storageS3Service.downloadData(
-<<<<<<< HEAD
-            path: any<StoragePathWithIdentityId>(named: 'path'),
-=======
             path: any<StoragePathFromIdentityId>(named: 'path'),
->>>>>>> 22ff97bb
             options: any(named: 'options'),
             onData: any(named: 'onData'),
           ),
@@ -540,11 +523,7 @@
         when(() => testS3DownloadTask.result).thenAnswer((_) async => testItem);
 
         downloadDataOperation = storageS3Plugin.downloadData(
-<<<<<<< HEAD
-          path: StoragePath.withIdentityId(
-=======
           path: StoragePath.fromIdentityId(
->>>>>>> 22ff97bb
             (identityId) => 'protected/$identityId/$testKey',
           ),
           options: testOptions,
@@ -552,11 +531,7 @@
 
         final capturedOptions = verify(
           () => storageS3Service.downloadData(
-<<<<<<< HEAD
-            path: any<StoragePathWithIdentityId>(named: 'path'),
-=======
             path: any<StoragePathFromIdentityId>(named: 'path'),
->>>>>>> 22ff97bb
             onData: any(named: 'onData'),
             options: captureAny<StorageDownloadDataOptions>(
               named: 'options',
@@ -942,11 +917,7 @@
 
     group('copy() API', () {
       const testSource = StoragePath.fromString('public/source-key');
-<<<<<<< HEAD
-      final testDestination = StoragePath.withIdentityId(
-=======
       final testDestination = StoragePath.fromIdentityId(
->>>>>>> 22ff97bb
         (identityId) => 'protected/$identityId/destination-key',
       );
 
