// Copyright Amazon.com, Inc. or its affiliates. All Rights Reserved.
// SPDX-License-Identifier: Apache-2.0

import 'package:amplify_core/amplify_core.dart';
<<<<<<< HEAD
import 'package:amplify_core/src/types/storage/storage_path_with_identity_id.dart';
=======
import 'package:amplify_core/src/types/storage/storage_path_from_identity_id.dart';
>>>>>>> 78886e07
import 'package:amplify_storage_s3_dart/amplify_storage_s3_dart.dart';
import 'package:amplify_storage_s3_dart/src/storage_s3_service/storage_s3_service.dart';
import 'package:mocktail/mocktail.dart';
import 'package:test/test.dart';

import 'test_utils/mocks.dart';
<<<<<<< HEAD
=======
import 'test_utils/test_custom_prefix_resolver.dart';
>>>>>>> 78886e07
import 'test_utils/test_path_resolver.dart';
import 'test_utils/test_token_provider.dart';

const testPath = StoragePath.fromString('some/path.txt');

void main() {
<<<<<<< HEAD
=======
  const testDefaultStorageAccessLevel = StorageAccessLevel.guest;
>>>>>>> 78886e07
  const testConfig = AmplifyConfig(
    storage: StorageConfig(
      plugins: {
        S3PluginConfig.pluginKey: S3PluginConfig(
          bucket: '123',
          region: 'west-2',
        ),
      },
    ),
  );

  final testAuthProviderRepo = AmplifyAuthProviderRepository()
    ..registerAuthProvider(
      APIAuthorizationType.userPools.authProviderToken,
      TestTokenIdentityProvider(),
    )
    ..registerAuthProvider(
      APIAuthorizationType.iam.authProviderToken,
      TestIamAuthProvider(),
    );

  group('AmplifyStorageS3Dart', () {
    late DependencyManager dependencyManager;
    late StorageS3Service storageS3Service;

    setUp(() async {
      dependencyManager = AmplifyDependencyManager();
      storageS3Service = MockStorageS3Service();

      when(
        () => storageS3Service.abortIncompleteMultipartUploads(),
      ).thenAnswer((_) async {});
    });

    tearDown(() {
      dependencyManager.close();
    });
  });

  group('AmplifyStorageS3Dart API', () {
    late DependencyManager dependencyManager;
    late AmplifyStorageS3Dart storageS3Plugin;
    late StorageS3Service storageS3Service;

    setUp(() async {
      dependencyManager = AmplifyDependencyManager();
      storageS3Service = MockStorageS3Service();
      storageS3Plugin = AmplifyStorageS3Dart(
        dependencyManagerOverride: dependencyManager,
      );

      await storageS3Plugin.configure(
        config: testConfig,
        authProviderRepo: testAuthProviderRepo,
      );

      dependencyManager.addInstance<StorageS3Service>(storageS3Service);

      when(
        () => storageS3Service.abortIncompleteMultipartUploads(),
      ).thenAnswer((_) async {});
    });

    tearDown(() {
      dependencyManager.close();
    });

    group('list()', () {
      const testPath = StoragePath.fromString('some/path');
      final testResult = S3ListResult(
        <S3Item>[],
        hasNextPage: false,
<<<<<<< HEAD
        metadata: S3ListMetadata(
          subPaths: [],
=======
        metadata: S3ListMetadata.fromS3CommonPrefixes(
          commonPrefixes: [],
>>>>>>> 78886e07
        ),
      );

      setUpAll(() {
        registerFallbackValue(
          const StorageListOptions(),
        );
      });

      test('should forward default options to StorageS3Service.list() API',
          () async {
        const defaultOptions =
            StorageListOptions(pluginOptions: S3ListPluginOptions());

        when(
          () => storageS3Service.list(
            path: testPath,
            options: defaultOptions,
          ),
        ).thenAnswer(
          (_) async => testResult,
        );

        final listOperation = storageS3Plugin.list(path: testPath);

        final capturedOptions = verify(
          () => storageS3Service.list(
            path: testPath,
            options: captureAny<StorageListOptions>(
              named: 'options',
            ),
          ),
        ).captured.last;

        expect(
          capturedOptions,
          defaultOptions,
        );

        final result = await listOperation.result;
        expect(
          result,
          testResult,
        );
      });

      test('should forward options to StorageS3Service.list() API', () async {
        const testOptions = StorageListOptions(
          pluginOptions: S3ListPluginOptions(excludeSubPaths: true),
          nextToken: 'next-token-123',
          pageSize: 2,
        );

        when(
          () => storageS3Service.list(
            path: testPath,
            options: testOptions,
          ),
        ).thenAnswer(
          (_) async => testResult,
        );

        final listOperation = storageS3Plugin.list(
          path: testPath,
          options: testOptions,
        );

        final capturedOptions = verify(
          () => storageS3Service.list(
            path: testPath,
            options: captureAny<StorageListOptions>(
              named: 'options',
            ),
          ),
        ).captured.last;

        expect(
          capturedOptions,
          testOptions,
        );

        final result = await listOperation.result;
        expect(
          result,
          testResult,
        );
      });
    });

    group('getProperties()', () {
      const testKey = 'some-object-key';
      final testResult = S3GetPropertiesResult(
        storageItem: S3Item(
          path: testKey,
          lastModified: DateTime(2022, 9, 19),
          eTag: '12345',
          size: 1024,
          metadata: {
            'filename': 'file.jpg',
            'uploader': 'user-id',
          },
        ),
      );

      setUpAll(() {
        registerFallbackValue(
          const StorageGetPropertiesOptions(),
        );
      });

      test(
          'should forward default options to StorageS3Service.getProperties() API',
          () async {
        const defaultOptions = StorageGetPropertiesOptions(
          pluginOptions: S3GetPropertiesPluginOptions(),
        );

        when(
          () => storageS3Service.getProperties(
            path: testPath,
            options: defaultOptions,
          ),
        ).thenAnswer(
          (_) async => testResult,
        );

        final getPropertiesOperation =
            storageS3Plugin.getProperties(path: testPath);

        final capturedOptions = verify(
          () => storageS3Service.getProperties(
            path: testPath,
            options: captureAny<StorageGetPropertiesOptions>(
              named: 'options',
            ),
          ),
        ).captured.last;

        expect(
          capturedOptions,
          defaultOptions,
        );

        final result = await getPropertiesOperation.result;

        expect(
          result,
          testResult,
        );
      });

      test('should forward options to StorageS3Service.getProperties() API',
          () async {
        const testOptions = StorageGetPropertiesOptions(
          pluginOptions: S3GetPropertiesPluginOptions(),
        );

        when(
          () => storageS3Service.getProperties(
            path: testPath,
            options: testOptions,
          ),
        ).thenAnswer(
          (_) async => testResult,
        );

        final getPropertiesOperation = storageS3Plugin.getProperties(
          path: testPath,
          options: testOptions,
        );

        final capturedOptions = verify(
          () => storageS3Service.getProperties(
            path: testPath,
            options: captureAny<StorageGetPropertiesOptions>(
              named: 'options',
            ),
          ),
        ).captured.last;

        expect(
          capturedOptions,
          testOptions,
        );

        final result = await getPropertiesOperation.result;
        expect(result, testResult);
      });
    });

    group('getUrl() API', () {
      final testResult = S3GetUrlResult(
        url: Uri(
          host: 's3.amazon.aws',
          path: 'album/1.jpg',
          scheme: 'https',
        ),
      );

      setUpAll(() {
        registerFallbackValue(
          const StorageGetUrlOptions(),
        );
      });

      test('should forward default options to StorageS3Service.getUrl() API',
          () async {
        const defaultOptions = StorageGetUrlOptions(
          pluginOptions: S3GetUrlPluginOptions(),
        );

        when(
          () => storageS3Service.getUrl(
            path: testPath,
            options: defaultOptions,
          ),
        ).thenAnswer(
          (_) async => testResult,
        );

        final getUrlOperation = storageS3Plugin.getUrl(
          path: testPath,
        );

        final capturedOptions = verify(
          () => storageS3Service.getUrl(
            path: testPath,
            options: captureAny<StorageGetUrlOptions>(
              named: 'options',
            ),
          ),
        ).captured.last;

        expect(
          capturedOptions,
          defaultOptions,
        );

        final result = await getUrlOperation.result;
        expect(
          result,
          testResult,
        );
      });

      test('should forward options to StorageS3Service.getUrl() API', () async {
        const testOptions = StorageGetUrlOptions(
          pluginOptions: S3GetUrlPluginOptions(
            validateObjectExistence: true,
            expiresIn: Duration(minutes: 10),
            useAccelerateEndpoint: true,
          ),
        );

        when(
          () => storageS3Service.getUrl(
            path: testPath,
            options: testOptions,
          ),
        ).thenAnswer(
          (_) async => testResult,
        );

        final getUrlOperation = storageS3Plugin.getUrl(
          path: testPath,
          options: testOptions,
        );

        final capturedOptions = verify(
          () => storageS3Service.getUrl(
            path: testPath,
            options: captureAny<StorageGetUrlOptions>(
              named: 'options',
            ),
          ),
        ).captured.last;

        expect(
          capturedOptions,
          testOptions,
        );

        final result = await getUrlOperation.result;
        expect(
          result,
          testResult,
        );
      });
    });

    group('downloadData() API', () {
      const testKey = 'some-object-key';
      final testItem = S3Item(
        path: testKey,
        lastModified: DateTime(2022, 9, 19),
        eTag: '12345',
        size: 1024,
        metadata: {
          'filename': 'file.jpg',
          'uploader': 'user-id',
        },
      );
      final testS3DownloadTask = MockS3DownloadTask();
      late S3DownloadDataOperation downloadDataOperation;

      setUpAll(() {
        registerFallbackValue(
          const StorageDownloadDataOptions(),
        );
        registerFallbackValue(const StoragePath.fromString('public/$testKey'));
        registerFallbackValue(
<<<<<<< HEAD
          StoragePathWithIdentityId(
=======
          StoragePathFromIdentityId(
>>>>>>> 78886e07
            (identityId) => 'private/$identityId/$testKey',
          ),
        );
      });

      test(
          'should forward default options to StorageS3Service.downloadData API',
          () async {
        const defaultOptions = StorageDownloadDataOptions(
          pluginOptions: S3DownloadDataPluginOptions(),
        );

        when(
          () => storageS3Service.downloadData(
            path: const StoragePath.fromString('public/$testKey'),
            options: defaultOptions,
            preStart: any(named: 'preStart'),
            onProgress: any(named: 'onProgress'),
            onData: any(named: 'onData'),
            onDone: any(named: 'onDone'),
          ),
        ).thenAnswer((_) => testS3DownloadTask);

        when(() => testS3DownloadTask.result).thenAnswer((_) async => testItem);

        downloadDataOperation = storageS3Plugin.downloadData(
          path: const StoragePath.fromString('public/$testKey'),
        );

        final capturedOptions = verify(
          () => storageS3Service.downloadData(
            path: const StoragePath.fromString('public/$testKey'),
            options: captureAny<StorageDownloadDataOptions>(
              named: 'options',
            ),
            preStart: any(named: 'preStart'),
            onProgress: any(named: 'onProgress'),
            onData: any(named: 'onData'),
            onDone: any(named: 'onDone'),
          ),
        ).captured.last;

        expect(
          capturedOptions,
          defaultOptions,
        );

        final result = await downloadDataOperation.result;
        expect(result.bytes.isEmpty, true);
        expect(result.downloadedItem, testItem);
      });

      test('should forward options to StorageS3Service.downloadData API',
          () async {
        const testOptions = StorageDownloadDataOptions(
          pluginOptions: S3DownloadDataPluginOptions(
            useAccelerateEndpoint: true,
            getProperties: true,
          ),
        );

        when(
          () => storageS3Service.downloadData(
<<<<<<< HEAD
            path: any<StoragePathWithIdentityId>(named: 'path'),
=======
            path: any<StoragePathFromIdentityId>(named: 'path'),
>>>>>>> 78886e07
            options: any(named: 'options'),
            onData: any(named: 'onData'),
          ),
        ).thenAnswer((_) => testS3DownloadTask);

        when(() => testS3DownloadTask.result).thenAnswer((_) async => testItem);

        downloadDataOperation = storageS3Plugin.downloadData(
<<<<<<< HEAD
          path: StoragePath.withIdentityId(
=======
          path: StoragePath.fromIdentityId(
>>>>>>> 78886e07
            (identityId) => 'protected/$identityId/$testKey',
          ),
          options: testOptions,
        );

        final capturedOptions = verify(
          () => storageS3Service.downloadData(
<<<<<<< HEAD
            path: any<StoragePathWithIdentityId>(named: 'path'),
=======
            path: any<StoragePathFromIdentityId>(named: 'path'),
>>>>>>> 78886e07
            onData: any(named: 'onData'),
            options: captureAny<StorageDownloadDataOptions>(
              named: 'options',
            ),
          ),
        ).captured.last;

        expect(
          capturedOptions,
          testOptions,
        );
      });

      test(
          'S3DownloadDataOperation pause resume and cancel APIs should interact with S3DownloadTask',
          () async {
        when(testS3DownloadTask.pause).thenAnswer((_) async {});
        when(testS3DownloadTask.resume).thenAnswer((_) async {});
        when(testS3DownloadTask.cancel).thenAnswer((_) async {});

        await downloadDataOperation.pause();
        await downloadDataOperation.resume();
        await downloadDataOperation.cancel();

        verify(testS3DownloadTask.pause).called(1);
        verify(testS3DownloadTask.resume).called(1);
        verify(testS3DownloadTask.cancel).called(1);
      });
    });

    group('uploadData() API', () {
      const testKey = 'object-upload-to';
      final testData = S3DataPayload.string('Hello S3.');
      final testItem = S3Item(
        path: testKey,
        lastModified: DateTime(2022, 10, 14),
        eTag: '12345',
        size: 1024,
        metadata: {
          'filename': 'file.jpg',
          'uploader': 'user-id',
        },
      );
      final testS3UploadTask = MockS3UploadTask();
      late S3UploadDataOperation uploadDataOperation;

      setUpAll(() {
        registerFallbackValue(
          const StorageUploadDataOptions(),
        );
        registerFallbackValue(S3DataPayload());
      });

      test('should forward default options to StorageS3Service.uploadData API',
          () async {
        const defaultOptions = StorageUploadDataOptions(
          pluginOptions: S3UploadDataPluginOptions(),
        );

        when(
          () => storageS3Service.uploadData(
            path: testPath,
            dataPayload: any(named: 'dataPayload'),
            options: defaultOptions,
            onProgress: any(named: 'onProgress'),
            onDone: any(named: 'onDone'),
            onError: any(named: 'onError'),
          ),
        ).thenAnswer((_) => testS3UploadTask);

        when(() => testS3UploadTask.result).thenAnswer((_) async => testItem);

        final uploadDataOperation = storageS3Plugin.uploadData(
          data: testData,
          path: testPath,
        );

        final capturedParams = verify(
          () => storageS3Service.uploadData(
            path: testPath,
            dataPayload: captureAny<S3DataPayload>(named: 'dataPayload'),
            options: captureAny<StorageUploadDataOptions>(
              named: 'options',
            ),
            onProgress: any(named: 'onProgress'),
            onDone: any(named: 'onDone'),
            onError: any(named: 'onError'),
          ),
        ).captured;

        final capturedDataPayload = capturedParams[0];
        final capturedOptions = capturedParams[1];

        expect(
          capturedDataPayload,
          testData,
        );
        expect(
          capturedOptions,
          defaultOptions,
        );

        final result = await uploadDataOperation.result;
        expect(
          result.uploadedItem,
          testItem,
        );
      });

      test('should forward options to StorageS3Service.uploadData API',
          () async {
        const testOptions = StorageUploadDataOptions(
          pluginOptions: S3UploadDataPluginOptions(
            getProperties: true,
            useAccelerateEndpoint: true,
          ),
        );

        when(
          () => storageS3Service.uploadData(
            path: testPath,
            dataPayload: any(named: 'dataPayload'),
            options: testOptions,
          ),
        ).thenAnswer((_) => testS3UploadTask);

        when(() => testS3UploadTask.result).thenAnswer((_) async => testItem);
        uploadDataOperation = storageS3Plugin.uploadData(
          data: testData,
          path: testPath,
          options: testOptions,
        );
        final capturedOptions = verify(
          () => storageS3Service.uploadData(
            path: testPath,
            dataPayload: any(named: 'dataPayload'),
            options: captureAny<StorageUploadDataOptions>(
              named: 'options',
            ),
          ),
        ).captured.last;

        expect(
          capturedOptions,
          testOptions,
        );
      });

      test('should forward options.metadata to StorageS3Service.uploadData API',
          () async {
        const testMetadata = {
          'filename': '123',
        };
        const testOptions = StorageUploadDataOptions(
          metadata: testMetadata,
        );

        when(
          () => storageS3Service.uploadData(
            path: testPath,
            dataPayload: any(named: 'dataPayload'),
            options: any(named: 'options'),
          ),
        ).thenAnswer((_) => testS3UploadTask);

        when(() => testS3UploadTask.result).thenAnswer((_) async => testItem);
        uploadDataOperation = storageS3Plugin.uploadData(
          data: testData,
          path: testPath,
          options: testOptions,
        );
        final capturedOptions = verify(
          () => storageS3Service.uploadData(
            path: testPath,
            dataPayload: any(named: 'dataPayload'),
            options: captureAny<StorageUploadDataOptions>(
              named: 'options',
            ),
          ),
        ).captured.last;

        expect(
          capturedOptions,
          isA<StorageUploadDataOptions>().having(
            (o) => o.metadata,
            'options.metadata',
            equals(testMetadata),
          ),
        );
      });

      test(
          'S3UploadDataOperation cancel APIs should interact with S3DownloadTask',
          () async {
        when(testS3UploadTask.cancel).thenAnswer((_) async {});

        await uploadDataOperation.cancel();

        verify(testS3UploadTask.cancel).called(1);
      });
    });

    group('uploadFile() API', () {
      const testKey = 'object-upload-to';
      final testLocalFile = AWSFile.fromData([101]);
      final testItem = S3Item(
        path: testKey,
        lastModified: DateTime(2022, 10, 14),
        eTag: '12345',
        size: 1024,
        metadata: {
          'filename': 'file.jpg',
          'uploader': 'user-id',
        },
      );
      final testS3UploadTask = MockS3UploadTask();
      late S3UploadFileOperation uploadFileOperation;

      setUpAll(() {
        registerFallbackValue(
          const StorageUploadFileOptions(),
        );
        registerFallbackValue(S3DataPayload());
        registerFallbackValue(AWSFile.fromData([]));
      });

      test('should forward default options to StorageS3Service.uploadFile API',
          () async {
        const defaultOptions = StorageUploadFileOptions(
          pluginOptions: S3UploadFilePluginOptions(),
        );

        when(
          () => storageS3Service.uploadFile(
            path: testPath,
            localFile: any(named: 'localFile'),
            options: defaultOptions,
            onProgress: any(named: 'onProgress'),
            onDone: any(named: 'onDone'),
            onError: any(named: 'onError'),
          ),
        ).thenAnswer((_) => testS3UploadTask);

        when(() => testS3UploadTask.result).thenAnswer((_) async => testItem);

        uploadFileOperation = storageS3Plugin.uploadFile(
          path: testPath,
          localFile: testLocalFile,
        );

        final capturedParams = verify(
          () => storageS3Service.uploadFile(
            path: testPath,
            localFile: captureAny<AWSFile>(named: 'localFile'),
            options: captureAny<StorageUploadFileOptions>(
              named: 'options',
            ),
            onProgress: any(named: 'onProgress'),
            onDone: any(named: 'onDone'),
            onError: any(named: 'onError'),
          ),
        ).captured;

        final capturedLocalFile = capturedParams[0];
        final capturedOptions = capturedParams[1];

        expect(
          capturedLocalFile,
          testLocalFile,
        );

        expect(
          capturedOptions,
          defaultOptions,
        );

        final result = await uploadFileOperation.result;
        expect(result.uploadedItem, testItem);
      });

      test('should forward options to StorageS3Service.uploadFile API',
          () async {
        const testOptions = StorageUploadFileOptions(
          pluginOptions: S3UploadFilePluginOptions(
            getProperties: true,
            useAccelerateEndpoint: true,
          ),
        );

        when(
          () => storageS3Service.uploadFile(
            path: testPath,
            localFile: any(named: 'localFile'),
            options: testOptions,
          ),
        ).thenAnswer((_) => testS3UploadTask);

        when(() => testS3UploadTask.result).thenAnswer((_) async => testItem);

        uploadFileOperation = storageS3Plugin.uploadFile(
          path: testPath,
          localFile: testLocalFile,
          options: testOptions,
        );

        final capturedOptions = verify(
          () => storageS3Service.uploadFile(
            path: testPath,
            localFile: any(named: 'localFile'),
            options: captureAny<StorageUploadFileOptions>(
              named: 'options',
            ),
          ),
        ).captured.last;

        expect(
          capturedOptions,
          testOptions,
        );
      });

      test('should forward options.metadata to StorageS3Service.uploadFile API',
          () async {
        const testMetadata = {
          'filename': '123',
        };
        const testOptions = StorageUploadFileOptions(
          metadata: testMetadata,
        );

        when(
          () => storageS3Service.uploadFile(
            path: testPath,
            localFile: any(named: 'localFile'),
            options: any(named: 'options'),
          ),
        ).thenAnswer((_) => testS3UploadTask);

        when(() => testS3UploadTask.result).thenAnswer((_) async => testItem);

        uploadFileOperation = storageS3Plugin.uploadFile(
          path: testPath,
          localFile: testLocalFile,
          options: testOptions,
        );

        final capturedOptions = verify(
          () => storageS3Service.uploadFile(
            path: testPath,
            localFile: any(named: 'localFile'),
            options: captureAny<StorageUploadFileOptions>(
              named: 'options',
            ),
          ),
        ).captured.last;

        expect(
          capturedOptions,
          isA<StorageUploadFileOptions>().having(
            (o) => o.metadata,
            'options.metadata',
            equals(testMetadata),
          ),
        );
      });

      test(
          'S3DownloadUploadOperation pause resume and cancel APIs should interact with S3DownloadTask',
          () async {
        when(testS3UploadTask.pause).thenAnswer((_) async {});
        when(testS3UploadTask.resume).thenAnswer((_) async {});
        when(testS3UploadTask.cancel).thenAnswer((_) async {});

        await uploadFileOperation.pause();
        await uploadFileOperation.resume();
        await uploadFileOperation.cancel();

        verify(testS3UploadTask.pause).called(1);
        verify(testS3UploadTask.resume).called(1);
        verify(testS3UploadTask.cancel).called(1);
      });
    });

    group('copy() API', () {
      const testSource = StoragePath.fromString('public/source-key');
<<<<<<< HEAD
      final testDestination = StoragePath.withIdentityId(
=======
      final testDestination = StoragePath.fromIdentityId(
>>>>>>> 78886e07
        (identityId) => 'protected/$identityId/destination-key',
      );

      final testResult = S3CopyResult(
        copiedItem: S3Item(path: TestPathResolver.path),
      );

      setUpAll(() {
        registerFallbackValue(const StorageCopyOptions());
        registerFallbackValue(
          const StoragePath.fromString('public/source-key'),
        );
      });

      test('should forward options to StorageS3Service.copy() API', () async {
        when(
          () => storageS3Service.copy(
            source: any(named: 'source'),
            destination: any(named: 'destination'),
            options: any(named: 'options'),
          ),
        ).thenAnswer((_) async {
          return Future.value(testResult);
        });

        final copyOperation = storageS3Plugin.copy(
          source: testSource,
          destination: testDestination,
          options: const StorageCopyOptions(
            pluginOptions: S3CopyPluginOptions(getProperties: true),
          ),
        );

        final captured = verify(
          () => storageS3Service.copy(
            source: captureAny<StoragePath>(named: 'source'),
            destination: captureAny<StoragePath>(named: 'destination'),
            options: captureAny<StorageCopyOptions>(
              named: 'options',
            ),
          ),
        ).captured;
        final capturedSource = captured[0];
        final capturedDestination = captured[1];
        final capturedOptions = captured[2];

        expect(capturedSource, testSource);
        expect(capturedDestination, testDestination);

        expect(
          capturedOptions,
          isA<StorageCopyOptions>()
              .having(
                (o) => o.pluginOptions,
                'pluginOptions',
                isNotNull,
              )
              .having(
                (o) => (o.pluginOptions as S3CopyPluginOptions).getProperties,
                'getProperties',
                isTrue,
              ),
        );

        final result = await copyOperation.result;
        expect(result, testResult);
      });
    });

    group('remove() API', () {
      const testKey = 'object-to-remove';
      final testResult = S3RemoveResult(
        removedItem: S3Item(
          path: testKey,
        ),
      );

      setUpAll(() {
        registerFallbackValue(
          const StorageRemoveOptions(),
        );
      });

      test('should forward default options to StorageS3Service.remove() API',
          () async {
        const defaultOptions = StorageRemoveOptions(
          pluginOptions: S3RemovePluginOptions(),
        );
        when(
          () => storageS3Service.remove(
            path: testPath,
            options: defaultOptions,
          ),
        ).thenAnswer((_) async => testResult);

        final removeOperation = storageS3Plugin.remove(path: testPath);

        final capturedOptions = verify(
          () => storageS3Service.remove(
            path: testPath,
            options: captureAny<StorageRemoveOptions>(
              named: 'options',
            ),
          ),
        ).captured.last;

        expect(
          capturedOptions,
          defaultOptions,
        );

        final result = await removeOperation.result;
        expect(
          result,
          testResult,
        );
      });

      test('should forward options to StorageS3Service.remove() API', () async {
        const testOptions = StorageRemoveOptions(
          pluginOptions: S3RemovePluginOptions(),
        );

        when(
          () => storageS3Service.remove(
            path: testPath,
            options: any(named: 'options'),
          ),
        ).thenAnswer((_) async => testResult);

        final removeOperation = storageS3Plugin.remove(
          path: testPath,
          options: testOptions,
        );

        final capturedOptions = verify(
          () => storageS3Service.remove(
            path: testPath,
            options: captureAny<StorageRemoveOptions>(
              named: 'options',
            ),
          ),
        ).captured.last;

        expect(
          capturedOptions,
          testOptions,
        );

        final result = await removeOperation.result;
        expect(
          result,
          testResult,
        );
      });
    });

    group('removeMany() API', () {
      final testKeys = List.generate(
        20,
        (index) => 'object-to-remove-${index + 1}',
      );
      final testPaths = testKeys.map(StoragePath.fromString).toList();
      final resultRemoveItems =
          testKeys.map((key) => S3Item(path: key)).toList();
      final testResult = S3RemoveManyResult(
        removedItems: resultRemoveItems,
      );

      setUpAll(() {
        registerFallbackValue(
          const StorageRemoveManyOptions(),
        );
      });

      test(
          'should forward default options to StorageS3Service.removeMany() API',
          () async {
        const defaultOptions = StorageRemoveManyOptions(
          pluginOptions: S3RemoveManyPluginOptions(),
        );

        when(
          () => storageS3Service.removeMany(
            paths: testPaths,
            options: defaultOptions,
          ),
        ).thenAnswer((_) async => testResult);

        final removeManyOperation =
            storageS3Plugin.removeMany(paths: testPaths);

        final capturedOptions = verify(
          () => storageS3Service.removeMany(
            paths: testPaths,
            options: captureAny(named: 'options'),
          ),
        ).captured.last;

        expect(
          capturedOptions,
          defaultOptions,
        );

        final result = await removeManyOperation.result;
        expect(
          result.removedItems,
          resultRemoveItems,
        );
      });

      test('should forward options to StorageS3Service.removeMany() API',
          () async {
        const testOptions = StorageRemoveManyOptions(
          pluginOptions: S3RemoveManyPluginOptions(),
        );

        when(
          () => storageS3Service.removeMany(
            paths: testPaths,
            options: testOptions,
          ),
        ).thenAnswer((_) async => testResult);

        final removeManyOperation = storageS3Plugin.removeMany(
          paths: testPaths,
          options: testOptions,
        );

        final capturedOptions = verify(
          () => storageS3Service.removeMany(
            paths: testPaths,
            options: captureAny(named: 'options'),
          ),
        ).captured.last;

        expect(
          capturedOptions,
          testOptions,
        );

        final result = await removeManyOperation.result;
        expect(
          result.removedItems,
          resultRemoveItems,
        );
      });
    });
  });
}<|MERGE_RESOLUTION|>--- conflicted
+++ resolved
@@ -2,31 +2,21 @@
 // SPDX-License-Identifier: Apache-2.0
 
 import 'package:amplify_core/amplify_core.dart';
-<<<<<<< HEAD
-import 'package:amplify_core/src/types/storage/storage_path_with_identity_id.dart';
-=======
 import 'package:amplify_core/src/types/storage/storage_path_from_identity_id.dart';
->>>>>>> 78886e07
 import 'package:amplify_storage_s3_dart/amplify_storage_s3_dart.dart';
 import 'package:amplify_storage_s3_dart/src/storage_s3_service/storage_s3_service.dart';
 import 'package:mocktail/mocktail.dart';
 import 'package:test/test.dart';
 
 import 'test_utils/mocks.dart';
-<<<<<<< HEAD
-=======
 import 'test_utils/test_custom_prefix_resolver.dart';
->>>>>>> 78886e07
 import 'test_utils/test_path_resolver.dart';
 import 'test_utils/test_token_provider.dart';
 
 const testPath = StoragePath.fromString('some/path.txt');
 
 void main() {
-<<<<<<< HEAD
-=======
   const testDefaultStorageAccessLevel = StorageAccessLevel.guest;
->>>>>>> 78886e07
   const testConfig = AmplifyConfig(
     storage: StorageConfig(
       plugins: {
@@ -99,13 +89,8 @@
       final testResult = S3ListResult(
         <S3Item>[],
         hasNextPage: false,
-<<<<<<< HEAD
-        metadata: S3ListMetadata(
-          subPaths: [],
-=======
         metadata: S3ListMetadata.fromS3CommonPrefixes(
           commonPrefixes: [],
->>>>>>> 78886e07
         ),
       );
 
@@ -417,11 +402,7 @@
         );
         registerFallbackValue(const StoragePath.fromString('public/$testKey'));
         registerFallbackValue(
-<<<<<<< HEAD
-          StoragePathWithIdentityId(
-=======
           StoragePathFromIdentityId(
->>>>>>> 78886e07
             (identityId) => 'private/$identityId/$testKey',
           ),
         );
@@ -485,11 +466,7 @@
 
         when(
           () => storageS3Service.downloadData(
-<<<<<<< HEAD
-            path: any<StoragePathWithIdentityId>(named: 'path'),
-=======
             path: any<StoragePathFromIdentityId>(named: 'path'),
->>>>>>> 78886e07
             options: any(named: 'options'),
             onData: any(named: 'onData'),
           ),
@@ -498,11 +475,7 @@
         when(() => testS3DownloadTask.result).thenAnswer((_) async => testItem);
 
         downloadDataOperation = storageS3Plugin.downloadData(
-<<<<<<< HEAD
-          path: StoragePath.withIdentityId(
-=======
           path: StoragePath.fromIdentityId(
->>>>>>> 78886e07
             (identityId) => 'protected/$identityId/$testKey',
           ),
           options: testOptions,
@@ -510,11 +483,7 @@
 
         final capturedOptions = verify(
           () => storageS3Service.downloadData(
-<<<<<<< HEAD
-            path: any<StoragePathWithIdentityId>(named: 'path'),
-=======
             path: any<StoragePathFromIdentityId>(named: 'path'),
->>>>>>> 78886e07
             onData: any(named: 'onData'),
             options: captureAny<StorageDownloadDataOptions>(
               named: 'options',
@@ -900,11 +869,7 @@
 
     group('copy() API', () {
       const testSource = StoragePath.fromString('public/source-key');
-<<<<<<< HEAD
-      final testDestination = StoragePath.withIdentityId(
-=======
       final testDestination = StoragePath.fromIdentityId(
->>>>>>> 78886e07
         (identityId) => 'protected/$identityId/destination-key',
       );
 
