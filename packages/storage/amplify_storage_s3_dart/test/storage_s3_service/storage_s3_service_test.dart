--- conflicted
+++ resolved
@@ -882,15 +882,10 @@
 
     group('copy() API', () {
       late S3CopyResult copyResult;
-<<<<<<< HEAD
-      const testSource = StoragePath.fromString('public/source');
-      const testDestination = StoragePath.fromString('public/destination');
-=======
       const testSourcePath = 'public/source';
       const testDestinationPath = 'public/destination';
       const testSource = StoragePath.fromString(testSourcePath);
       const testDestination = StoragePath.fromString(testDestinationPath);
->>>>>>> 22ff97bb
 
       setUpAll(() {
         registerFallbackValue(
@@ -936,17 +931,9 @@
         final request = capturedRequest as CopyObjectRequest;
 
         expect(request.bucket, testBucket);
-<<<<<<< HEAD
-        expect(request.copySource, '$testBucket/${TestPathResolver.path}');
-      });
-
-      test('should return correct S3CopyResult', () {
-        expect(copyResult.copiedItem.path, TestPathResolver.path);
-=======
         expect(request.copySource, '$testBucket/$testSourcePath');
 
         expect(copyResult.copiedItem.path, testDestinationPath);
->>>>>>> 22ff97bb
       });
 
       test(
@@ -1038,11 +1025,7 @@
         final request = headObjectRequest as HeadObjectRequest;
 
         expect(request.bucket, testBucket);
-<<<<<<< HEAD
-        expect(request.key, TestPathResolver.path);
-=======
         expect(request.key, testDestinationPath);
->>>>>>> 22ff97bb
       });
     });
 
