// Copyright Amazon.com, Inc. or its affiliates. All Rights Reserved.
// SPDX-License-Identifier: Apache-2.0

import 'dart:async';
import 'dart:typed_data';

import 'package:amplify_core/amplify_core.dart';
import 'package:amplify_db_common_dart/amplify_db_common_dart.dart'
    as db_common;
import 'package:amplify_storage_s3_dart/amplify_storage_s3_dart.dart';
import 'package:amplify_storage_s3_dart/src/path_resolver/s3_path_resolver.dart';
import 'package:amplify_storage_s3_dart/src/platform_impl/download_file/download_file.dart'
    as download_file_impl;
import 'package:amplify_storage_s3_dart/src/storage_s3_service/storage_s3_service.dart';
import 'package:amplify_storage_s3_dart/src/storage_s3_service/transfer/transfer.dart'
    as transfer;
import 'package:amplify_storage_s3_dart/src/utils/app_path_provider/app_path_provider.dart';
import 'package:meta/meta.dart';

/// A symbol used for unit tests.
@visibleForTesting
const zIsTest = #_zIsTest;

bool get _zIsTest => Zone.current[zIsTest] as bool? ?? false;

/// {@template amplify_storage_s3_dart.amplify_storage_s3_plugin_dart}
/// The Dart Storage S3 plugin for the Amplify Storage Category.
/// {@endtemplate}
class AmplifyStorageS3Dart extends StoragePluginInterface
    with AWSDebuggable, AWSLoggerMixin {
  /// {@macro amplify_storage_s3_dart.amplify_storage_s3_plugin_dart}
  AmplifyStorageS3Dart({
    String? delimiter,
    @visibleForTesting DependencyManager? dependencyManagerOverride,
  })  : _delimiter = delimiter,
        _dependencyManagerOverride = dependencyManagerOverride;

  /// {@template amplify_storage_s3_dart.plugin_key}
  /// A plugin key which can be used with `Amplify.Storage.getPlugin` to retrieve
  /// a S3-specific Storage category interface.
  /// {@endtemplate}
  static const StoragePluginKey<AmplifyStorageS3Dart> pluginKey =
      _AmplifyStorageS3DartPluginKey();

  final String? _delimiter;

  final DependencyManager? _dependencyManagerOverride;

  @override
  DependencyManager get dependencies =>
      _dependencyManagerOverride ?? super.dependencies;

  /// The [S3PluginConfig] of the [AmplifyStorageS3Dart] plugin.
  @protected
  late final S3PluginConfig s3pluginConfig;

<<<<<<< HEAD
  late S3PathResolver _pathResolver;
=======
  S3PrefixResolver? _prefixResolver;

  late S3PathResolver _pathResolver;

  /// Gets prefix resolver for testing
  @visibleForTesting
  S3PrefixResolver? get prefixResolver => _prefixResolver;
>>>>>>> c20e0d2f

  /// Gets the instance of dependent [StorageS3Service].
  @protected
  StorageS3Service get storageS3Service => dependencies.expect();

  AppPathProvider get _appPathProvider => dependencies.getOrCreate();

  @override
  Future<void> configure({
    AmplifyConfig? config,
    required AmplifyAuthProviderRepository authProviderRepo,
  }) async {
    final s3PluginConfig = config?.storage?.awsPlugin;

    if (s3PluginConfig == null) {
      throw ConfigurationError('No Storage S3 plugin config detected.');
    }
    s3pluginConfig = s3PluginConfig;

    final identityProvider = authProviderRepo
        .getAuthProvider(APIAuthorizationType.userPools.authProviderToken);

    if (identityProvider == null) {
      throw ConfigurationError(
        'No Cognito User Pool provider found for Storage.',
        recoverySuggestion:
            "If you haven't already, please add amplify_auth_cognito plugin to your App.",
      );
    }

    _pathResolver = S3PathResolver(
      identityProvider: identityProvider,
    );

    _pathResolver = S3PathResolver(
      identityProvider: identityProvider,
    );

    final credentialsProvider = authProviderRepo
        .getAuthProvider(APIAuthorizationType.iam.authProviderToken);

    if (credentialsProvider == null) {
      throw ConfigurationError(
        'No credential provider found for Storage.',
        recoverySuggestion:
            "If you haven't already, please add amplify_auth_cognito plugin to your App.",
      );
    }

    dependencies
      ..addInstance<db_common.Connect>(db_common.connect)
      ..addBuilder<AppPathProvider>((_) => const S3DartAppPathProvider())
      ..addBuilder(transfer.TransferDatabase.new)
      ..addInstance<StorageS3Service>(
        StorageS3Service(
          credentialsProvider: credentialsProvider,
          s3PluginConfig: s3PluginConfig,
          delimiter: _delimiter,
          pathResolver: _pathResolver,
          logger: logger,
          dependencyManager: dependencies,
        ),
      );

    scheduleMicrotask(() async {
      await Amplify.asyncConfig;
      if (_zIsTest) {
        return;
      }
      unawaited(storageS3Service.abortIncompleteMultipartUploads());
    });
  }

  @override
  S3ListOperation list({
    required StoragePath path,
    StorageListOptions? options,
  }) {
    final s3PluginOptions = reifyPluginOptions(
      pluginOptions: options?.pluginOptions,
      defaultPluginOptions: const S3ListPluginOptions(),
    );
    final s3Options = StorageListOptions(
      pluginOptions: s3PluginOptions,
      nextToken: options?.nextToken,
      pageSize: options?.pageSize ?? 1000,
    );

    return S3ListOperation(
      request: StorageListRequest(
        path: path,
        options: options,
      ),
      result: storageS3Service.list(
        path: path,
        options: s3Options,
      ),
    );
  }

  @override
  S3GetPropertiesOperation getProperties({
    required StoragePath path,
    StorageGetPropertiesOptions? options,
  }) {
    final s3PluginOptions = reifyPluginOptions(
      pluginOptions: options?.pluginOptions,
      defaultPluginOptions: const S3GetPropertiesPluginOptions(),
    );

    final s3Options = StorageGetPropertiesOptions(
      pluginOptions: s3PluginOptions,
    );

    return S3GetPropertiesOperation(
      request: StorageGetPropertiesRequest(
        path: path,
        options: options,
      ),
      result: storageS3Service.getProperties(
        path: path,
        options: s3Options,
      ),
    );
  }

  @override
  S3GetUrlOperation getUrl({
    required StoragePath path,
    StorageGetUrlOptions? options,
  }) {
    final s3PluginOptions = reifyPluginOptions(
      pluginOptions: options?.pluginOptions,
      defaultPluginOptions: const S3GetUrlPluginOptions(),
    );

    final s3Options = StorageGetUrlOptions(
      pluginOptions: s3PluginOptions,
    );

    return S3GetUrlOperation(
      request: StorageGetUrlRequest(
        path: path,
        options: options,
      ),
      result: storageS3Service.getUrl(
        path: path,
        options: s3Options,
      ),
    );
  }

  @override
  S3DownloadDataOperation downloadData({
    required StoragePath path,
    StorageDownloadDataOptions? options,
    void Function(S3TransferProgress)? onProgress,
  }) {
    final s3PluginOptions = reifyPluginOptions(
      pluginOptions: options?.pluginOptions,
      defaultPluginOptions: const S3DownloadDataPluginOptions(),
    );

    final s3Options = StorageDownloadDataOptions(
      pluginOptions: s3PluginOptions,
    );

    final bytes = BytesBuilder();
    final downloadTask = storageS3Service.downloadData(
      path: path,
      options: s3Options,
      onProgress: onProgress,
      onData: bytes.add,
    );

    return S3DownloadDataOperation(
      request: StorageDownloadDataRequest(
        path: path,
        options: options,
      ),
      result: downloadTask.result.then(
        (downloadedItem) => S3DownloadDataResult(
          bytes: bytes.takeBytes(),
          downloadedItem: downloadedItem,
        ),
      ),
      resume: downloadTask.resume,
      pause: downloadTask.pause,
      cancel: downloadTask.cancel,
    );
  }

  @override
  S3DownloadFileOperation downloadFile({
    required StoragePath path,
    required AWSFile localFile,
    void Function(S3TransferProgress)? onProgress,
    StorageDownloadFileOptions? options,
  }) {
    final s3PluginOptions = reifyPluginOptions(
      pluginOptions: options?.pluginOptions,
      defaultPluginOptions: const S3DownloadFilePluginOptions(),
    );
    options = StorageDownloadFileOptions(
      pluginOptions: s3PluginOptions,
    );
    return download_file_impl.downloadFile(
      path: path,
      localFile: localFile,
      options: options,
      s3pluginConfig: s3pluginConfig,
      storageS3Service: storageS3Service,
      appPathProvider: _appPathProvider,
      onProgress: onProgress,
    );
  }

  @override
  S3UploadDataOperation uploadData({
    required StorageDataPayload data,
    required StoragePath path,
    void Function(S3TransferProgress)? onProgress,
    StorageUploadDataOptions? options,
  }) {
    final s3PluginOptions = reifyPluginOptions(
      pluginOptions: options?.pluginOptions,
      defaultPluginOptions: const S3UploadDataPluginOptions(),
    );

    final s3Options = StorageUploadDataOptions(
      metadata: options?.metadata ?? const {},
      pluginOptions: s3PluginOptions,
    );

    final uploadTask = storageS3Service.uploadData(
      path: path,
      dataPayload: data,
      options: s3Options,
      onProgress: onProgress,
    );

    return S3UploadDataOperation(
      request: StorageUploadDataRequest(
        path: path,
        data: data,
        options: options,
      ),
      result: uploadTask.result.then(
        (uploadedItem) => S3UploadDataResult(uploadedItem: uploadedItem),
      ),
      cancel: uploadTask.cancel,
    );
  }

  @override
  S3UploadFileOperation uploadFile({
    required AWSFile localFile,
    required StoragePath path,
    void Function(S3TransferProgress)? onProgress,
    StorageUploadFileOptions? options,
  }) {
    final s3PluginOptions = reifyPluginOptions(
      pluginOptions: options?.pluginOptions,
      defaultPluginOptions: const S3UploadFilePluginOptions(),
    );

    final s3Options = StorageUploadFileOptions(
      metadata: options?.metadata ?? const {},
      pluginOptions: s3PluginOptions,
    );

    final uploadTask = storageS3Service.uploadFile(
      path: path,
      localFile: localFile,
      options: s3Options,
      onProgress: onProgress,
    );

    return S3UploadFileOperation(
      request: StorageUploadFileRequest(
        path: path,
        localFile: localFile,
        options: options,
      ),
      result: uploadTask.result.then(
        (uploadedItem) => S3UploadFileResult(uploadedItem: uploadedItem),
      ),
      resume: uploadTask.resume,
      pause: uploadTask.pause,
      cancel: uploadTask.cancel,
    );
  }

  @override
  S3CopyOperation copy({
    required StoragePath source,
    required StoragePath destination,
    StorageCopyOptions? options,
  }) {
    final s3PluginOptions = reifyPluginOptions(
      pluginOptions: options?.pluginOptions,
      defaultPluginOptions: const S3CopyPluginOptions(),
    );

    final s3Options = StorageCopyOptions(
      pluginOptions: s3PluginOptions,
    );

    return S3CopyOperation(
      request: StorageCopyRequest(
        source: source,
        destination: destination,
        options: options,
      ),
      result: storageS3Service.copy(
        source: source,
        destination: destination,
        options: s3Options,
      ),
    );
  }

  @override
  S3RemoveOperation remove({
    required StoragePath path,
    StorageRemoveOptions? options,
  }) {
    final s3PluginOptions = reifyPluginOptions(
      pluginOptions: options?.pluginOptions,
      defaultPluginOptions: const S3RemovePluginOptions(),
    );

    final s3Options = StorageRemoveOptions(
      pluginOptions: s3PluginOptions,
    );

    return S3RemoveOperation(
      request: StorageRemoveRequest(
        path: path,
        options: options,
      ),
      result: storageS3Service.remove(
        path: path,
        options: s3Options,
      ),
    );
  }

  @override
  S3RemoveManyOperation removeMany({
    required List<StoragePath> paths,
    StorageRemoveManyOptions? options,
  }) {
    final s3PluginOptions = reifyPluginOptions(
      pluginOptions: options?.pluginOptions,
      defaultPluginOptions: const S3RemoveManyPluginOptions(),
    );

    final s3Options = StorageRemoveManyOptions(
      pluginOptions: s3PluginOptions,
    );

    return S3RemoveManyOperation(
      request: StorageRemoveManyRequest(
        paths: paths,
        options: options,
      ),
      result: storageS3Service.removeMany(
        paths: paths,
        options: s3Options,
      ),
    );
  }

  @override
  String get runtimeTypeName => 'AmplifyStorageS3Dart';
}

class _AmplifyStorageS3DartPluginKey
    extends StoragePluginKey<AmplifyStorageS3Dart> {
  const _AmplifyStorageS3DartPluginKey();

  @override
  String get runtimeTypeName => 'AmplifyStorageS3DartPluginKey';
}<|MERGE_RESOLUTION|>--- conflicted
+++ resolved
@@ -54,17 +54,7 @@
   @protected
   late final S3PluginConfig s3pluginConfig;
 
-<<<<<<< HEAD
   late S3PathResolver _pathResolver;
-=======
-  S3PrefixResolver? _prefixResolver;
-
-  late S3PathResolver _pathResolver;
-
-  /// Gets prefix resolver for testing
-  @visibleForTesting
-  S3PrefixResolver? get prefixResolver => _prefixResolver;
->>>>>>> c20e0d2f
 
   /// Gets the instance of dependent [StorageS3Service].
   @protected
