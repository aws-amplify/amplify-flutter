--- conflicted
+++ resolved
@@ -46,11 +46,7 @@
   required S3PluginConfig s3pluginConfig,
   required StorageS3Service storageS3Service,
 }) async {
-<<<<<<< HEAD
-  final s3PluginOptions = options.pluginOptions as S3DownloadFilePluginOptions?;
-=======
   final s3PluginOptions = options.pluginOptions as S3DownloadFilePluginOptions;
->>>>>>> 78886e07
   // Calling the `getProperties` by default to verify the existence of the object
   // before downloading from the presigned URL, as the 404 or 403 should be
   // handled by the plugin but not be thrown to an end user in browser.
@@ -70,17 +66,9 @@
   final url = (await storageS3Service.getUrl(
     path: path,
     options: StorageGetUrlOptions(
-<<<<<<< HEAD
-      pluginOptions: s3PluginOptions == null
-          ? null
-          : S3GetUrlPluginOptions(
-              useAccelerateEndpoint: s3PluginOptions.useAccelerateEndpoint,
-            ),
-=======
       pluginOptions: S3GetUrlPluginOptions(
         useAccelerateEndpoint: s3PluginOptions.useAccelerateEndpoint,
       ),
->>>>>>> 78886e07
     ),
   ))
       .url;
@@ -94,11 +82,7 @@
   );
 
   return S3DownloadFileResult(
-<<<<<<< HEAD
-    downloadedItem: s3PluginOptions != null && s3PluginOptions.getProperties
-=======
     downloadedItem: s3PluginOptions.getProperties
->>>>>>> 78886e07
         ? downloadedItem
         : S3Item(path: downloadedItem.path),
     localFile: localFile,
