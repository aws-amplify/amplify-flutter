// dart format width=80
// ignore_for_file: type=lint
import 'package:drift/drift.dart' as i0;
import 'package:amplify_storage_s3_dart/src/storage_s3_service/transfer/database/tables.drift.dart'
    as i1;
import 'package:amplify_storage_s3_dart/src/storage_s3_service/transfer/database/tables.dart'
    as i2;

typedef $$TransferRecordsTableCreateCompanionBuilder
    = i1.TransferRecordsCompanion Function({
  i0.Value<int> id,
  required String uploadId,
  required String objectKey,
  required String createdAt,
});
typedef $$TransferRecordsTableUpdateCompanionBuilder
    = i1.TransferRecordsCompanion Function({
  i0.Value<int> id,
  i0.Value<String> uploadId,
  i0.Value<String> objectKey,
  i0.Value<String> createdAt,
});

class $$TransferRecordsTableFilterComposer
    extends i0.Composer<i0.GeneratedDatabase, i1.$TransferRecordsTable> {
  $$TransferRecordsTableFilterComposer({
    required super.$db,
    required super.$table,
    super.joinBuilder,
    super.$addJoinBuilderToRootComposer,
    super.$removeJoinBuilderFromRootComposer,
  });
  i0.ColumnFilters<int> get id => $composableBuilder(
      column: $table.id, builder: (column) => i0.ColumnFilters(column));

  i0.ColumnFilters<String> get uploadId => $composableBuilder(
      column: $table.uploadId, builder: (column) => i0.ColumnFilters(column));

  i0.ColumnFilters<String> get objectKey => $composableBuilder(
      column: $table.objectKey, builder: (column) => i0.ColumnFilters(column));

  i0.ColumnFilters<String> get createdAt => $composableBuilder(
      column: $table.createdAt, builder: (column) => i0.ColumnFilters(column));
}

class $$TransferRecordsTableOrderingComposer
    extends i0.Composer<i0.GeneratedDatabase, i1.$TransferRecordsTable> {
  $$TransferRecordsTableOrderingComposer({
    required super.$db,
    required super.$table,
    super.joinBuilder,
    super.$addJoinBuilderToRootComposer,
    super.$removeJoinBuilderFromRootComposer,
  });
  i0.ColumnOrderings<int> get id => $composableBuilder(
      column: $table.id, builder: (column) => i0.ColumnOrderings(column));

  i0.ColumnOrderings<String> get uploadId => $composableBuilder(
      column: $table.uploadId, builder: (column) => i0.ColumnOrderings(column));

  i0.ColumnOrderings<String> get objectKey => $composableBuilder(
      column: $table.objectKey,
      builder: (column) => i0.ColumnOrderings(column));

  i0.ColumnOrderings<String> get createdAt => $composableBuilder(
      column: $table.createdAt,
      builder: (column) => i0.ColumnOrderings(column));
}

class $$TransferRecordsTableAnnotationComposer
    extends i0.Composer<i0.GeneratedDatabase, i1.$TransferRecordsTable> {
  $$TransferRecordsTableAnnotationComposer({
    required super.$db,
    required super.$table,
    super.joinBuilder,
    super.$addJoinBuilderToRootComposer,
    super.$removeJoinBuilderFromRootComposer,
  });
  i0.GeneratedColumn<int> get id =>
      $composableBuilder(column: $table.id, builder: (column) => column);

  i0.GeneratedColumn<String> get uploadId =>
      $composableBuilder(column: $table.uploadId, builder: (column) => column);

  i0.GeneratedColumn<String> get objectKey =>
      $composableBuilder(column: $table.objectKey, builder: (column) => column);

  i0.GeneratedColumn<String> get createdAt =>
      $composableBuilder(column: $table.createdAt, builder: (column) => column);
}

class $$TransferRecordsTableTableManager extends i0.RootTableManager<
    i0.GeneratedDatabase,
    i1.$TransferRecordsTable,
    i1.TransferRecord,
    i1.$$TransferRecordsTableFilterComposer,
    i1.$$TransferRecordsTableOrderingComposer,
    i1.$$TransferRecordsTableAnnotationComposer,
    $$TransferRecordsTableCreateCompanionBuilder,
    $$TransferRecordsTableUpdateCompanionBuilder,
    (
      i1.TransferRecord,
      i0.BaseReferences<i0.GeneratedDatabase, i1.$TransferRecordsTable,
          i1.TransferRecord>
    ),
    i1.TransferRecord,
    i0.PrefetchHooks Function()> {
  $$TransferRecordsTableTableManager(
      i0.GeneratedDatabase db, i1.$TransferRecordsTable table)
      : super(i0.TableManagerState(
          db: db,
          table: table,
          createFilteringComposer: () =>
              i1.$$TransferRecordsTableFilterComposer($db: db, $table: table),
          createOrderingComposer: () =>
              i1.$$TransferRecordsTableOrderingComposer($db: db, $table: table),
          createComputedFieldComposer: () => i1
              .$$TransferRecordsTableAnnotationComposer($db: db, $table: table),
          updateCompanionCallback: ({
            i0.Value<int> id = const i0.Value.absent(),
            i0.Value<String> uploadId = const i0.Value.absent(),
            i0.Value<String> objectKey = const i0.Value.absent(),
            i0.Value<String> createdAt = const i0.Value.absent(),
          }) =>
              i1.TransferRecordsCompanion(
            id: id,
            uploadId: uploadId,
            objectKey: objectKey,
            createdAt: createdAt,
          ),
          createCompanionCallback: ({
            i0.Value<int> id = const i0.Value.absent(),
            required String uploadId,
            required String objectKey,
            required String createdAt,
          }) =>
              i1.TransferRecordsCompanion.insert(
            id: id,
            uploadId: uploadId,
            objectKey: objectKey,
            createdAt: createdAt,
          ),
          withReferenceMapper: (p0) => p0
              .map((e) => (e.readTable(table), i0.BaseReferences(db, table, e)))
              .toList(),
          prefetchHooksCallback: null,
        ));
}

typedef $$TransferRecordsTableProcessedTableManager = i0.ProcessedTableManager<
    i0.GeneratedDatabase,
    i1.$TransferRecordsTable,
    i1.TransferRecord,
    i1.$$TransferRecordsTableFilterComposer,
    i1.$$TransferRecordsTableOrderingComposer,
    i1.$$TransferRecordsTableAnnotationComposer,
    $$TransferRecordsTableCreateCompanionBuilder,
    $$TransferRecordsTableUpdateCompanionBuilder,
    (
      i1.TransferRecord,
      i0.BaseReferences<i0.GeneratedDatabase, i1.$TransferRecordsTable,
          i1.TransferRecord>
    ),
    i1.TransferRecord,
    i0.PrefetchHooks Function()>;

class $TransferRecordsTable extends i2.TransferRecords
    with i0.TableInfo<$TransferRecordsTable, i1.TransferRecord> {
  @override
  final i0.GeneratedDatabase attachedDatabase;
  final String? _alias;
  $TransferRecordsTable(this.attachedDatabase, [this._alias]);
  static const i0.VerificationMeta _idMeta = const i0.VerificationMeta('id');
  @override
  late final i0.GeneratedColumn<int> id = i0.GeneratedColumn<int>(
      'id', aliasedName, false,
      hasAutoIncrement: true,
      type: i0.DriftSqlType.int,
      requiredDuringInsert: false,
      defaultConstraints:
          i0.GeneratedColumn.constraintIsAlways('PRIMARY KEY AUTOINCREMENT'));
  static const i0.VerificationMeta _uploadIdMeta =
      const i0.VerificationMeta('uploadId');
  @override
  late final i0.GeneratedColumn<String> uploadId = i0.GeneratedColumn<String>(
      'upload_id', aliasedName, false,
      type: i0.DriftSqlType.string, requiredDuringInsert: true);
  static const i0.VerificationMeta _objectKeyMeta =
      const i0.VerificationMeta('objectKey');
  @override
  late final i0.GeneratedColumn<String> objectKey = i0.GeneratedColumn<String>(
      'object_key', aliasedName, false,
      type: i0.DriftSqlType.string, requiredDuringInsert: true);
  static const i0.VerificationMeta _createdAtMeta =
      const i0.VerificationMeta('createdAt');
  @override
  late final i0.GeneratedColumn<String> createdAt = i0.GeneratedColumn<String>(
      'created_at', aliasedName, false,
      type: i0.DriftSqlType.string, requiredDuringInsert: true);
  static const i0.VerificationMeta _bucketNameMeta =
      const i0.VerificationMeta('bucketName');
  @override
  late final i0.GeneratedColumn<String> bucketName = i0.GeneratedColumn<String>(
      'bucket_name', aliasedName, true,
      type: i0.DriftSqlType.string, requiredDuringInsert: false);
  static const i0.VerificationMeta _awsRegionMeta =
      const i0.VerificationMeta('awsRegion');
  @override
  late final i0.GeneratedColumn<String> awsRegion = i0.GeneratedColumn<String>(
      'aws_region', aliasedName, true,
      type: i0.DriftSqlType.string, requiredDuringInsert: false);
  @override
  List<i0.GeneratedColumn> get $columns =>
      [id, uploadId, objectKey, createdAt, bucketName, awsRegion];
  @override
  String get aliasedName => _alias ?? actualTableName;
  @override
  String get actualTableName => $name;
  static const String $name = 'transfer_records';
  @override
  i0.VerificationContext validateIntegrity(
      i0.Insertable<i1.TransferRecord> instance,
      {bool isInserting = false}) {
    final context = i0.VerificationContext();
    final data = instance.toColumns(true);
    if (data.containsKey('id')) {
      context.handle(_idMeta, id.isAcceptableOrUnknown(data['id']!, _idMeta));
    }
    if (data.containsKey('upload_id')) {
      context.handle(_uploadIdMeta,
          uploadId.isAcceptableOrUnknown(data['upload_id']!, _uploadIdMeta));
    } else if (isInserting) {
      context.missing(_uploadIdMeta);
    }
    if (data.containsKey('object_key')) {
      context.handle(_objectKeyMeta,
          objectKey.isAcceptableOrUnknown(data['object_key']!, _objectKeyMeta));
    } else if (isInserting) {
      context.missing(_objectKeyMeta);
    }
    if (data.containsKey('created_at')) {
      context.handle(_createdAtMeta,
          createdAt.isAcceptableOrUnknown(data['created_at']!, _createdAtMeta));
    } else if (isInserting) {
      context.missing(_createdAtMeta);
    }
    if (data.containsKey('bucket_name')) {
      context.handle(
          _bucketNameMeta,
          bucketName.isAcceptableOrUnknown(
              data['bucket_name']!, _bucketNameMeta));
    }
    if (data.containsKey('aws_region')) {
      context.handle(_awsRegionMeta,
          awsRegion.isAcceptableOrUnknown(data['aws_region']!, _awsRegionMeta));
    }
    return context;
  }

  @override
  Set<i0.GeneratedColumn> get $primaryKey => {id};
  @override
  i1.TransferRecord map(Map<String, dynamic> data, {String? tablePrefix}) {
    final effectivePrefix = tablePrefix != null ? '$tablePrefix.' : '';
    return i1.TransferRecord(
      id: attachedDatabase.typeMapping
          .read(i0.DriftSqlType.int, data['${effectivePrefix}id'])!,
      uploadId: attachedDatabase.typeMapping
          .read(i0.DriftSqlType.string, data['${effectivePrefix}upload_id'])!,
      objectKey: attachedDatabase.typeMapping
          .read(i0.DriftSqlType.string, data['${effectivePrefix}object_key'])!,
      createdAt: attachedDatabase.typeMapping
          .read(i0.DriftSqlType.string, data['${effectivePrefix}created_at'])!,
      bucketName: attachedDatabase.typeMapping
          .read(i0.DriftSqlType.string, data['${effectivePrefix}bucket_name']),
      awsRegion: attachedDatabase.typeMapping
          .read(i0.DriftSqlType.string, data['${effectivePrefix}aws_region']),
    );
  }

  @override
  $TransferRecordsTable createAlias(String alias) {
    return $TransferRecordsTable(attachedDatabase, alias);
  }
}

class TransferRecord extends i0.DataClass
    implements i0.Insertable<i1.TransferRecord> {
  /// The record id.
  final int id;

  /// The multipart upload id.
  final String uploadId;

  /// The object key associated with the [uploadId].
  final String objectKey;

  /// Timestamp of [uploadId] creation.
  final String createdAt;

  /// Amazon S3 bucket name.
  final String? bucketName;

  /// AWS region of Amazon S3 bucket.
  final String? awsRegion;
  const TransferRecord(
      {required this.id,
      required this.uploadId,
      required this.objectKey,
      required this.createdAt,
      this.bucketName,
      this.awsRegion});
  @override
  Map<String, i0.Expression> toColumns(bool nullToAbsent) {
    final map = <String, i0.Expression>{};
    map['id'] = i0.Variable<int>(id);
    map['upload_id'] = i0.Variable<String>(uploadId);
    map['object_key'] = i0.Variable<String>(objectKey);
    map['created_at'] = i0.Variable<String>(createdAt);
    if (!nullToAbsent || bucketName != null) {
      map['bucket_name'] = i0.Variable<String>(bucketName);
    }
    if (!nullToAbsent || awsRegion != null) {
      map['aws_region'] = i0.Variable<String>(awsRegion);
    }
    return map;
  }

  i1.TransferRecordsCompanion toCompanion(bool nullToAbsent) {
    return i1.TransferRecordsCompanion(
      id: i0.Value(id),
      uploadId: i0.Value(uploadId),
      objectKey: i0.Value(objectKey),
      createdAt: i0.Value(createdAt),
      bucketName: bucketName == null && nullToAbsent
          ? const i0.Value.absent()
          : i0.Value(bucketName),
      awsRegion: awsRegion == null && nullToAbsent
          ? const i0.Value.absent()
          : i0.Value(awsRegion),
    );
  }

  factory TransferRecord.fromJson(Map<String, dynamic> json,
      {i0.ValueSerializer? serializer}) {
    serializer ??= i0.driftRuntimeOptions.defaultSerializer;
    return TransferRecord(
      id: serializer.fromJson<int>(json['id']),
      uploadId: serializer.fromJson<String>(json['uploadId']),
      objectKey: serializer.fromJson<String>(json['objectKey']),
      createdAt: serializer.fromJson<String>(json['createdAt']),
      bucketName: serializer.fromJson<String?>(json['bucketName']),
      awsRegion: serializer.fromJson<String?>(json['awsRegion']),
    );
  }
  @override
  Map<String, dynamic> toJson({i0.ValueSerializer? serializer}) {
    serializer ??= i0.driftRuntimeOptions.defaultSerializer;
    return <String, dynamic>{
      'id': serializer.toJson<int>(id),
      'uploadId': serializer.toJson<String>(uploadId),
      'objectKey': serializer.toJson<String>(objectKey),
      'createdAt': serializer.toJson<String>(createdAt),
      'bucketName': serializer.toJson<String?>(bucketName),
      'awsRegion': serializer.toJson<String?>(awsRegion),
    };
  }

  i1.TransferRecord copyWith(
          {int? id,
          String? uploadId,
          String? objectKey,
          String? createdAt,
          i0.Value<String?> bucketName = const i0.Value.absent(),
          i0.Value<String?> awsRegion = const i0.Value.absent()}) =>
      i1.TransferRecord(
        id: id ?? this.id,
        uploadId: uploadId ?? this.uploadId,
        objectKey: objectKey ?? this.objectKey,
        createdAt: createdAt ?? this.createdAt,
        bucketName: bucketName.present ? bucketName.value : this.bucketName,
        awsRegion: awsRegion.present ? awsRegion.value : this.awsRegion,
      );
  TransferRecord copyWithCompanion(i1.TransferRecordsCompanion data) {
    return TransferRecord(
      id: data.id.present ? data.id.value : this.id,
      uploadId: data.uploadId.present ? data.uploadId.value : this.uploadId,
      objectKey: data.objectKey.present ? data.objectKey.value : this.objectKey,
      createdAt: data.createdAt.present ? data.createdAt.value : this.createdAt,
    );
  }

  @override
  String toString() {
    return (StringBuffer('TransferRecord(')
          ..write('id: $id, ')
          ..write('uploadId: $uploadId, ')
          ..write('objectKey: $objectKey, ')
          ..write('createdAt: $createdAt, ')
          ..write('bucketName: $bucketName, ')
          ..write('awsRegion: $awsRegion')
          ..write(')'))
        .toString();
  }

  @override
  int get hashCode =>
      Object.hash(id, uploadId, objectKey, createdAt, bucketName, awsRegion);
  @override
  bool operator ==(Object other) =>
      identical(this, other) ||
      (other is i1.TransferRecord &&
          other.id == this.id &&
          other.uploadId == this.uploadId &&
          other.objectKey == this.objectKey &&
          other.createdAt == this.createdAt &&
          other.bucketName == this.bucketName &&
          other.awsRegion == this.awsRegion);
}

class TransferRecordsCompanion extends i0.UpdateCompanion<i1.TransferRecord> {
  final i0.Value<int> id;
  final i0.Value<String> uploadId;
  final i0.Value<String> objectKey;
  final i0.Value<String> createdAt;
  final i0.Value<String?> bucketName;
  final i0.Value<String?> awsRegion;
  const TransferRecordsCompanion({
    this.id = const i0.Value.absent(),
    this.uploadId = const i0.Value.absent(),
    this.objectKey = const i0.Value.absent(),
    this.createdAt = const i0.Value.absent(),
    this.bucketName = const i0.Value.absent(),
    this.awsRegion = const i0.Value.absent(),
  });
  TransferRecordsCompanion.insert({
    this.id = const i0.Value.absent(),
    required String uploadId,
    required String objectKey,
    required String createdAt,
    this.bucketName = const i0.Value.absent(),
    this.awsRegion = const i0.Value.absent(),
  })  : uploadId = i0.Value(uploadId),
        objectKey = i0.Value(objectKey),
        createdAt = i0.Value(createdAt);
  static i0.Insertable<i1.TransferRecord> custom({
    i0.Expression<int>? id,
    i0.Expression<String>? uploadId,
    i0.Expression<String>? objectKey,
    i0.Expression<String>? createdAt,
    i0.Expression<String>? bucketName,
    i0.Expression<String>? awsRegion,
  }) {
    return i0.RawValuesInsertable({
      if (id != null) 'id': id,
      if (uploadId != null) 'upload_id': uploadId,
      if (objectKey != null) 'object_key': objectKey,
      if (createdAt != null) 'created_at': createdAt,
      if (bucketName != null) 'bucket_name': bucketName,
      if (awsRegion != null) 'aws_region': awsRegion,
    });
  }

  i1.TransferRecordsCompanion copyWith(
      {i0.Value<int>? id,
      i0.Value<String>? uploadId,
      i0.Value<String>? objectKey,
      i0.Value<String>? createdAt,
      i0.Value<String?>? bucketName,
      i0.Value<String?>? awsRegion}) {
    return i1.TransferRecordsCompanion(
      id: id ?? this.id,
      uploadId: uploadId ?? this.uploadId,
      objectKey: objectKey ?? this.objectKey,
      createdAt: createdAt ?? this.createdAt,
      bucketName: bucketName ?? this.bucketName,
      awsRegion: awsRegion ?? this.awsRegion,
    );
  }

  @override
  Map<String, i0.Expression> toColumns(bool nullToAbsent) {
    final map = <String, i0.Expression>{};
    if (id.present) {
      map['id'] = i0.Variable<int>(id.value);
    }
    if (uploadId.present) {
      map['upload_id'] = i0.Variable<String>(uploadId.value);
    }
    if (objectKey.present) {
      map['object_key'] = i0.Variable<String>(objectKey.value);
    }
    if (createdAt.present) {
      map['created_at'] = i0.Variable<String>(createdAt.value);
    }
    if (bucketName.present) {
      map['bucket_name'] = i0.Variable<String>(bucketName.value);
    }
    if (awsRegion.present) {
      map['aws_region'] = i0.Variable<String>(awsRegion.value);
    }
    return map;
  }

  @override
  String toString() {
    return (StringBuffer('TransferRecordsCompanion(')
          ..write('id: $id, ')
          ..write('uploadId: $uploadId, ')
          ..write('objectKey: $objectKey, ')
          ..write('createdAt: $createdAt, ')
          ..write('bucketName: $bucketName, ')
          ..write('awsRegion: $awsRegion')
          ..write(')'))
        .toString();
  }
<<<<<<< HEAD
=======
}

typedef $$TransferRecordsTableInsertCompanionBuilder
    = i1.TransferRecordsCompanion Function({
  i0.Value<int> id,
  required String uploadId,
  required String objectKey,
  required String createdAt,
  i0.Value<String?> bucketName,
  i0.Value<String?> awsRegion,
});
typedef $$TransferRecordsTableUpdateCompanionBuilder
    = i1.TransferRecordsCompanion Function({
  i0.Value<int> id,
  i0.Value<String> uploadId,
  i0.Value<String> objectKey,
  i0.Value<String> createdAt,
  i0.Value<String?> bucketName,
  i0.Value<String?> awsRegion,
});

class $$TransferRecordsTableTableManager extends i0.RootTableManager<
    i0.GeneratedDatabase,
    i1.$TransferRecordsTable,
    i1.TransferRecord,
    i1.$$TransferRecordsTableFilterComposer,
    i1.$$TransferRecordsTableOrderingComposer,
    $$TransferRecordsTableProcessedTableManager,
    $$TransferRecordsTableInsertCompanionBuilder,
    $$TransferRecordsTableUpdateCompanionBuilder> {
  $$TransferRecordsTableTableManager(
      i0.GeneratedDatabase db, i1.$TransferRecordsTable table)
      : super(i0.TableManagerState(
          db: db,
          table: table,
          filteringComposer: i1.$$TransferRecordsTableFilterComposer(
              i0.ComposerState(db, table)),
          orderingComposer: i1.$$TransferRecordsTableOrderingComposer(
              i0.ComposerState(db, table)),
          getChildManagerBuilder: (p) =>
              $$TransferRecordsTableProcessedTableManager(p),
          getUpdateCompanionBuilder: ({
            i0.Value<int> id = const i0.Value.absent(),
            i0.Value<String> uploadId = const i0.Value.absent(),
            i0.Value<String> objectKey = const i0.Value.absent(),
            i0.Value<String> createdAt = const i0.Value.absent(),
            i0.Value<String?> bucketName = const i0.Value.absent(),
            i0.Value<String?> awsRegion = const i0.Value.absent(),
          }) =>
              i1.TransferRecordsCompanion(
            id: id,
            uploadId: uploadId,
            objectKey: objectKey,
            createdAt: createdAt,
            bucketName: bucketName,
            awsRegion: awsRegion,
          ),
          getInsertCompanionBuilder: ({
            i0.Value<int> id = const i0.Value.absent(),
            required String uploadId,
            required String objectKey,
            required String createdAt,
            i0.Value<String?> bucketName = const i0.Value.absent(),
            i0.Value<String?> awsRegion = const i0.Value.absent(),
          }) =>
              i1.TransferRecordsCompanion.insert(
            id: id,
            uploadId: uploadId,
            objectKey: objectKey,
            createdAt: createdAt,
            bucketName: bucketName,
            awsRegion: awsRegion,
          ),
        ));
}

class $$TransferRecordsTableProcessedTableManager
    extends i0.ProcessedTableManager<
        i0.GeneratedDatabase,
        i1.$TransferRecordsTable,
        i1.TransferRecord,
        i1.$$TransferRecordsTableFilterComposer,
        i1.$$TransferRecordsTableOrderingComposer,
        $$TransferRecordsTableProcessedTableManager,
        $$TransferRecordsTableInsertCompanionBuilder,
        $$TransferRecordsTableUpdateCompanionBuilder> {
  $$TransferRecordsTableProcessedTableManager(super.$state);
}

class $$TransferRecordsTableFilterComposer
    extends i0.FilterComposer<i0.GeneratedDatabase, i1.$TransferRecordsTable> {
  $$TransferRecordsTableFilterComposer(super.$state);
  i0.ColumnFilters<int> get id => $state.composableBuilder(
      column: $state.table.id,
      builder: (column, joinBuilders) =>
          i0.ColumnFilters(column, joinBuilders: joinBuilders));

  i0.ColumnFilters<String> get uploadId => $state.composableBuilder(
      column: $state.table.uploadId,
      builder: (column, joinBuilders) =>
          i0.ColumnFilters(column, joinBuilders: joinBuilders));

  i0.ColumnFilters<String> get objectKey => $state.composableBuilder(
      column: $state.table.objectKey,
      builder: (column, joinBuilders) =>
          i0.ColumnFilters(column, joinBuilders: joinBuilders));

  i0.ColumnFilters<String> get createdAt => $state.composableBuilder(
      column: $state.table.createdAt,
      builder: (column, joinBuilders) =>
          i0.ColumnFilters(column, joinBuilders: joinBuilders));

  i0.ColumnFilters<String> get bucketName => $state.composableBuilder(
      column: $state.table.bucketName,
      builder: (column, joinBuilders) =>
          i0.ColumnFilters(column, joinBuilders: joinBuilders));

  i0.ColumnFilters<String> get awsRegion => $state.composableBuilder(
      column: $state.table.awsRegion,
      builder: (column, joinBuilders) =>
          i0.ColumnFilters(column, joinBuilders: joinBuilders));
}

class $$TransferRecordsTableOrderingComposer extends i0
    .OrderingComposer<i0.GeneratedDatabase, i1.$TransferRecordsTable> {
  $$TransferRecordsTableOrderingComposer(super.$state);
  i0.ColumnOrderings<int> get id => $state.composableBuilder(
      column: $state.table.id,
      builder: (column, joinBuilders) =>
          i0.ColumnOrderings(column, joinBuilders: joinBuilders));

  i0.ColumnOrderings<String> get uploadId => $state.composableBuilder(
      column: $state.table.uploadId,
      builder: (column, joinBuilders) =>
          i0.ColumnOrderings(column, joinBuilders: joinBuilders));

  i0.ColumnOrderings<String> get objectKey => $state.composableBuilder(
      column: $state.table.objectKey,
      builder: (column, joinBuilders) =>
          i0.ColumnOrderings(column, joinBuilders: joinBuilders));

  i0.ColumnOrderings<String> get createdAt => $state.composableBuilder(
      column: $state.table.createdAt,
      builder: (column, joinBuilders) =>
          i0.ColumnOrderings(column, joinBuilders: joinBuilders));

  i0.ColumnOrderings<String> get bucketName => $state.composableBuilder(
      column: $state.table.bucketName,
      builder: (column, joinBuilders) =>
          i0.ColumnOrderings(column, joinBuilders: joinBuilders));

  i0.ColumnOrderings<String> get awsRegion => $state.composableBuilder(
      column: $state.table.awsRegion,
      builder: (column, joinBuilders) =>
          i0.ColumnOrderings(column, joinBuilders: joinBuilders));
>>>>>>> 50003cdb
}<|MERGE_RESOLUTION|>--- conflicted
+++ resolved
@@ -1,10 +1,10 @@
 // dart format width=80
 // ignore_for_file: type=lint
-import 'package:drift/drift.dart' as i0;
+import 'package:amplify_storage_s3_dart/src/storage_s3_service/transfer/database/tables.dart'
+    as i2;
 import 'package:amplify_storage_s3_dart/src/storage_s3_service/transfer/database/tables.drift.dart'
     as i1;
-import 'package:amplify_storage_s3_dart/src/storage_s3_service/transfer/database/tables.dart'
-    as i2;
+import 'package:drift/drift.dart' as i0;
 
 typedef $$TransferRecordsTableCreateCompanionBuilder
     = i1.TransferRecordsCompanion Function({
@@ -378,8 +378,6 @@
         uploadId: uploadId ?? this.uploadId,
         objectKey: objectKey ?? this.objectKey,
         createdAt: createdAt ?? this.createdAt,
-        bucketName: bucketName.present ? bucketName.value : this.bucketName,
-        awsRegion: awsRegion.present ? awsRegion.value : this.awsRegion,
       );
   TransferRecord copyWithCompanion(i1.TransferRecordsCompanion data) {
     return TransferRecord(
@@ -514,162 +512,4 @@
           ..write(')'))
         .toString();
   }
-<<<<<<< HEAD
-=======
-}
-
-typedef $$TransferRecordsTableInsertCompanionBuilder
-    = i1.TransferRecordsCompanion Function({
-  i0.Value<int> id,
-  required String uploadId,
-  required String objectKey,
-  required String createdAt,
-  i0.Value<String?> bucketName,
-  i0.Value<String?> awsRegion,
-});
-typedef $$TransferRecordsTableUpdateCompanionBuilder
-    = i1.TransferRecordsCompanion Function({
-  i0.Value<int> id,
-  i0.Value<String> uploadId,
-  i0.Value<String> objectKey,
-  i0.Value<String> createdAt,
-  i0.Value<String?> bucketName,
-  i0.Value<String?> awsRegion,
-});
-
-class $$TransferRecordsTableTableManager extends i0.RootTableManager<
-    i0.GeneratedDatabase,
-    i1.$TransferRecordsTable,
-    i1.TransferRecord,
-    i1.$$TransferRecordsTableFilterComposer,
-    i1.$$TransferRecordsTableOrderingComposer,
-    $$TransferRecordsTableProcessedTableManager,
-    $$TransferRecordsTableInsertCompanionBuilder,
-    $$TransferRecordsTableUpdateCompanionBuilder> {
-  $$TransferRecordsTableTableManager(
-      i0.GeneratedDatabase db, i1.$TransferRecordsTable table)
-      : super(i0.TableManagerState(
-          db: db,
-          table: table,
-          filteringComposer: i1.$$TransferRecordsTableFilterComposer(
-              i0.ComposerState(db, table)),
-          orderingComposer: i1.$$TransferRecordsTableOrderingComposer(
-              i0.ComposerState(db, table)),
-          getChildManagerBuilder: (p) =>
-              $$TransferRecordsTableProcessedTableManager(p),
-          getUpdateCompanionBuilder: ({
-            i0.Value<int> id = const i0.Value.absent(),
-            i0.Value<String> uploadId = const i0.Value.absent(),
-            i0.Value<String> objectKey = const i0.Value.absent(),
-            i0.Value<String> createdAt = const i0.Value.absent(),
-            i0.Value<String?> bucketName = const i0.Value.absent(),
-            i0.Value<String?> awsRegion = const i0.Value.absent(),
-          }) =>
-              i1.TransferRecordsCompanion(
-            id: id,
-            uploadId: uploadId,
-            objectKey: objectKey,
-            createdAt: createdAt,
-            bucketName: bucketName,
-            awsRegion: awsRegion,
-          ),
-          getInsertCompanionBuilder: ({
-            i0.Value<int> id = const i0.Value.absent(),
-            required String uploadId,
-            required String objectKey,
-            required String createdAt,
-            i0.Value<String?> bucketName = const i0.Value.absent(),
-            i0.Value<String?> awsRegion = const i0.Value.absent(),
-          }) =>
-              i1.TransferRecordsCompanion.insert(
-            id: id,
-            uploadId: uploadId,
-            objectKey: objectKey,
-            createdAt: createdAt,
-            bucketName: bucketName,
-            awsRegion: awsRegion,
-          ),
-        ));
-}
-
-class $$TransferRecordsTableProcessedTableManager
-    extends i0.ProcessedTableManager<
-        i0.GeneratedDatabase,
-        i1.$TransferRecordsTable,
-        i1.TransferRecord,
-        i1.$$TransferRecordsTableFilterComposer,
-        i1.$$TransferRecordsTableOrderingComposer,
-        $$TransferRecordsTableProcessedTableManager,
-        $$TransferRecordsTableInsertCompanionBuilder,
-        $$TransferRecordsTableUpdateCompanionBuilder> {
-  $$TransferRecordsTableProcessedTableManager(super.$state);
-}
-
-class $$TransferRecordsTableFilterComposer
-    extends i0.FilterComposer<i0.GeneratedDatabase, i1.$TransferRecordsTable> {
-  $$TransferRecordsTableFilterComposer(super.$state);
-  i0.ColumnFilters<int> get id => $state.composableBuilder(
-      column: $state.table.id,
-      builder: (column, joinBuilders) =>
-          i0.ColumnFilters(column, joinBuilders: joinBuilders));
-
-  i0.ColumnFilters<String> get uploadId => $state.composableBuilder(
-      column: $state.table.uploadId,
-      builder: (column, joinBuilders) =>
-          i0.ColumnFilters(column, joinBuilders: joinBuilders));
-
-  i0.ColumnFilters<String> get objectKey => $state.composableBuilder(
-      column: $state.table.objectKey,
-      builder: (column, joinBuilders) =>
-          i0.ColumnFilters(column, joinBuilders: joinBuilders));
-
-  i0.ColumnFilters<String> get createdAt => $state.composableBuilder(
-      column: $state.table.createdAt,
-      builder: (column, joinBuilders) =>
-          i0.ColumnFilters(column, joinBuilders: joinBuilders));
-
-  i0.ColumnFilters<String> get bucketName => $state.composableBuilder(
-      column: $state.table.bucketName,
-      builder: (column, joinBuilders) =>
-          i0.ColumnFilters(column, joinBuilders: joinBuilders));
-
-  i0.ColumnFilters<String> get awsRegion => $state.composableBuilder(
-      column: $state.table.awsRegion,
-      builder: (column, joinBuilders) =>
-          i0.ColumnFilters(column, joinBuilders: joinBuilders));
-}
-
-class $$TransferRecordsTableOrderingComposer extends i0
-    .OrderingComposer<i0.GeneratedDatabase, i1.$TransferRecordsTable> {
-  $$TransferRecordsTableOrderingComposer(super.$state);
-  i0.ColumnOrderings<int> get id => $state.composableBuilder(
-      column: $state.table.id,
-      builder: (column, joinBuilders) =>
-          i0.ColumnOrderings(column, joinBuilders: joinBuilders));
-
-  i0.ColumnOrderings<String> get uploadId => $state.composableBuilder(
-      column: $state.table.uploadId,
-      builder: (column, joinBuilders) =>
-          i0.ColumnOrderings(column, joinBuilders: joinBuilders));
-
-  i0.ColumnOrderings<String> get objectKey => $state.composableBuilder(
-      column: $state.table.objectKey,
-      builder: (column, joinBuilders) =>
-          i0.ColumnOrderings(column, joinBuilders: joinBuilders));
-
-  i0.ColumnOrderings<String> get createdAt => $state.composableBuilder(
-      column: $state.table.createdAt,
-      builder: (column, joinBuilders) =>
-          i0.ColumnOrderings(column, joinBuilders: joinBuilders));
-
-  i0.ColumnOrderings<String> get bucketName => $state.composableBuilder(
-      column: $state.table.bucketName,
-      builder: (column, joinBuilders) =>
-          i0.ColumnOrderings(column, joinBuilders: joinBuilders));
-
-  i0.ColumnOrderings<String> get awsRegion => $state.composableBuilder(
-      column: $state.table.awsRegion,
-      builder: (column, joinBuilders) =>
-          i0.ColumnOrderings(column, joinBuilders: joinBuilders));
->>>>>>> 50003cdb
 }