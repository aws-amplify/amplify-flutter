// Copyright Amazon.com, Inc. or its affiliates. All Rights Reserved.
// SPDX-License-Identifier: Apache-2.0

import 'dart:async';
import 'dart:math';

import 'package:amplify_core/amplify_core.dart' hide PaginatedResult;
import 'package:amplify_storage_s3_dart/amplify_storage_s3_dart.dart';
import 'package:amplify_storage_s3_dart/src/exception/s3_storage_exception.dart'
    as s3_exception;
import 'package:amplify_storage_s3_dart/src/path_resolver/s3_path_resolver.dart';
import 'package:amplify_storage_s3_dart/src/sdk/s3.dart' as s3;
import 'package:amplify_storage_s3_dart/src/sdk/src/s3/common/endpoint_resolver.dart'
    as endpoint_resolver;
import 'package:amplify_storage_s3_dart/src/storage_s3_service/storage_s3_service.dart';
import 'package:amplify_storage_s3_dart/src/storage_s3_service/transfer/transfer.dart'
    as transfer;
import 'package:aws_signature_v4/aws_signature_v4.dart' as sigv4;
import 'package:meta/meta.dart';
import 'package:smithy/smithy.dart' as smithy;
import 'package:smithy_aws/smithy_aws.dart' as smithy_aws;

/// Zone value symbol for testing.
@visibleForTesting
const testDateTimeNowOverride = #_testDateTimeNowOverride;

/// {@template amplify_storage_s3.storage_s3_service}
/// This is a wrapper implementation over Smithy S3Client as a glue layer
/// between the S3 plugin and S3Client.
/// {@endtemplate}
class StorageS3Service {
  /// {@macro amplify_storage_s3.storage_s3_service}
  factory StorageS3Service({
    required S3PluginConfig s3PluginConfig,
    required S3PathResolver pathResolver,
    required AWSIamAmplifyAuthProvider credentialsProvider,
    required AWSLogger logger,
    required DependencyManager dependencyManager,
    String? delimiter,
  }) {
    final usePathStyle = s3PluginConfig.bucket.contains('.');

    if (usePathStyle) {
      logger.warn(
          'Since your bucket name contains dots (`"."`), the StorageS3 plugin'
          ' will use path style URLs to communicate with the S3 service. S3'
          ' Transfer acceleration is not supported for path style URLs. For more'
          ' information, refer to:'
          ' https://docs.aws.amazon.com/AmazonS3/latest/userguide/bucketnamingrules.html');
    }

    final s3ClientConfig = smithy_aws.S3ClientConfig(
      signerConfiguration: _defaultS3SignerConfiguration,
      usePathStyle: usePathStyle,
    );

    return StorageS3Service._(
      s3PluginConfig: s3PluginConfig,
      s3ClientConfig: s3ClientConfig,
      pathResolver: pathResolver,
      credentialsProvider: credentialsProvider,
      logger: logger,
      dependencyManager: dependencyManager,
      delimiter: delimiter,
    );
  }

  StorageS3Service._({
    required S3PluginConfig s3PluginConfig,
    required smithy_aws.S3ClientConfig s3ClientConfig,
    required S3PathResolver pathResolver,
    required AWSIamAmplifyAuthProvider credentialsProvider,
    required AWSLogger logger,
    required DependencyManager dependencyManager,
    String? delimiter,
  })  : _s3PluginConfig = s3PluginConfig,
        _delimiter = delimiter ?? '/',
        _defaultS3ClientConfig = s3ClientConfig,
        // dependencyManager.get() => S3Client is used for unit tests
        _defaultS3Client = dependencyManager.get() ??
            s3.S3Client(
              region: s3PluginConfig.region,
              credentialsProvider: credentialsProvider,
              s3ClientConfig: s3ClientConfig,
              client: AmplifyHttpClient(dependencyManager)
                ..supportedProtocols = SupportedProtocols.http1,
            ),
        _pathResolver = pathResolver,
        _logger = logger,
        // dependencyManager.get() => sigv4.AWSSigV4Signer is used for unit tests
        _awsSigV4Signer = dependencyManager.get() ??
            sigv4.AWSSigV4Signer(credentialsProvider: credentialsProvider),
        _dependencyManager = dependencyManager,
        _serviceStartingTime = DateTime.now();

  // TODO(HuiSF): re-enable signPayload when the signer supports hashing on
  //  different threads.
  static final _defaultS3SignerConfiguration =
      sigv4.S3ServiceConfiguration(signPayload: false);

  final S3PluginConfig _s3PluginConfig;
  final String _delimiter;
  final smithy_aws.S3ClientConfig _defaultS3ClientConfig;
  final s3.S3Client _defaultS3Client;
  final S3PathResolver _pathResolver;
  final AWSLogger _logger;
  final sigv4.AWSSigV4Signer _awsSigV4Signer;
  final DependencyManager _dependencyManager;
  final DateTime _serviceStartingTime;

  sigv4.AWSCredentialScope get _signerScope => sigv4.AWSCredentialScope(
        region: _s3PluginConfig.region,
        service: AWSService.s3,
      );

  transfer.TransferDatabase get _transferDatabase =>
      _dependencyManager.getOrCreate();

  /// Takes in input from [AmplifyStorageS3Dart.list] API to compose a
  /// [s3.ListObjectsV2Request] and to S3 service, then returns a
  /// [S3ListResult] based on [smithy.PaginatedResult] returned by
  /// [s3.S3Client.listObjectsV2] API.
  ///
  /// {@template storage.s3_service.throw_exception_unknown_smithy_exception}
  /// May throw exception based on
  /// service returned [smithy.UnknownSmithyHttpException] if any.
  /// {@endtemplate}
  Future<S3ListResult> list({
    required StoragePath path,
    required StorageListOptions options,
  }) async {
    final s3PluginOptions = options.pluginOptions as S3ListPluginOptions? ??
        const S3ListPluginOptions();

    final resolvedPath = await _pathResolver.resolvePath(path: path);

    if (!s3PluginOptions.listAll) {
      final request = s3.ListObjectsV2Request.build((builder) {
        builder
          ..bucket = _s3PluginConfig.bucket
          ..prefix = resolvedPath
          ..maxKeys = options.pageSize
          ..continuationToken = options.nextToken
          ..delimiter = s3PluginOptions.excludeSubPaths ? _delimiter : null;
      });

      try {
        return S3ListResult.fromPaginatedResult(
          await _defaultS3Client.listObjectsV2(request).result,
        );
      } on smithy.UnknownSmithyHttpException catch (error) {
        // S3Client.headObject may return 403 error
        throw error.toStorageException();
      } on AWSHttpException catch (error) {
        throw error.toNetworkException();
      }
    }

    smithy.PaginatedResult<s3.ListObjectsV2Output, int, String> listResult;
    S3ListResult recursiveResult;

    try {
      final request = s3.ListObjectsV2Request.build((builder) {
        builder
          ..bucket = _s3PluginConfig.bucket
          ..prefix = resolvedPath
          ..delimiter = s3PluginOptions.excludeSubPaths ? _delimiter : null;
      });

      listResult = await _defaultS3Client.listObjectsV2(request).result;
      recursiveResult = S3ListResult.fromPaginatedResult(
        listResult,
      );

      while (listResult.hasNext) {
        listResult = await listResult.next().result;
        recursiveResult = recursiveResult.merge(
          S3ListResult.fromPaginatedResult(
            listResult,
          ),
        );
      }

      return recursiveResult;
    } on smithy.UnknownSmithyHttpException catch (error) {
      // S3Client.headObject may return 403 error
      throw error.toStorageException();
    } on AWSHttpException catch (error) {
      throw error.toNetworkException();
    }
  }

  /// Takes in input from [AmplifyStorageS3Dart.getProperties] API to compose
  /// a [s3.HeadObjectRequest] and send to S3 service, then returns a
  /// [S3GetPropertiesResult] based on the [s3.HeadObjectOutput] returned
  /// by [s3.S3Client.headObject] API.
  ///
  /// {@macro storage.s3_service.throw_exception_unknown_smithy_exception}
  Future<S3GetPropertiesResult> getProperties({
    required StoragePath path,
    required StorageGetPropertiesOptions options,
  }) async {
    final resolvedPath = await _pathResolver.resolvePath(path: path);

    return S3GetPropertiesResult(
      storageItem: S3Item.fromHeadObjectOutput(
        await headObject(
          s3client: _defaultS3Client,
          bucket: _s3PluginConfig.bucket,
          key: resolvedPath,
        ),
        path: resolvedPath,
      ),
    );
  }

  /// Takes in input from [AmplifyStorageS3Dart.getUrl] API to create a
  /// `GET` [AWSHttpRequest], then `presign` it with [sigv4.AWSSigV4Signer], and
  /// returns a [S3GetUrlResult] containing the presigned [Uri].
  ///
  /// {@macro storage.s3_service.throw_exception_unknown_smithy_exception}
  Future<S3GetUrlResult> getUrl({
    required StoragePath path,
    required StorageGetUrlOptions options,
  }) async {
    final s3PluginOptions = options.pluginOptions as S3GetUrlPluginOptions? ??
        const S3GetUrlPluginOptions();

    if (s3PluginOptions.useAccelerateEndpoint &&
        _defaultS3ClientConfig.usePathStyle) {
      throw s3_exception.accelerateEndpointUnusable;
    }

    if (s3PluginOptions.validateObjectExistence) {
      // make a HeadObject call for validating object existence
      // the validation may throw exceptions that are thrown from
      // the `getProperties` API (i.e. HeadObject)
      await getProperties(
        path: path,
        options: const StorageGetPropertiesOptions(),
      );
    }

    var resolvedPath = await _pathResolver.resolvePath(path: path);
    var host =
        '${_s3PluginConfig.bucket}.${_getS3EndpointHost(region: _s3PluginConfig.region)}';
    if (_defaultS3ClientConfig.usePathStyle) {
      host = host.replaceFirst('${_s3PluginConfig.bucket}.', '');
      resolvedPath = '${_s3PluginConfig.bucket}/$resolvedPath';
    } else if (s3PluginOptions.useAccelerateEndpoint) {
      // https: //docs.aws.amazon.com/AmazonS3/latest/userguide/transfer-acceleration-getting-started.html
      host = host
          .replaceFirst(RegExp('${_s3PluginConfig.region}\\.'), '')
          .replaceFirst(RegExp(r'\.s3\.'), '.s3-accelerate.');
    }

    final urlRequest = AWSHttpRequest.raw(
      method: AWSHttpMethod.get,
      host: host,
      path: '/$resolvedPath',
    );

    return S3GetUrlResult(
      url: await _awsSigV4Signer.presign(
        urlRequest,
        credentialScope: _signerScope,
        expiresIn: s3PluginOptions.expiresIn,
        serviceConfiguration: _defaultS3SignerConfiguration,
      ),
      expiresAt:
          (Zone.current[testDateTimeNowOverride] as DateTime? ?? DateTime.now())
              .add(s3PluginOptions.expiresIn),
    );
  }

  /// Takes in the input from [AmplifyStorageS3Dart.downloadData] API, and
  /// creates a [S3DownloadTask], to start the download process, then returns
  /// the [S3DownloadTask].
  ///
  /// {@macro amplify_storage_s3_dart.download_task.pre_start}
  ///
  /// {@macro amplify_storage_s3_dart.download_task.on_progress}
  ///
  /// {@macro amplify_storage_s3_dart.download_task.on_receiving_bytes}
  ///
  /// {@macro amplify_storage_s3_dart.download_task.on_done}
  S3DownloadTask downloadData({
    required StoragePath path,
    required StorageDownloadDataOptions options,
    FutureOr<void> Function()? preStart,
    void Function(S3TransferProgress)? onProgress,
    void Function(List<int>)? onData,
    FutureOr<void> Function()? onDone,
    FutureOr<void> Function()? onError,
  }) {
    final downloadDataTask = S3DownloadTask(
      s3Client: _defaultS3Client,
      defaultS3ClientConfig: _defaultS3ClientConfig,
      bucket: _s3PluginConfig.bucket,
      path: path,
      options: options,
      pathResolver: _pathResolver,
      onProgress: onProgress,
      onData: onData,
      preStart: preStart,
      onDone: onDone,
      onError: onError,
    );

    unawaited(downloadDataTask.start());

    return downloadDataTask;
  }

  /// Takes in the input from [AmplifyStorageS3Dart.uploadData] API, and creates
  /// a [S3UploadTask], to start the upload process, then returns the
  /// [S3UploadTask].
  S3UploadTask uploadData({
    required StoragePath path,
    required S3DataPayload dataPayload,
    required StorageUploadDataOptions options,
    void Function(S3TransferProgress)? onProgress,
    FutureOr<void> Function()? onDone,
    FutureOr<void> Function()? onError,
  }) {
    final uploadDataTask = S3UploadTask.fromDataPayload(
      dataPayload,
      s3Client: _defaultS3Client,
      defaultS3ClientConfig: _defaultS3ClientConfig,
      bucket: _s3PluginConfig.bucket,
      path: path,
      options: options,
      pathResolver: _pathResolver,
      logger: _logger,
      onProgress: onProgress,
      transferDatabase: _transferDatabase,
    );

    unawaited(uploadDataTask.start());

    return uploadDataTask;
  }

  /// Takes in the input from [AmplifyStorageS3Dart.uploadFile] API, and creates
  /// a [S3UploadTask], to start the upload process, then returns the
  /// [S3UploadTask].
  S3UploadTask uploadFile({
    required StoragePath path,
    required AWSFile localFile,
    required StorageUploadFileOptions options,
    void Function(S3TransferProgress)? onProgress,
    FutureOr<void> Function()? onDone,
    FutureOr<void> Function()? onError,
  }) {
    final s3PluginOptions =
        options.pluginOptions as S3UploadFilePluginOptions? ??
            const S3UploadFilePluginOptions();
    final uploadDataOptions = StorageUploadDataOptions(
      metadata: options.metadata,
      pluginOptions: S3UploadDataPluginOptions(
        getProperties: s3PluginOptions.getProperties,
      ),
    );
    final uploadDataTask = S3UploadTask.fromAWSFile(
      localFile,
      s3Client: _defaultS3Client,
      defaultS3ClientConfig: _defaultS3ClientConfig,
      bucket: _s3PluginConfig.bucket,
      path: path,
      options: uploadDataOptions,
      pathResolver: _pathResolver,
      logger: _logger,
      onProgress: onProgress,
      transferDatabase: _transferDatabase,
    );

    unawaited(uploadDataTask.start());

    return uploadDataTask;
  }

  /// Takes in input from [AmplifyStorageS3Dart.copy] API to compose a
  /// [s3.CopyObjectRequest] and send to S3 service to copy `source` to
  /// `destination`, then returns a [S3CopyResult] based on the `key` of
  /// `destination`.
  ///
  /// When [S3CopyPluginOptions.getProperties] is set to `true`, when the
  /// [s3.CopyObjectRequest] succeeds, the API creates a [s3.HeadObjectRequest]
  /// with the `key` of the `destination`, and sends to S3 Service, then
  /// returns a [S3CopyResult] based on the [s3.HeadObjectOutput]
  /// returned by [s3.S3Client.headObject] API.
  ///
  /// {@macro storage.s3_service.throw_exception_unknown_smithy_exception}
  Future<S3CopyResult> copy({
    required StoragePath source,
    required StoragePath destination,
    required StorageCopyOptions options,
  }) async {
    final s3PluginOptions = options.pluginOptions as S3CopyPluginOptions? ??
        const S3CopyPluginOptions();

<<<<<<< HEAD
    final sourcePath = await _pathResolver.resolvePath(path: source);
    final destinationPath = await _pathResolver.resolvePath(path: destination);
=======
    final [sourcePath, destinationPath] = await _pathResolver.resolvePaths(
      paths: [source, destination],
    );
>>>>>>> 78886e07

    final copyRequest = s3.CopyObjectRequest.build((builder) {
      builder
        ..bucket = _s3PluginConfig.bucket
        ..copySource = '${_s3PluginConfig.bucket}/$sourcePath'
        ..key = destinationPath
        ..metadataDirective = s3.MetadataDirective.copy;
    });

    try {
      await _defaultS3Client.copyObject(copyRequest).result;
    } on smithy.UnknownSmithyHttpException catch (error) {
      // S3Client.copyObject may return 403 or 404 error
      throw error.toStorageException();
    } on AWSHttpException catch (error) {
      throw error.toNetworkException();
    }

    return S3CopyResult(
      copiedItem: s3PluginOptions.getProperties
          ? S3Item.fromHeadObjectOutput(
              await headObject(
                s3client: _defaultS3Client,
                bucket: _s3PluginConfig.bucket,
                key: destinationPath,
              ),
              path: destinationPath,
            )
          : S3Item(
              path: destinationPath,
            ),
    );
  }

  /// Takes in input from [AmplifyStorageS3Dart.remove] API to compose a
  /// [s3.DeleteObjectRequest] and send to S3 service, then returns a
  /// [S3RemoveResult] based on the `key` to be removed.
  ///
  /// {@macro storage.s3_service.throw_exception_unknown_smithy_exception}
  Future<S3RemoveResult> remove({
    required StoragePath path,
    required StorageRemoveOptions options,
  }) async {
    final resolvedPath = await _pathResolver.resolvePath(path: path);

    await _deleteObject(
      s3client: _defaultS3Client,
      bucket: _s3PluginConfig.bucket,
      key: resolvedPath,
    );

    return S3RemoveResult(
      removedItem: S3Item(path: resolvedPath),
    );
  }

  /// Takes in input from [AmplifyStorageS3Dart.removeMany] API to compose a
  /// [s3.DeleteObjectsRequest] and send to S3 service, then returns a
  /// [S3RemoveManyResult] based on the [s3.DeleteObjectsOutput] returned
  /// by [s3.S3Client.deleteObjects] API.
  ///
  /// {@macro storage.s3_service.throw_exception_unknown_smithy_exception}
  Future<S3RemoveManyResult> removeMany({
    required List<StoragePath> paths,
    required StorageRemoveManyOptions options,
  }) async {
    // Each request can contain up to 1000 objects to remove
    // https://docs.aws.amazon.com/AmazonS3/latest/API/API_DeleteObjects.html
    const defaultBatchSize = 1000;

    final resolvedPaths = await _pathResolver.resolvePaths(paths: paths);

    final objectIdentifiersToRemove =
        resolvedPaths.map((path) => s3.ObjectIdentifier(key: path)).toList();

    final removedItems = <S3Item>[];
    final removedErrors = <s3.Error>[];

    while (objectIdentifiersToRemove.isNotEmpty) {
      final numOfBatchedItems =
          min(defaultBatchSize, objectIdentifiersToRemove.length);
      final bachedObjectIdentifiers = objectIdentifiersToRemove.sublist(
        0,
        numOfBatchedItems,
      );
      final request = s3.DeleteObjectsRequest.build((builder) {
        builder
          ..bucket = _s3PluginConfig.bucket
          // force to use sha256 instead of md5
          ..checksumAlgorithm = s3.ChecksumAlgorithm.sha256
          ..delete = s3.Delete.build((builder) {
            builder.objects.addAll(bachedObjectIdentifiers);
          }).toBuilder();
      });
      try {
        final output = await _defaultS3Client.deleteObjects(request).result;
        removedItems.addAll(
          output.deleted?.toList().map(
                    (removedObject) => S3Item.fromS3Object(
                      s3.S3Object(key: removedObject.key),
                    ),
                  ) ??
              [],
        );
        removedErrors.addAll(output.errors?.toList() ?? []);
      } on smithy.UnknownSmithyHttpException catch (error) {
        // S3Client.deleteObjects may return 403
        throw error.toStorageException();
      } on AWSHttpException catch (error) {
        throw error.toNetworkException();
      } finally {
        objectIdentifiersToRemove.removeRange(0, numOfBatchedItems);
      }
    }

    return S3RemoveManyResult(
      removedItems: removedItems,
      removeErrors: removedErrors,
    );
  }

  static Future<s3.DeleteObjectOutput> _deleteObject({
    required s3.S3Client s3client,
    required String bucket,
    required String key,
  }) async {
    final request = s3.DeleteObjectRequest.build((builder) {
      builder
        ..bucket = bucket
        ..key = key;
    });

    try {
      // The current capability of the `remove` API doesn't require parsing
      // the [DeleteObjectOutput] returned by [S3Client.deleteObject].
      return await s3client.deleteObject(request).result;
    } on smithy.UnknownSmithyHttpException catch (error) {
      // S3Client.deleteObject may return 403, for deleting a non-existing
      // object, the API call returns a successful response
      throw error.toStorageException();
    } on AWSHttpException catch (error) {
      throw error.toNetworkException();
    }
  }

  static String _getS3EndpointHost({required String region}) =>
      endpoint_resolver.endpointResolver
          .resolve(
            endpoint_resolver.sdkId,
            region,
          )
          .endpoint
          .uri
          .host;

  /// Creates and sends a [s3.HeadObjectRequest] to S3 service, and then
  /// returns a [s3.HeadObjectOutput].
  ///
  /// This API is only used internally.
  @internal
  static Future<s3.HeadObjectOutput> headObject({
    required s3.S3Client s3client,
    required String bucket,
    required String key,
  }) async {
    final request = s3.HeadObjectRequest.build((builder) {
      builder
        ..bucket = bucket
        ..key = key;
    });

    try {
      return await s3client.headObject(request).result;
    } on smithy.UnknownSmithyHttpException catch (error) {
      // S3Client.headObject may return 403 or 404 error
      throw error.toStorageException();
    } on AWSHttpException catch (error) {
      throw error.toNetworkException();
    }
  }

  /// As background operation is not yet supported, in order to avoid incomplete
  /// multipart uploads (caused by App process being killed) from occupying
  /// storage space, [s3.AbortMultipartUploadRequest]s are sent for each
  /// multipart upload id stored in the [transfer.TransferDatabase] to remove
  /// uploaded parts upon [StorageS3Service] initiation.
  @internal
  Future<void> abortIncompleteMultipartUploads() async {
    final records = await _transferDatabase
        .getMultipartUploadRecordsCreatedBefore(_serviceStartingTime);

    for (final record in records) {
      final request = s3.AbortMultipartUploadRequest.build((builder) {
        builder
          ..bucket = _s3PluginConfig.bucket
          ..key = record.objectKey
          ..uploadId = record.uploadId;
      });

      try {
        await _defaultS3Client.abortMultipartUpload(request).result;
        await _transferDatabase.deleteTransferRecords(record.uploadId);
      } on Exception catch (error) {
        _logger.error('Failed to abort multipart upload due to: $error');
      }
    }
  }
}<|MERGE_RESOLUTION|>--- conflicted
+++ resolved
@@ -399,14 +399,10 @@
     final s3PluginOptions = options.pluginOptions as S3CopyPluginOptions? ??
         const S3CopyPluginOptions();
 
-<<<<<<< HEAD
-    final sourcePath = await _pathResolver.resolvePath(path: source);
-    final destinationPath = await _pathResolver.resolvePath(path: destination);
-=======
+    
     final [sourcePath, destinationPath] = await _pathResolver.resolvePaths(
       paths: [source, destination],
     );
->>>>>>> 78886e07
 
     final copyRequest = s3.CopyObjectRequest.build((builder) {
       builder
