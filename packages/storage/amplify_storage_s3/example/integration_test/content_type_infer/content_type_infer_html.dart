--- conflicted
+++ resolved
@@ -40,11 +40,7 @@
       await Amplify.Storage.removeMany(
         paths: testUploadKeys
             .map(
-<<<<<<< HEAD
-              (key) => StoragePath.withIdentityId(
-=======
               (key) => StoragePath.fromIdentityId(
->>>>>>> 78886e07
                 (identityId) => 'private/$identityId/$key',
               ),
             )
@@ -61,11 +57,7 @@
         final result = await s3Plugin
             .uploadFile(
               localFile: file,
-<<<<<<< HEAD
-              path: StoragePath.withIdentityId(
-=======
               path: StoragePath.fromIdentityId(
->>>>>>> 78886e07
                 (identityId) => 'private/$identityId/${testUploadKeys[index]}',
               ),
               options: const StorageUploadFileOptions(
