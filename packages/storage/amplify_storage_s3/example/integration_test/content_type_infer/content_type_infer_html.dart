// Copyright Amazon.com, Inc. or its affiliates. All Rights Reserved.
// SPDX-License-Identifier: Apache-2.0

// ignore: avoid_web_libraries_in_flutter
import 'dart:html' as html;

import 'package:amplify_flutter/amplify_flutter.dart';
import 'package:amplify_storage_s3/amplify_storage_s3.dart';
import 'package:aws_common/web.dart';
import 'package:flutter_test/flutter_test.dart';

void testContentTypeInferTest({
  required List<int> smallFileBytes,
  required List<int> largeFileBytes,
}) {
  final smallFileBlob = html.Blob(smallFileBytes, 'text/plain');
  final smallFile = html.File(
    [smallFileBlob],
    'small_txt.txt',
    {
      'type': smallFileBlob.type,
    },
  );
  final largeFile = html.Blob([largeFileBytes], 'image/jpeg');
  final testFiles = [smallFile, largeFile, smallFile];
  final largeFilePath = html.Url.createObjectUrl(smallFile);
  final testAWSFiles = [
    AWSFilePlatform.fromFile(smallFile),
    AWSFilePlatform.fromBlob(largeFile),
    AWSFile.fromPath(largeFilePath),
  ];
  final testUploadKeys = [
    'small-${uuid()}',
    'large-${uuid()}',
    'large-2-${uuid()}',
  ];

  group('content type inferring within upload', () {
    tearDownAll(() async {
      await Amplify.Storage.removeMany(
        paths: testUploadKeys
            .map(
<<<<<<< HEAD
              (key) => StoragePath.withIdentityId(
=======
              (key) => StoragePath.fromIdentityId(
>>>>>>> 22ff97bb
                (identityId) => 'private/$identityId/$key',
              ),
            )
            .toList(),
      ).result;
    });

    testAWSFiles.asMap().forEach((index, file) {
      testWidgets('should infer contentType as ${testFiles[index].type}',
          (WidgetTester tester) async {
        final awsFileContentType = await file.contentType;
        final s3Plugin = Amplify.Storage.getPlugin(AmplifyStorageS3.pluginKey);

        final result = await s3Plugin
            .uploadFile(
              localFile: file,
<<<<<<< HEAD
              path: StoragePath.withIdentityId(
=======
              path: StoragePath.fromIdentityId(
>>>>>>> 22ff97bb
                (identityId) => 'private/$identityId/${testUploadKeys[index]}',
              ),
              options: const StorageUploadFileOptions(
                pluginOptions: S3UploadFilePluginOptions(
                  getProperties: true,
                ),
              ),
            )
            .result;

        expect(awsFileContentType, testFiles[index].type);
        expect(
          result,
          isA<S3UploadFileResult>().having(
            (o) => o.uploadedItem,
            'uploadedItem',
            isA<S3Item>().having(
              (o) => o.contentType,
              'contentType',
              testFiles[index].type,
            ),
          ),
        );
      });
    });
  });
}<|MERGE_RESOLUTION|>--- conflicted
+++ resolved
@@ -40,11 +40,7 @@
       await Amplify.Storage.removeMany(
         paths: testUploadKeys
             .map(
-<<<<<<< HEAD
-              (key) => StoragePath.withIdentityId(
-=======
               (key) => StoragePath.fromIdentityId(
->>>>>>> 22ff97bb
                 (identityId) => 'private/$identityId/$key',
               ),
             )
@@ -61,11 +57,7 @@
         final result = await s3Plugin
             .uploadFile(
               localFile: file,
-<<<<<<< HEAD
-              path: StoragePath.withIdentityId(
-=======
               path: StoragePath.fromIdentityId(
->>>>>>> 22ff97bb
                 (identityId) => 'private/$identityId/${testUploadKeys[index]}',
               ),
               options: const StorageUploadFileOptions(
