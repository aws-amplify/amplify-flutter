// Copyright Amazon.com, Inc. or its affiliates. All Rights Reserved.
// SPDX-License-Identifier: Apache-2.0

import 'dart:convert';
import 'dart:io' as io;

import 'package:amplify_auth_cognito/amplify_auth_cognito.dart';
import 'package:amplify_core/amplify_core.dart';
import 'package:amplify_secure_storage/amplify_secure_storage.dart';
import 'package:amplify_storage_s3/amplify_storage_s3.dart';
import 'package:amplify_storage_s3_example/amplifyconfiguration.dart';
import 'package:drift/drift.dart';
import 'package:flutter_test/flutter_test.dart';
import 'package:http/http.dart' as http;
import 'package:integration_test/integration_test.dart';
import 'package:path/path.dart' as path;

import 'content_type_infer/content_type_infer.dart';
import 'transfer_acceleration/test_acceleration_config.dart';
import 'transfer_acceleration/transfer_acceleration.dart';

class CustomPrefixResolver implements S3PrefixResolver {
  const CustomPrefixResolver();

  @override
  Future<String> resolvePrefix({
    required StorageAccessLevel accessLevel,
    String? identityId,
  }) async {
    final session = await Amplify.Auth.fetchAuthSession() as CognitoAuthSession;
    final currentUserIdentityId = session.identityIdResult.value;
    switch (accessLevel) {
      case StorageAccessLevel.guest:
        return 'everyone/';
      case StorageAccessLevel.protected:
        return 'shared/${identityId ?? currentUserIdentityId}/';
      case StorageAccessLevel.private:
        return 'private/$currentUserIdentityId/';
    }
  }
}

void main() {
  // Disable Drift multi QueryExecutor warning as we know what's going on
  // in this test suite
  driftRuntimeOptions.dontWarnAboutMultipleDatabases = true;
  IntegrationTestWidgetsFlutterBinding.ensureInitialized();

  final username1 = 'test-user-1-${uuid()}';
  final username2 = 'test-user-2-${uuid()}';
  const password = 'TestUser1!';
  final testBytes = utf8.encode('Hello world, I ❤️ Amplify, 正确！');
  const testDataUrl =
      'data:image/jpeg;base64,/9j/4AAQSkZJRgABAQAASABIAAD/4QCYRXhpZgAATU0AKgAAAAgABgEGAAMAAAABAAIAAAESAAMAAAABAAEAAAEaAAUAAAABAAAAVgEbAAUAAAABAAAAXgEoAAMAAAABAAIAAIdpAAQAAAABAAAAZgAAAAAAAABIAAAAAQAAAEgAAAABAAOgAQADAAAAAQABAACgAgAEAAAAAQAAADKgAwAEAAAAAQAAACoAAAAA/8AAEQgAKgAyAwEiAAIRAQMRAf/EAB8AAAEFAQEBAQEBAAAAAAAAAAABAgMEBQYHCAkKC//EALUQAAIBAwMCBAMFBQQEAAABfQECAwAEEQUSITFBBhNRYQcicRQygZGhCCNCscEVUtHwJDNicoIJChYXGBkaJSYnKCkqNDU2Nzg5OkNERUZHSElKU1RVVldYWVpjZGVmZ2hpanN0dXZ3eHl6g4SFhoeIiYqSk5SVlpeYmZqio6Slpqeoqaqys7S1tre4ubrCw8TFxsfIycrS09TV1tfY2drh4uPk5ebn6Onq8fLz9PX29/j5+v/EAB8BAAMBAQEBAQEBAQEAAAAAAAABAgMEBQYHCAkKC//EALURAAIBAgQEAwQHBQQEAAECdwABAgMRBAUhMQYSQVEHYXETIjKBCBRCkaGxwQkjM1LwFWJy0QoWJDThJfEXGBkaJicoKSo1Njc4OTpDREVGR0hJSlNUVVZXWFlaY2RlZmdoaWpzdHV2d3h5eoKDhIWGh4iJipKTlJWWl5iZmqKjpKWmp6ipqrKztLW2t7i5usLDxMXGx8jJytLT1NXW19jZ2uLj5OXm5+jp6vLz9PX29/j5+v/bAEMAFhYWFhYWJhYWJjYmJiY2STY2NjZJXUlJSUlJXXBdXV1dXV1wcHBwcHBwcIaGhoaGhpycnJycr6+vr6+vr6+vr//bAEMBGx0dLSktTSkpTbd8Zny3t7e3t7e3t7e3t7e3t7e3t7e3t7e3t7e3t7e3t7e3t7e3t7e3t7e3t7e3t7e3t7e3t//dAAQABP/aAAwDAQACEQMRAD8A66iiigBrNtUse1MjlWThe1VnmZLjDfd6fh60xgYJcjp2+lcs67TutluaqGho0UgIYZHelrqMgooooA//0Ouqpdy7E2Dq38qtMQoLHoKxwTdT5PA/kKwrSaXKt2a0o3d3siy6tLAspHzD9RQh86HZ/EvT6VeyoGOMVnMDbzZXp1H0rKpHl957bMqLvoT20n/LM/hVys+UbHEqdG5FXkcOoYd6uhJq9N9CJr7SHUUUV0mZ/9HpriOSVdiEAd6qizkHTFaVFYzoxm7s0jUaVkZv2SX1FTmB2hCNjK9DVuilHDxQOo2VUhfyzG5HtToI5I8hsYNWKKpUopp9hObYUUUVqQf/2Q==';
  final testLargeFileBytes = Uint8List(6 * 1024 * 1024); // 6MiB
  testLargeFileBytes[0] = 101;
  testLargeFileBytes[5 * 1024] = 102;
  final testObjectKey1 = 'user1-guest-object-${uuid()}';
  final testObjectKey2 = 'user1-protected-object-${uuid()}';
  final testObjectKey3 = 'user1-private-object-${uuid()}';
  final testObject3CopyKey = 'user1-private-object-copy-${uuid()}';
  final testObject3CopyMoveKey = 'user1-private-object-copy-move-${uuid()}';
  const testObjectFileName1 = 'user1Guest.txt';
  const testObjectFileName2 = 'user1Protected.jpg';
  const testObjectFileName3 = 'user1Private.large';

  // TODO(Jordan-Nelson): enable dots-in-name, remove custom-prefix
  for (final entry in amplifyEnvironments.entries
      .where((element) => element.key == 'main')) {
    group('[Environment ${entry.key}]', () {
      S3PrefixResolver? prefixResolver;
      late String user1IdentityId;
      late String object1Etag;
      late String object2Etag;
      late String object3Etag;
      final shouldTestTransferAcceleration = entry.key != 'dots-in-name';

      setUpAll(() async {
        if (entry.key == 'custom-prefix') {
          prefixResolver = const CustomPrefixResolver();
        } else if (entry.key == 'no-prefix') {
          prefixResolver = const PassThroughPrefixResolver();
        }
        final authPlugin = AmplifyAuthCognito(
          secureStorageFactory: AmplifySecureStorage.factoryFrom(
            macOSOptions: MacOSSecureStorageOptions(useDataProtection: false),
          ),
        );
        final storagePlugin = AmplifyStorageS3(prefixResolver: prefixResolver);
        await Amplify.addPlugins([authPlugin, storagePlugin]);
        await Amplify.configure(amplifyEnvironments[entry.key]!);

        try {
          await Amplify.Auth.signOut();
        } on Exception {
          // do nothing
        }

        await Amplify.Auth.signUp(
          username: username1,
          password: password,
        );

        await Amplify.Auth.signUp(
          username: username2,
          password: password,
        );
        await Amplify.Auth.signIn(
          username: username1,
          password: password,
        );
        final user1Session = await Amplify.Auth.fetchAuthSession();
        user1IdentityId =
            (user1Session as CognitoAuthSession).identityIdResult.value;
        await Amplify.Auth.signOut();

        await Amplify.Auth.signIn(
          username: username2,
          password: password,
        );
        await Amplify.Auth.signOut();
      });

      tearDownAll(() async {
        try {
          await Amplify.Auth.signOut();
          await Amplify.Auth.signIn(
            username: username1,
            password: password,
          );
          await Amplify.Auth.deleteUser();
          await Amplify.Auth.signIn(
            username: username2,
            password: password,
          );
          await Amplify.Auth.deleteUser();
        } finally {
          await Amplify.reset();
        }
      });

      group('[User A behaviors]', () {
        setUpAll(() async {
          await Amplify.Auth.signIn(
            username: username1,
            password: password,
          );
        });

        tearDownAll(() async {
          await Amplify.Auth.signOut();
        });

        testWidgets('upload data with access level - guest',
            (WidgetTester tester) async {
          const testContentType = 'text/plain';
          final s3Plugin =
              Amplify.Storage.getPlugin(AmplifyStorageS3.pluginKey);
          final result = await s3Plugin
              .uploadData(
                data: S3DataPayload.bytes(
                  testBytes,
                  contentType: testContentType,
                ),
                path: StoragePath.fromString('public/$testObjectKey1'),
                options: const StorageUploadDataOptions(
                  metadata: {
                    'filename': testObjectFileName1,
                  },
                  pluginOptions: S3UploadDataPluginOptions(
                    getProperties: true,
                  ),
                ),
              )
              .result;

          expect(
            result,
            isA<S3UploadDataResult>().having(
              (o) => o.uploadedItem,
              'uploadedItem',
              isA<S3Item>()
                  .having(
                    (o) => o.contentType,
                    'contentType',
                    testContentType,
                  )
                  .having(
                    (o) => o.eTag,
                    'eTag',
                    isNotEmpty,
                  )
                  .having(
                    (o) => o.metadata,
                    'metadata',
                    containsPair(
                      'filename',
                      testObjectFileName1,
                    ),
                  ),
            ),
          );

          object1Etag = result.uploadedItem.eTag!;
        });

        testWidgets('upload data url with access level - protected',
            (WidgetTester tester) async {
          final s3Plugin =
              Amplify.Storage.getPlugin(AmplifyStorageS3.pluginKey);
          final result = await s3Plugin
              .uploadData(
                data: S3DataPayload.dataUrl(testDataUrl),
                path: StoragePath.withIdentityId(
                  (identityId) => 'protected/$identityId/$testObjectKey2',
                ),
                options: const StorageUploadDataOptions(
                  metadata: {
                    'filename': testObjectFileName2,
                  },
                  pluginOptions: S3UploadDataPluginOptions(
                    getProperties: true,
                  ),
                ),
              )
              .result;

          expect(
            result,
            isA<S3UploadDataResult>().having(
              (o) => o.uploadedItem,
              'uploadedItem',
              isA<S3Item>()
                  .having(
                    (o) => o.contentType,
                    'contentType',
                    'image/jpeg',
                  )
                  .having((o) => o.eTag, 'eTag', isNotEmpty),
            ),
          );

          object2Etag = result.uploadedItem.eTag!;
        });

        testWidgets('upload large file with access level - private',
            (WidgetTester tester) async {
          final s3Plugin =
              Amplify.Storage.getPlugin(AmplifyStorageS3.pluginKey);
          final result = await s3Plugin
              .uploadFile(
                localFile: AWSFile.fromData(testLargeFileBytes),
                path: StoragePath.withIdentityId(
                  (identityId) => 'private/$identityId/$testObjectKey3',
                ),
                options: const StorageUploadFileOptions(
                  metadata: {
                    'filename': testObjectFileName3,
                  },
                  pluginOptions: S3UploadFilePluginOptions(
                    getProperties: true,
                  ),
                ),
              )
              .result;

          expect(
            result,
            isA<S3UploadFileResult>().having(
              (o) => o.uploadedItem,
              'uploadedItem',
              isA<S3Item>()
                  .having(
                    (o) => o.contentType,
                    'contentType',
                    'application/octet-stream',
                  )
                  .having((o) => o.eTag, 'eTag', isNotEmpty),
            ),
          );

          object3Etag = result.uploadedItem.eTag!;
        });

        testWidgets(
            'generate downloadable url with access level private for the'
            ' currently signed in user', (WidgetTester tester) async {
          final result = await Amplify.Storage.getUrl(
            path: StoragePath.withIdentityId(
              (identityId) => 'private/$identityId/$testObjectKey3',
            ),
            options: const StorageGetUrlOptions(
              pluginOptions: S3GetUrlPluginOptions(
                validateObjectExistence: true,
                expiresIn: Duration(minutes: 5),
              ),
            ),
          ).result;
          final downloadedBytes = await http.readBytes(result.url);
          expect(downloadedBytes, equals(testLargeFileBytes));
        });

        testWidgets(
            'should throw generating downloadable url of a non-existent object',
            (WidgetTester tester) async {
          final result = Amplify.Storage.getUrl(
            path: const StoragePath.fromString(
              'public/random/non-existent/object.png',
            ),
            options: const StorageGetUrlOptions(
              pluginOptions: S3GetUrlPluginOptions(
                validateObjectExistence: true,
                expiresIn: Duration(minutes: 5),
              ),
            ),
          ).result;

          expect(result, throwsA(isA<StorageKeyNotFoundException>()));
        });

        testWidgets(
            'download object as bytes data in memory with access level private'
            ' for the currently signed in user', (WidgetTester tester) async {
          final result = await Amplify.Storage.downloadData(
            path: StoragePath.withIdentityId(
              (identityId) => 'private/$identityId/$testObjectKey3',
            ),
            options: const StorageDownloadDataOptions(
              pluginOptions: S3DownloadDataPluginOptions(
                getProperties: true,
              ),
            ),
          ).result;

          expect(result.bytes, equals(testLargeFileBytes));
          expect(result.downloadedItem.eTag, object3Etag);
        });

        testWidgets(
            'download a range of bytes of an object with access level private'
            ' for the currently signed in user', (WidgetTester tester) async {
          const start = 5 * 1024;
          const end = 5 * 1024 + 12;
          final result = await Amplify.Storage.downloadData(
            path: StoragePath.withIdentityId(
              (identityId) => 'private/$identityId/$testObjectKey3',
            ),
            options: StorageDownloadDataOptions(
              pluginOptions: S3DownloadDataPluginOptions(
                getProperties: true,
                bytesRange: S3DataBytesRange(
                  start: start,
                  end: end,
                ),
              ),
            ),
          ).result;

          expect(
            result.bytes,
            // bytes range end position inclusive
            equals(testLargeFileBytes.sublist(start, end + 1)),
          );
          expect(result.downloadedItem.eTag, object3Etag);
        });

        testWidgets(
          'download file with access level private for the currently signed in user',
          (WidgetTester tester) async {
            final s3Plugin =
                Amplify.Storage.getPlugin(AmplifyStorageS3.pluginKey);
            final tempPath = io.Directory.systemTemp.path;
            final ioFile = io.File(path.join(tempPath, 'test_file'));
            final localFile = AWSFile.fromPath(ioFile.path);

            final result = await s3Plugin
                .downloadFile(
                  path: StoragePath.withIdentityId(
                    (identityId) => 'private/$identityId/$testObjectKey3',
                  ),
                  localFile: localFile,
                  options: const StorageDownloadFileOptions(
                    pluginOptions: S3DownloadFilePluginOptions(
                      getProperties: true,
                    ),
                  ),
                )
                .result;

            final downloadedIOFile = io.File(result.localFile.path!);
            expect(
              downloadedIOFile.readAsBytesSync(),
              equals(testLargeFileBytes),
            );
          },
          // Web download relies on getUrl which has been covered in the getUrl
          // integration test run.
          skip: zIsWeb,
        );

        testWidgets(
            skip: true,
            'copy object with access level private for the currently signed in user',
            (WidgetTester tester) async {
          final result = await Amplify.Storage.copy(
            source: StoragePath.withIdentityId(
              (identityId) => 'private/$identityId/$testObjectKey3',
            ),
            destination: StoragePath.withIdentityId(
              (identityId) => 'private/$identityId/$testObject3CopyKey',
            ),
            options: const StorageCopyOptions(
              pluginOptions: S3CopyPluginOptions(
                getProperties: true,
              ),
            ),
          ).result;

          expect(result.copiedItem.key, testObject3CopyKey);
          expect(result.copiedItem.eTag, isNotEmpty);
        });

        testWidgets(
            'delete object with access level private for the currently signed in user',
            (WidgetTester tester) async {
          final result = await Amplify.Storage.remove(
            path: StoragePath.withIdentityId(
              (id) => 'private/$id/$testObject3CopyMoveKey',
            ),
          ).result;

          expect(
            result.removedItem.path.endsWith(testObject3CopyMoveKey),
            isTrue,
          );
        });

        group(skip: true, 'content type infer', () {
          testContentTypeInferTest(
            smallFileBytes: testBytes,
            largeFileBytes: testLargeFileBytes,
          );
        });

        if (shouldTestTransferAcceleration) {
          group(skip: true, 'transfer acceleration', () {
            testTransferAcceleration(
              dataPayloads: [
                TestTransferAccelerationConfig(
                  targetKey: 'transfer-acceleration-datapayload-${uuid()}',
                  targetAccessLevel: StorageAccessLevel.guest,
                  uploadSource: S3DataPayload.bytes(
                    testBytes,
                  ),
                  referenceBytes: testBytes,
                ),
              ],
              awsFiles: [
                TestTransferAccelerationConfig(
                  targetKey: 'transfer-acceleration-awsfile-${uuid()}',
                  targetAccessLevel: StorageAccessLevel.private,
                  uploadSource: AWSFile.fromData(testLargeFileBytes),
                  referenceBytes: testLargeFileBytes,
                ),
              ],
            );
          });
        }

        testWidgets(
            'multiple fields of user defined metadata with non-ascii string values',
            (widgetTester) async {
          final objectKey = 'metadata-test-${uuid()}';
          const testContentType = 'text/plain';
          final testMetadata = {
            'filename': objectKey,
            'description': 'Today is a 🌞 晴天 😎',
            'owner': '悟空',
          };
          final s3Plugin =
              Amplify.Storage.getPlugin(AmplifyStorageS3.pluginKey);
          final result = await s3Plugin
              .uploadData(
                data: S3DataPayload.bytes(
                  testBytes,
                  contentType: testContentType,
                ),
                path: StoragePath.fromString('public/$objectKey'),
                options: StorageUploadDataOptions(
                  metadata: testMetadata,
                  pluginOptions: const S3UploadDataPluginOptions(
                    getProperties: true,
                  ),
                ),
              )
              .result;

          expect(
            result,
            isA<S3UploadDataResult>().having(
              (o) => o.uploadedItem,
              'uploadedItem',
              isA<S3Item>().having(
                (o) => o.metadata,
                'metadata',
                isNotEmpty,
              ),
            ),
          );

          final metadata = result.uploadedItem.metadata;

          expect(metadata, equals(testMetadata));

          await s3Plugin
              .remove(path: StoragePath.fromString('public/$objectKey'))
              .result;
        });
      });

      group(
        '[User B behaviors]',
        () {
          setUpAll(() async {
            await Amplify.Auth.signIn(
              username: username2,
              password: password,
            );
          });

          tearDownAll(() async {
            await Amplify.Auth.signOut();
          });

          testWidgets('get properties of object with access level guest',
              (WidgetTester tester) async {
            final result = await Amplify.Storage.getProperties(
              path: StoragePath.fromString('public/$testObjectKey1'),
            ).result;

            expect(result.storageItem.eTag, object1Etag);
          });

          testWidgets(
              'get properties of object with access level protected and a target identity id',
              (WidgetTester tester) async {
            final result = await Amplify.Storage.getProperties(
              path: StoragePath.fromString(
                'protected/$user1IdentityId/$testObjectKey2',
              ),
            ).result;

            expect(result.storageItem.eTag, object2Etag);
          });

          testWidgets(
              'get properties of object (belongs to other user) with access level'
              ' private for the currently signed user throws exception',
              (WidgetTester tester) async {
            final operation = Amplify.Storage.getProperties(
              path: StoragePath.withIdentityId(
                (identityId) => 'private/$identityId/$testObjectKey3',
              ),
            );

            await expectLater(
              operation.result,
              throwsA(isA<StorageKeyNotFoundException>()),
            );
          });

          testWidgets('get url of object with access level guest',
              (WidgetTester tester) async {
            final operation = Amplify.Storage.getUrl(
              path: StoragePath.fromString('public/$testObjectKey1'),
              options: const StorageGetUrlOptions(
                pluginOptions: S3GetUrlPluginOptions(
                  validateObjectExistence: true,
                ),
              ),
            );

            await expectLater(operation.result, completes);
          });

          testWidgets(
              'get url of object with access level protected and a target identity id',
              (WidgetTester tester) async {
            final operation = Amplify.Storage.getUrl(
              path: StoragePath.withIdentityId(
                (identityId) => 'protected/$identityId/$testObjectKey2',
              ),
              options: const StorageGetUrlOptions(
                pluginOptions: S3GetUrlPluginOptions(),
              ),
            );

            await expectLater(operation.result, completes);
          });

          testWidgets(
              'get url of object (belongs to other user) with access level'
              ' private for the currently signed user throws exception',
              (WidgetTester tester) async {
            final operation = Amplify.Storage.getUrl(
              path: StoragePath.withIdentityId(
                (identityId) => 'private/$identityId/$testObjectKey3',
              ),
              options: const StorageGetUrlOptions(
                pluginOptions: S3GetUrlPluginOptions(
                  validateObjectExistence: true,
                ),
              ),
            );

            await expectLater(
              operation.result,
              throwsA(isA<StorageKeyNotFoundException>()),
            );
          });

          testWidgets(
              'download data of object with access level protected and a target'
              ' identity id for the currently signed user',
              (WidgetTester tester) async {
            final result = await Amplify.Storage.downloadData(
              path: StoragePath.fromString(
                'protected/$user1IdentityId/$testObjectKey2',
              ),
              options: const StorageDownloadDataOptions(
                pluginOptions: S3DownloadDataPluginOptions(
                  getProperties: true,
                ),
              ),
            ).result;

            expect(result.downloadedItem.eTag, object2Etag);
          });

          testWidgets(
              'download data of object (belongs to other user) with access level'
              ' private for the currently signed user',
              (WidgetTester tester) async {
            final operation = Amplify.Storage.downloadData(
              path: StoragePath.withIdentityId(
                (identityId) => 'private/$identityId/$testObjectKey3',
              ),
              options: const StorageDownloadDataOptions(
                pluginOptions: S3DownloadDataPluginOptions(
                  getProperties: true,
                ),
              ),
            );

            await expectLater(
              operation.result,
              throwsA(isA<StorageKeyNotFoundException>()),
            );
          });

          testWidgets(
              skip: true,
              'copy object (belongs to other user) with access level protected'
              ' for the currently signed in user', (WidgetTester tester) async {
            final result = await Amplify.Storage.copy(
              source: StoragePath.fromString(
                'protected/$user1IdentityId/$testObjectKey2',
              ),
              destination: StoragePath.withIdentityId(
                (identityId) => 'private/$identityId/$testObjectKey2',
              ),
              options: const StorageCopyOptions(
                pluginOptions: S3CopyPluginOptions(
                  getProperties: true,
                ),
              ),
            ).result;

            expect(result.copiedItem.eTag, isNotEmpty);
          });

          testWidgets(skip: true, 'list respects pageSize',
              (WidgetTester tester) async {
            const filesToUpload = 2;
            const filesToList = 1;
            const accessLevel = StorageAccessLevel.private;
            final uploadedKeys = <String>[];
            // Upload some files to test.
            for (var i = filesToUpload; i > 0; i--) {
              final fileKey = 'testObjectKey${uuid()}';
              uploadedKeys.add(fileKey);
              final fileNameTemp = 'userPrivate${uuid()}.txt';
              await Amplify.Storage.uploadData(
                data: S3DataPayload.bytes(
                  testBytes,
                  contentType: 'text/plain',
                ),
                path: StoragePath.fromString('private/$fileKey'),
                options: StorageUploadDataOptions(
                  metadata: {
                    'filename': fileNameTemp,
                  },
                ),
              ).result;
            }

            // Call list() and ensure length of result matches pageSize.
            final listResult = await Amplify.Storage.list(
              path: StoragePath.withIdentityId(
                  (identityId) => 'private/$identityId/',),
              options: const StorageListOptions(
                pageSize: filesToList,
              ),
            ).result;
            expect(listResult.nextToken?.isNotEmpty, isTrue);
            expect(listResult.items.length, filesToList);
            // Clean up files from this test.
            await Amplify.Storage.removeMany(
              paths: uploadedKeys
                  .map(
                    (key) => StoragePath.withIdentityId(
                      (identityId) => 'private/$identityId/$key',
                    ),
                  )
                  .toList(),
            ).result;
          });

          testWidgets(skip: true, 'list uses nextToken for pagination',
              (WidgetTester tester) async {
            const filesToUpload = 2;
            const filesToList = 1;
            const accessLevel = StorageAccessLevel.private;
            final keyPrefix = 'testObjectList${uuid()}';
            final uploadedKeys = <String>[];
            // Upload some files to test.
            for (var i = filesToUpload; i > 0; i--) {
              final fileKey = '$keyPrefix/uploadToList${uuid()}';
              uploadedKeys.add(fileKey);
              final fileNameTemp = 'userPrivate${uuid()}.txt';
              await Amplify.Storage.uploadData(
                data: S3DataPayload.bytes(
                  testBytes,
                  contentType: 'text/plain',
                ),
<<<<<<< HEAD
                path: StoragePath.fromString('private/$fileKey'),
=======
                path: StoragePath.withIdentityId(
                  (identityId) => 'private/$identityId/$fileKey',
                ),
>>>>>>> 4f65c690
                options: StorageUploadDataOptions(
                  metadata: {
                    'filename': fileNameTemp,
                  },
                ),
              ).result;
            }

            String? lastNextToken;
            var timesCalled = 0;
            do {
              // Call list() until nextToken is null and ensure we paginated expected times.
              final listResult = await Amplify.Storage.list(
                path: StoragePath.withIdentityId(
                  (identityId) => 'private/$identityId/',
                ),
                options: StorageListOptions(
                  accessLevel: accessLevel,
                  pageSize: filesToList,
                  nextToken: lastNextToken,
                ),
                // path: keyPrefix,
              ).result;
              lastNextToken = listResult.nextToken;
              timesCalled++;
            } while (lastNextToken != null);
            expect(timesCalled, equals(filesToUpload));
            // Clean up files from this test.
            await Amplify.Storage.removeMany(
              paths: uploadedKeys
                  .map(
                    (key) => StoragePath.withIdentityId(
                      (identityId) => 'private/$identityId/$key',
                    ),
                  )
                  .toList(),
            ).result;
          });

          testWidgets(
              'remove many objects belongs to the currently signed user',
              (WidgetTester tester) async {
<<<<<<< HEAD
            final listedObjects = await Amplify.Storage.list(
              path: StoragePath.withIdentityId(
                (identityId) => 'private/$identityId/',
=======
            final result1 = await Amplify.Storage.uploadData(
              data: HttpPayload.string('obj1'),
              path: StoragePath.withIdentityId(
                (identityId) => 'private/$identityId/remove-test/obj1',
>>>>>>> 4f65c690
              ),
              options: const StorageListOptions(),
            ).result;

            final result2 = await Amplify.Storage.uploadData(
              data: HttpPayload.string('obj2'),
              path: StoragePath.withIdentityId(
                (identityId) => 'private/$identityId/remove-test/obj2',
              ),
            ).result;

            final result = await Amplify.Storage.removeMany(
              paths: [
                StoragePath.fromString(result1.uploadedItem.path),
                StoragePath.fromString(result2.uploadedItem.path),
              ],
            ).result;
            expect(result.removedItems, hasLength(2));
            expect(
              result.removedItems.map((item) => item.path),
              containsAll([
                result1.uploadedItem.path,
                result2.uploadedItem.path,
              ]),
            );
          });
        },
      );

      group('[User A behaviors]', () {
        setUpAll(() async {
          await Amplify.Auth.signIn(
            username: username1,
            password: password,
          );
        });

        tearDownAll(() async {
          await Amplify.Auth.signOut();
        });

        testWidgets('remove many objects belongs to the currently signed user',
            (WidgetTester tester) async {
<<<<<<< HEAD
          final listedObjects = await Amplify.Storage.list(
            path: StoragePath.withIdentityId(
              (identityId) => 'private/$identityId/',
=======
          final result1 = await Amplify.Storage.uploadData(
            data: HttpPayload.string('obj1'),
            path: StoragePath.withIdentityId(
              (identityId) => 'private/$identityId/remove-test-user-a/obj1',
>>>>>>> 4f65c690
            ),
            options: const StorageListOptions(),
          ).result;

          final result2 = await Amplify.Storage.uploadData(
            data: HttpPayload.string('obj2'),
            path: StoragePath.withIdentityId(
              (identityId) => 'private/$identityId/remove-test-user-a/obj2',
            ),
          ).result;

          final result = await Amplify.Storage.removeMany(
            paths: [
              StoragePath.fromString(result1.uploadedItem.path),
              StoragePath.fromString(result2.uploadedItem.path),
            ],
          ).result;
          expect(result.removedItems, hasLength(2));
          expect(
            result.removedItems.map((item) => item.path),
            containsAll([
              result1.uploadedItem.path,
              result2.uploadedItem.path,
            ]),
          );
        });
      });
    });
  }
}<|MERGE_RESOLUTION|>--- conflicted
+++ resolved
@@ -743,13 +743,9 @@
                   testBytes,
                   contentType: 'text/plain',
                 ),
-<<<<<<< HEAD
-                path: StoragePath.fromString('private/$fileKey'),
-=======
                 path: StoragePath.withIdentityId(
                   (identityId) => 'private/$identityId/$fileKey',
                 ),
->>>>>>> 4f65c690
                 options: StorageUploadDataOptions(
                   metadata: {
                     'filename': fileNameTemp,
@@ -792,16 +788,10 @@
           testWidgets(
               'remove many objects belongs to the currently signed user',
               (WidgetTester tester) async {
-<<<<<<< HEAD
-            final listedObjects = await Amplify.Storage.list(
-              path: StoragePath.withIdentityId(
-                (identityId) => 'private/$identityId/',
-=======
             final result1 = await Amplify.Storage.uploadData(
               data: HttpPayload.string('obj1'),
               path: StoragePath.withIdentityId(
                 (identityId) => 'private/$identityId/remove-test/obj1',
->>>>>>> 4f65c690
               ),
               options: const StorageListOptions(),
             ).result;
@@ -845,16 +835,10 @@
 
         testWidgets('remove many objects belongs to the currently signed user',
             (WidgetTester tester) async {
-<<<<<<< HEAD
-          final listedObjects = await Amplify.Storage.list(
-            path: StoragePath.withIdentityId(
-              (identityId) => 'private/$identityId/',
-=======
           final result1 = await Amplify.Storage.uploadData(
             data: HttpPayload.string('obj1'),
             path: StoragePath.withIdentityId(
               (identityId) => 'private/$identityId/remove-test-user-a/obj1',
->>>>>>> 4f65c690
             ),
             options: const StorageListOptions(),
           ).result;
