--- conflicted
+++ resolved
@@ -211,11 +211,7 @@
           final result = await s3Plugin
               .uploadData(
                 data: S3DataPayload.dataUrl(testDataUrl),
-<<<<<<< HEAD
-                path: StoragePath.withIdentityId(
-=======
                 path: StoragePath.fromIdentityId(
->>>>>>> 22ff97bb
                   (identityId) => 'protected/$identityId/$testObjectKey2',
                 ),
                 options: const StorageUploadDataOptions(
@@ -254,11 +250,7 @@
           final result = await s3Plugin
               .uploadFile(
                 localFile: AWSFile.fromData(testLargeFileBytes),
-<<<<<<< HEAD
-                path: StoragePath.withIdentityId(
-=======
                 path: StoragePath.fromIdentityId(
->>>>>>> 22ff97bb
                   (identityId) => 'private/$identityId/$testObjectKey3',
                 ),
                 options: const StorageUploadFileOptions(
@@ -294,11 +286,7 @@
             'generate downloadable url with access level private for the'
             ' currently signed in user', (WidgetTester tester) async {
           final result = await Amplify.Storage.getUrl(
-<<<<<<< HEAD
-            path: StoragePath.withIdentityId(
-=======
             path: StoragePath.fromIdentityId(
->>>>>>> 22ff97bb
               (identityId) => 'private/$identityId/$testObjectKey3',
             ),
             options: const StorageGetUrlOptions(
@@ -334,11 +322,7 @@
             'download object as bytes data in memory with access level private'
             ' for the currently signed in user', (WidgetTester tester) async {
           final result = await Amplify.Storage.downloadData(
-<<<<<<< HEAD
-            path: StoragePath.withIdentityId(
-=======
             path: StoragePath.fromIdentityId(
->>>>>>> 22ff97bb
               (identityId) => 'private/$identityId/$testObjectKey3',
             ),
             options: const StorageDownloadDataOptions(
@@ -358,11 +342,7 @@
           const start = 5 * 1024;
           const end = 5 * 1024 + 12;
           final result = await Amplify.Storage.downloadData(
-<<<<<<< HEAD
-            path: StoragePath.withIdentityId(
-=======
             path: StoragePath.fromIdentityId(
->>>>>>> 22ff97bb
               (identityId) => 'private/$identityId/$testObjectKey3',
             ),
             options: StorageDownloadDataOptions(
@@ -395,11 +375,7 @@
 
             final result = await s3Plugin
                 .downloadFile(
-<<<<<<< HEAD
-                  path: StoragePath.withIdentityId(
-=======
                   path: StoragePath.fromIdentityId(
->>>>>>> 22ff97bb
                     (identityId) => 'private/$identityId/$testObjectKey3',
                   ),
                   localFile: localFile,
@@ -426,17 +402,10 @@
             'copy object with access level private for the currently signed in user',
             (WidgetTester tester) async {
           final result = await Amplify.Storage.copy(
-<<<<<<< HEAD
-            source: StoragePath.withIdentityId(
-              (identityId) => 'private/$identityId/$testObjectKey3',
-            ),
-            destination: StoragePath.withIdentityId(
-=======
             source: StoragePath.fromIdentityId(
               (identityId) => 'private/$identityId/$testObjectKey3',
             ),
             destination: StoragePath.fromIdentityId(
->>>>>>> 22ff97bb
               (identityId) => 'private/$identityId/$testObject3CopyKey',
             ),
             options: const StorageCopyOptions(
@@ -454,11 +423,7 @@
             'delete object with access level private for the currently signed in user',
             (WidgetTester tester) async {
           final result = await Amplify.Storage.remove(
-<<<<<<< HEAD
-            path: StoragePath.withIdentityId(
-=======
             path: StoragePath.fromIdentityId(
->>>>>>> 22ff97bb
               (id) => 'private/$id/$testObject3CopyMoveKey',
             ),
           ).result;
@@ -494,11 +459,7 @@
               ],
               awsFiles: [
                 TestTransferAccelerationConfig(
-<<<<<<< HEAD
-                  targetPath: StoragePath.withIdentityId(
-=======
                   targetPath: StoragePath.fromIdentityId(
->>>>>>> 22ff97bb
                     (identityId) =>
                         'private/$identityId/transfer-acceleration-awsfile-$awsFileId',
                   ),
@@ -601,11 +562,7 @@
               ' private for the currently signed user throws exception',
               (WidgetTester tester) async {
             final operation = Amplify.Storage.getProperties(
-<<<<<<< HEAD
-              path: StoragePath.withIdentityId(
-=======
               path: StoragePath.fromIdentityId(
->>>>>>> 22ff97bb
                 (identityId) => 'private/$identityId/$testObjectKey3',
               ),
             );
@@ -634,11 +591,7 @@
               'get url of object with access level protected and a target identity id',
               (WidgetTester tester) async {
             final operation = Amplify.Storage.getUrl(
-<<<<<<< HEAD
-              path: StoragePath.withIdentityId(
-=======
               path: StoragePath.fromIdentityId(
->>>>>>> 22ff97bb
                 (identityId) => 'protected/$identityId/$testObjectKey2',
               ),
               options: const StorageGetUrlOptions(
@@ -654,11 +607,7 @@
               ' private for the currently signed user throws exception',
               (WidgetTester tester) async {
             final operation = Amplify.Storage.getUrl(
-<<<<<<< HEAD
-              path: StoragePath.withIdentityId(
-=======
               path: StoragePath.fromIdentityId(
->>>>>>> 22ff97bb
                 (identityId) => 'private/$identityId/$testObjectKey3',
               ),
               options: const StorageGetUrlOptions(
@@ -697,11 +646,7 @@
               ' private for the currently signed user',
               (WidgetTester tester) async {
             final operation = Amplify.Storage.downloadData(
-<<<<<<< HEAD
-              path: StoragePath.withIdentityId(
-=======
               path: StoragePath.fromIdentityId(
->>>>>>> 22ff97bb
                 (identityId) => 'private/$identityId/$testObjectKey3',
               ),
               options: const StorageDownloadDataOptions(
@@ -724,11 +669,7 @@
               source: StoragePath.fromString(
                 'protected/$user1IdentityId/$testObjectKey2',
               ),
-<<<<<<< HEAD
-              destination: StoragePath.withIdentityId(
-=======
               destination: StoragePath.fromIdentityId(
->>>>>>> 22ff97bb
                 (identityId) => 'private/$identityId/$testObjectKey2',
               ),
               options: const StorageCopyOptions(
@@ -755,11 +696,7 @@
                   testBytes,
                   contentType: 'text/plain',
                 ),
-<<<<<<< HEAD
-                path: StoragePath.withIdentityId(
-=======
                 path: StoragePath.fromIdentityId(
->>>>>>> 22ff97bb
                   (identityId) => 'private/$identityId/$fileKey',
                 ),
                 options: StorageUploadDataOptions(
@@ -772,11 +709,7 @@
 
             // Call list() and ensure length of result matches pageSize.
             final listResult = await Amplify.Storage.list(
-<<<<<<< HEAD
-              path: StoragePath.withIdentityId(
-=======
               path: StoragePath.fromIdentityId(
->>>>>>> 22ff97bb
                 (identityId) => 'private/$identityId/',
               ),
               options: const StorageListOptions(
@@ -789,11 +722,7 @@
             await Amplify.Storage.removeMany(
               paths: uploadedKeys
                   .map(
-<<<<<<< HEAD
-                    (key) => StoragePath.withIdentityId(
-=======
                     (key) => StoragePath.fromIdentityId(
->>>>>>> 22ff97bb
                       (identityId) => 'private/$identityId/$key',
                     ),
                   )
@@ -817,11 +746,7 @@
                   testBytes,
                   contentType: 'text/plain',
                 ),
-<<<<<<< HEAD
-                path: StoragePath.withIdentityId(
-=======
                 path: StoragePath.fromIdentityId(
->>>>>>> 22ff97bb
                   (identityId) => 'private/$identityId/$fileKey',
                 ),
                 options: StorageUploadDataOptions(
@@ -837,11 +762,7 @@
             do {
               // Call list() until nextToken is null and ensure we paginated expected times.
               final listResult = await Amplify.Storage.list(
-<<<<<<< HEAD
-                path: StoragePath.withIdentityId(
-=======
                 path: StoragePath.fromIdentityId(
->>>>>>> 22ff97bb
                   (identityId) => 'private/$identityId/$keyPrefix',
                 ),
                 options: StorageListOptions(
@@ -857,11 +778,7 @@
             await Amplify.Storage.removeMany(
               paths: uploadedKeys
                   .map(
-<<<<<<< HEAD
-                    (key) => StoragePath.withIdentityId(
-=======
                     (key) => StoragePath.fromIdentityId(
->>>>>>> 22ff97bb
                       (identityId) => 'private/$identityId/$key',
                     ),
                   )
@@ -874,22 +791,14 @@
               (WidgetTester tester) async {
             final result1 = await Amplify.Storage.uploadData(
               data: HttpPayload.string('obj1'),
-<<<<<<< HEAD
-              path: StoragePath.withIdentityId(
-=======
               path: StoragePath.fromIdentityId(
->>>>>>> 22ff97bb
                 (identityId) => 'private/$identityId/remove-test/obj1',
               ),
             ).result;
 
             final result2 = await Amplify.Storage.uploadData(
               data: HttpPayload.string('obj2'),
-<<<<<<< HEAD
-              path: StoragePath.withIdentityId(
-=======
               path: StoragePath.fromIdentityId(
->>>>>>> 22ff97bb
                 (identityId) => 'private/$identityId/remove-test/obj2',
               ),
             ).result;
@@ -928,22 +837,14 @@
             (WidgetTester tester) async {
           final result1 = await Amplify.Storage.uploadData(
             data: HttpPayload.string('obj1'),
-<<<<<<< HEAD
-            path: StoragePath.withIdentityId(
-=======
             path: StoragePath.fromIdentityId(
->>>>>>> 22ff97bb
               (identityId) => 'private/$identityId/remove-test-user-a/obj1',
             ),
           ).result;
 
           final result2 = await Amplify.Storage.uploadData(
             data: HttpPayload.string('obj2'),
-<<<<<<< HEAD
-            path: StoragePath.withIdentityId(
-=======
             path: StoragePath.fromIdentityId(
->>>>>>> 22ff97bb
               (identityId) => 'private/$identityId/remove-test-user-a/obj2',
             ),
           ).result;
