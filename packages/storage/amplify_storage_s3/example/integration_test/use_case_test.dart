// Copyright Amazon.com, Inc. or its affiliates. All Rights Reserved.
// SPDX-License-Identifier: Apache-2.0

import 'dart:convert';
import 'dart:io' as io;

import 'package:amplify_auth_cognito/amplify_auth_cognito.dart';
import 'package:amplify_core/amplify_core.dart';
import 'package:amplify_secure_storage/amplify_secure_storage.dart';
import 'package:amplify_storage_s3/amplify_storage_s3.dart';
import 'package:amplify_storage_s3_example/amplifyconfiguration.dart';
import 'package:drift/drift.dart';
import 'package:flutter_test/flutter_test.dart';
import 'package:http/http.dart' as http;
import 'package:integration_test/integration_test.dart';
import 'package:path/path.dart' as path;

import 'content_type_infer/content_type_infer.dart';
import 'transfer_acceleration/test_acceleration_config.dart';
import 'transfer_acceleration/transfer_acceleration.dart';

class CustomPrefixResolver implements S3PrefixResolver {
  const CustomPrefixResolver();

  @override
  Future<String> resolvePrefix({
    required StorageAccessLevel accessLevel,
    String? identityId,
  }) async {
    final session = await Amplify.Auth.fetchAuthSession() as CognitoAuthSession;
    final currentUserIdentityId = session.identityIdResult.value;
    switch (accessLevel) {
      case StorageAccessLevel.guest:
        return 'everyone/';
      case StorageAccessLevel.protected:
        return 'shared/${identityId ?? currentUserIdentityId}/';
      case StorageAccessLevel.private:
        return 'private/$currentUserIdentityId/';
    }
  }
}

void main() {
  // Disable Drift multi QueryExecutor warning as we know what's going on
  // in this test suite
  driftRuntimeOptions.dontWarnAboutMultipleDatabases = true;
  IntegrationTestWidgetsFlutterBinding.ensureInitialized();

  final username1 = 'test-user-1-${uuid()}';
  final username2 = 'test-user-2-${uuid()}';
  const password = 'TestUser1!';
  final testBytes = utf8.encode('Hello world, I ❤️ Amplify, 正确！');
  const testDataUrl =
      'data:image/jpeg;base64,/9j/4AAQSkZJRgABAQAASABIAAD/4QCYRXhpZgAATU0AKgAAAAgABgEGAAMAAAABAAIAAAESAAMAAAABAAEAAAEaAAUAAAABAAAAVgEbAAUAAAABAAAAXgEoAAMAAAABAAIAAIdpAAQAAAABAAAAZgAAAAAAAABIAAAAAQAAAEgAAAABAAOgAQADAAAAAQABAACgAgAEAAAAAQAAADKgAwAEAAAAAQAAACoAAAAA/8AAEQgAKgAyAwEiAAIRAQMRAf/EAB8AAAEFAQEBAQEBAAAAAAAAAAABAgMEBQYHCAkKC//EALUQAAIBAwMCBAMFBQQEAAABfQECAwAEEQUSITFBBhNRYQcicRQygZGhCCNCscEVUtHwJDNicoIJChYXGBkaJSYnKCkqNDU2Nzg5OkNERUZHSElKU1RVVldYWVpjZGVmZ2hpanN0dXZ3eHl6g4SFhoeIiYqSk5SVlpeYmZqio6Slpqeoqaqys7S1tre4ubrCw8TFxsfIycrS09TV1tfY2drh4uPk5ebn6Onq8fLz9PX29/j5+v/EAB8BAAMBAQEBAQEBAQEAAAAAAAABAgMEBQYHCAkKC//EALURAAIBAgQEAwQHBQQEAAECdwABAgMRBAUhMQYSQVEHYXETIjKBCBRCkaGxwQkjM1LwFWJy0QoWJDThJfEXGBkaJicoKSo1Njc4OTpDREVGR0hJSlNUVVZXWFlaY2RlZmdoaWpzdHV2d3h5eoKDhIWGh4iJipKTlJWWl5iZmqKjpKWmp6ipqrKztLW2t7i5usLDxMXGx8jJytLT1NXW19jZ2uLj5OXm5+jp6vLz9PX29/j5+v/bAEMAFhYWFhYWJhYWJjYmJiY2STY2NjZJXUlJSUlJXXBdXV1dXV1wcHBwcHBwcIaGhoaGhpycnJycr6+vr6+vr6+vr//bAEMBGx0dLSktTSkpTbd8Zny3t7e3t7e3t7e3t7e3t7e3t7e3t7e3t7e3t7e3t7e3t7e3t7e3t7e3t7e3t7e3t7e3t//dAAQABP/aAAwDAQACEQMRAD8A66iiigBrNtUse1MjlWThe1VnmZLjDfd6fh60xgYJcjp2+lcs67TutluaqGho0UgIYZHelrqMgooooA//0Ouqpdy7E2Dq38qtMQoLHoKxwTdT5PA/kKwrSaXKt2a0o3d3siy6tLAspHzD9RQh86HZ/EvT6VeyoGOMVnMDbzZXp1H0rKpHl957bMqLvoT20n/LM/hVys+UbHEqdG5FXkcOoYd6uhJq9N9CJr7SHUUUV0mZ/9HpriOSVdiEAd6qizkHTFaVFYzoxm7s0jUaVkZv2SX1FTmB2hCNjK9DVuilHDxQOo2VUhfyzG5HtToI5I8hsYNWKKpUopp9hObYUUUVqQf/2Q==';
  final testLargeFileBytes = Uint8List(6 * 1024 * 1024); // 6MiB
  testLargeFileBytes[0] = 101;
  testLargeFileBytes[5 * 1024] = 102;
  final testObjectKey1 = 'user1-guest-object-${uuid()}';
  final testObjectKey2 = 'user1-protected-object-${uuid()}';
  final testObjectKey3 = 'user1-private-object-${uuid()}';
  final testObject3CopyKey = 'user1-private-object-copy-${uuid()}';
  final testObject3CopyMoveKey = 'user1-private-object-copy-move-${uuid()}';
  const testObjectFileName1 = 'user1Guest.txt';
  const testObjectFileName2 = 'user1Protected.jpg';
  const testObjectFileName3 = 'user1Private.large';

  for (final entry in amplifyEnvironments.entries) {
    group(
        // TODO(Jordan-Nelson): enable dots-in-name, remove custom-prefix
        skip: entry.key != 'main',
        '[Environment ${entry.key}]', () {
      S3PrefixResolver? prefixResolver;
      late String user1IdentityId;
      late String object1Etag;
      late String object2Etag;
      late String object3Etag;
      final shouldTestTransferAcceleration = entry.key != 'dots-in-name';

      setUpAll(() async {
        if (entry.key == 'custom-prefix') {
          prefixResolver = const CustomPrefixResolver();
        } else if (entry.key == 'no-prefix') {
          prefixResolver = const PassThroughPrefixResolver();
        }
        final authPlugin = AmplifyAuthCognito(
          secureStorageFactory: AmplifySecureStorage.factoryFrom(
            macOSOptions: MacOSSecureStorageOptions(useDataProtection: false),
          ),
        );
        final storagePlugin = AmplifyStorageS3(prefixResolver: prefixResolver);
        await Amplify.addPlugins([authPlugin, storagePlugin]);
        await Amplify.configure(amplifyEnvironments[entry.key]!);

        try {
          await Amplify.Auth.signOut();
        } on Exception {
          // do nothing
        }

        await Amplify.Auth.signUp(
          username: username1,
          password: password,
        );

        await Amplify.Auth.signUp(
          username: username2,
          password: password,
        );
        await Amplify.Auth.signIn(
          username: username1,
          password: password,
        );
        final user1Session = await Amplify.Auth.fetchAuthSession();
        user1IdentityId =
            (user1Session as CognitoAuthSession).identityIdResult.value;
        await Amplify.Auth.signOut();

        await Amplify.Auth.signIn(
          username: username2,
          password: password,
        );
        await Amplify.Auth.signOut();
      });

      tearDownAll(() async {
        try {
          await Amplify.Auth.signOut();
          await Amplify.Auth.signIn(
            username: username1,
            password: password,
          );
          await Amplify.Auth.deleteUser();
          await Amplify.Auth.signIn(
            username: username2,
            password: password,
          );
          await Amplify.Auth.deleteUser();
        } finally {
          await Amplify.reset();
        }
      });

      group('[User A behaviors]', () {
        setUpAll(() async {
          await Amplify.Auth.signIn(
            username: username1,
            password: password,
          );
        });

        tearDownAll(() async {
          await Amplify.Auth.signOut();
        });

        testWidgets('upload data with access level - guest',
            (WidgetTester tester) async {
          const testContentType = 'text/plain';
          final s3Plugin =
              Amplify.Storage.getPlugin(AmplifyStorageS3.pluginKey);
          final result = await s3Plugin
              .uploadData(
                data: S3DataPayload.bytes(
                  testBytes,
                  contentType: testContentType,
                ),
                path: StoragePath.fromString('/public/$testObjectKey1'),
                options: const StorageUploadDataOptions(
                  metadata: {
                    'filename': testObjectFileName1,
                  },
                  pluginOptions: S3UploadDataPluginOptions(
                    getProperties: true,
                  ),
                ),
              )
              .result;

          expect(
            result,
            isA<S3UploadDataResult>().having(
              (o) => o.uploadedItem,
              'uploadedItem',
              isA<S3Item>()
                  .having(
                    (o) => o.contentType,
                    'contentType',
                    testContentType,
                  )
                  .having(
                    (o) => o.eTag,
                    'eTag',
                    isNotEmpty,
                  )
                  .having(
                    (o) => o.metadata,
                    'metadata',
                    containsPair(
                      'filename',
                      testObjectFileName1,
                    ),
                  ),
            ),
          );

          object1Etag = result.uploadedItem.eTag!;
        });

        testWidgets('upload data url with access level - protected',
            (WidgetTester tester) async {
          final s3Plugin =
              Amplify.Storage.getPlugin(AmplifyStorageS3.pluginKey);
          final result = await s3Plugin
              .uploadData(
                data: S3DataPayload.dataUrl(testDataUrl),
                path: StoragePath.withIdentityId(
                  (identityId) => '/protected/$identityId/$testObjectKey2',
                ),
                options: const StorageUploadDataOptions(
                  metadata: {
                    'filename': testObjectFileName2,
                  },
                  pluginOptions: S3UploadDataPluginOptions(
                    getProperties: true,
                  ),
                ),
              )
              .result;

          expect(
            result,
            isA<S3UploadDataResult>().having(
              (o) => o.uploadedItem,
              'uploadedItem',
              isA<S3Item>()
                  .having(
                    (o) => o.contentType,
                    'contentType',
                    'image/jpeg',
                  )
                  .having((o) => o.eTag, 'eTag', isNotEmpty),
            ),
          );

          object2Etag = result.uploadedItem.eTag!;
        });

        testWidgets('upload large file with access level - private',
            (WidgetTester tester) async {
          final s3Plugin =
              Amplify.Storage.getPlugin(AmplifyStorageS3.pluginKey);
          final result = await s3Plugin
              .uploadFile(
                localFile: AWSFile.fromData(testLargeFileBytes),
                path: StoragePath.withIdentityId(
                  (identityId) => '/private/$identityId/$testObjectKey3',
                ),
                options: const StorageUploadFileOptions(
                  metadata: {
                    'filename': testObjectFileName3,
                  },
                  pluginOptions: S3UploadFilePluginOptions(
                    getProperties: true,
                  ),
                ),
              )
              .result;

          expect(
            result,
            isA<S3UploadFileResult>().having(
              (o) => o.uploadedItem,
              'uploadedItem',
              isA<S3Item>()
                  .having(
                    (o) => o.contentType,
                    'contentType',
                    'application/octet-stream',
                  )
                  .having((o) => o.eTag, 'eTag', isNotEmpty),
            ),
          );

          object3Etag = result.uploadedItem.eTag!;
        });

        testWidgets(
            'generate downloadable url with access level private for the'
            ' currently signed in user', (WidgetTester tester) async {
          final result = await Amplify.Storage.getUrl(
            path: StoragePath.withIdentityId(
              (identityId) => '/private/$identityId/$testObjectKey3',
            ),
            options: const StorageGetUrlOptions(
              pluginOptions: S3GetUrlPluginOptions(
                validateObjectExistence: true,
                expiresIn: Duration(minutes: 5),
              ),
            ),
          ).result;
          final downloadedBytes = await http.readBytes(result.url);
          expect(downloadedBytes, equals(testLargeFileBytes));
        });

        testWidgets(
            'should throw generating downloadable url of a non-existent object',
            (WidgetTester tester) async {
          final result = Amplify.Storage.getUrl(
            path: const StoragePath.fromString(
              '/public/random/non-existent/object.png',
            ),
            options: const StorageGetUrlOptions(
              pluginOptions: S3GetUrlPluginOptions(
                validateObjectExistence: true,
                expiresIn: Duration(minutes: 5),
              ),
            ),
          ).result;

          expect(result, throwsA(isA<StorageKeyNotFoundException>()));
        });

        testWidgets(
<<<<<<< HEAD
            // skip: true,
            // skip: true,
=======
            skip: true,
>>>>>>> d817f031
            'download object as bytes data in memory with access level private'
            ' for the currently signed in user', (WidgetTester tester) async {
          final result = await Amplify.Storage.downloadData(
            path: StoragePath.withIdentityId(
              (identityId) => '/private/$identityId/$testObjectKey3',
            ),
            options: const StorageDownloadDataOptions(
              pluginOptions: S3DownloadDataPluginOptions(
                getProperties: true,
              ),
            ),
          ).result;

          expect(result.bytes, equals(testLargeFileBytes));
          expect(result.downloadedItem.eTag, object3Etag);
        });

        testWidgets(
<<<<<<< HEAD
            // skip: true,
            // skip: true,
=======
            skip: true,
>>>>>>> d817f031
            'download a range of bytes of an object with access level private'
            ' for the currently signed in user', (WidgetTester tester) async {
          const start = 5 * 1024;
          const end = 5 * 1024 + 12;
          final result = await Amplify.Storage.downloadData(
            path: StoragePath.withIdentityId(
              (identityId) => '/private/$identityId/$testObjectKey3',
            ),
            options: StorageDownloadDataOptions(
              pluginOptions: S3DownloadDataPluginOptions(
                getProperties: true,
                bytesRange: S3DataBytesRange(
                  start: start,
                  end: end,
                ),
              ),
            ),
          ).result;

          expect(
            result.bytes,
            // bytes range end position inclusive
            equals(testLargeFileBytes.sublist(start, end + 1)),
          );
          expect(result.downloadedItem.eTag, object3Etag);
        });

        testWidgets(
<<<<<<< HEAD
          // skip: true,
          // skip: true,
=======
          skip: true,
>>>>>>> d817f031
          'download file with access level private for the currently signed in user',
          (WidgetTester tester) async {
            final s3Plugin =
                Amplify.Storage.getPlugin(AmplifyStorageS3.pluginKey);
            final tempPath = io.Directory.systemTemp.path;
            final ioFile = io.File(path.join(tempPath, 'test_file'));
            final localFile = AWSFile.fromPath(ioFile.path);

            final result = await s3Plugin
                .downloadFile(
                  path: StoragePath.withIdentityId(
                    (identityId) => '/private/$identityId/$testObjectKey3',
                  ),
                  localFile: localFile,
                  options: const StorageDownloadFileOptions(
                    pluginOptions: S3DownloadFilePluginOptions(
                      getProperties: true,
                    ),
                  ),
                )
                .result;

            final downloadedIOFile = io.File(result.localFile.path!);
            expect(
              downloadedIOFile.readAsBytesSync(),
              equals(testLargeFileBytes),
            );
          },
          // Web download relies on getUrl which has been covered in the getUrl
          // integration test run.
          // TODO(khatruong2009): Re-enable this test after download apis completed.
          // skip: zIsWeb,
        );

        testWidgets(
            skip: true,
            'copy object with access level private for the currently signed in user',
            (WidgetTester tester) async {
          final result = await Amplify.Storage.copy(
            source: StoragePath.withIdentityId(
              (identityId) => '/private/$identityId/$testObjectKey3',
            ),
            destination: StoragePath.withIdentityId(
              (identityId) => '/private/$identityId/$testObject3CopyKey',
            ),
            options: const StorageCopyOptions(
              pluginOptions: S3CopyPluginOptions(
                getProperties: true,
              ),
            ),
          ).result;

          expect(result.copiedItem.key, testObject3CopyKey);
          expect(result.copiedItem.eTag, isNotEmpty);
        });

        testWidgets(
            'delete object with access level private for the currently signed in user',
            (WidgetTester tester) async {
          final result = await Amplify.Storage.remove(
            key: testObject3CopyMoveKey,
            options: const StorageRemoveOptions(
              accessLevel: StorageAccessLevel.private,
            ),
          ).result;

          expect(result.removedItem.key, testObject3CopyMoveKey);
        });

        group(skip: true, 'content type infer', () {
          testContentTypeInferTest(
            smallFileBytes: testBytes,
            largeFileBytes: testLargeFileBytes,
          );
        });

        if (shouldTestTransferAcceleration) {
          group(skip: true, 'transfer acceleration', () {
            testTransferAcceleration(
              dataPayloads: [
                TestTransferAccelerationConfig(
                  targetKey: 'transfer-acceleration-datapayload-${uuid()}',
                  targetAccessLevel: StorageAccessLevel.guest,
                  uploadSource: S3DataPayload.bytes(
                    testBytes,
                  ),
                  referenceBytes: testBytes,
                ),
              ],
              awsFiles: [
                TestTransferAccelerationConfig(
                  targetKey: 'transfer-acceleration-awsfile-${uuid()}',
                  targetAccessLevel: StorageAccessLevel.private,
                  uploadSource: AWSFile.fromData(testLargeFileBytes),
                  referenceBytes: testLargeFileBytes,
                ),
              ],
            );
          });
        }

        testWidgets(
            'multiple fields of user defined metadata with non-ascii string values',
            (widgetTester) async {
          final objectKey = 'metadata-test-${uuid()}';
          const testContentType = 'text/plain';
          final testMetadata = {
            'filename': objectKey,
            'description': 'Today is a 🌞 晴天 😎',
            'owner': '悟空',
          };
          final s3Plugin =
              Amplify.Storage.getPlugin(AmplifyStorageS3.pluginKey);
          final result = await s3Plugin
              .uploadData(
                data: S3DataPayload.bytes(
                  testBytes,
                  contentType: testContentType,
                ),
                path: StoragePath.fromString('/public/$objectKey'),
                options: StorageUploadDataOptions(
                  metadata: testMetadata,
                  pluginOptions: const S3UploadDataPluginOptions(
                    getProperties: true,
                  ),
                ),
              )
              .result;

          expect(
            result,
            isA<S3UploadDataResult>().having(
              (o) => o.uploadedItem,
              'uploadedItem',
              isA<S3Item>().having(
                (o) => o.metadata,
                'metadata',
                isNotEmpty,
              ),
            ),
          );

          final metadata = result.uploadedItem.metadata;

          expect(metadata, equals(testMetadata));

          await s3Plugin.remove(key: objectKey).result;
        });
      });

      group(
        '[User B behaviors]',
        () {
          setUpAll(() async {
            await Amplify.Auth.signIn(
              username: username2,
              password: password,
            );
          });

          tearDownAll(() async {
            await Amplify.Auth.signOut();
          });

          testWidgets('get properties of object with access level guest',
              (WidgetTester tester) async {
            final result = await Amplify.Storage.getProperties(
              path: StoragePath.fromString('/public/$testObjectKey1'),
            ).result;

            expect(result.storageItem.eTag, object1Etag);
          });

          testWidgets(
              'get properties of object with access level protected and a target identity id',
              (WidgetTester tester) async {
            final result = await Amplify.Storage.getProperties(
              path: StoragePath.fromString(
                '/protected/$user1IdentityId/$testObjectKey2',
              ),
            ).result;

            expect(result.storageItem.eTag, object2Etag);
          });

          testWidgets(
              'get properties of object (belongs to other user) with access level'
              ' private for the currently signed user throws exception',
              (WidgetTester tester) async {
            final operation = Amplify.Storage.getProperties(
              path: StoragePath.withIdentityId(
                (identityId) => '/private/$identityId/$testObjectKey3',
              ),
            );

            await expectLater(
              operation.result,
              throwsA(isA<StorageKeyNotFoundException>()),
            );
          });

          testWidgets('get url of object with access level guest',
              (WidgetTester tester) async {
            final operation = Amplify.Storage.getUrl(
              path: StoragePath.fromString('/public/$testObjectKey1'),
              options: const StorageGetUrlOptions(
                pluginOptions: S3GetUrlPluginOptions(
                  validateObjectExistence: true,
                ),
              ),
            );

            await expectLater(operation.result, completes);
          });

          testWidgets(
              'get url of object with access level protected and a target identity id',
              (WidgetTester tester) async {
            final operation = Amplify.Storage.getUrl(
              path: StoragePath.withIdentityId(
                (identityId) => '/protected/$identityId/$testObjectKey2',
              ),
              options: const StorageGetUrlOptions(
                pluginOptions: S3GetUrlPluginOptions(),
              ),
            );

            await expectLater(operation.result, completes);
          });

          testWidgets(
              'get url of object (belongs to other user) with access level'
              ' private for the currently signed user throws exception',
              (WidgetTester tester) async {
            final operation = Amplify.Storage.getUrl(
              path: StoragePath.withIdentityId(
                (identityId) => '/private/$identityId/$testObjectKey3',
              ),
              options: const StorageGetUrlOptions(
                pluginOptions: S3GetUrlPluginOptions(
                  validateObjectExistence: true,
                ),
              ),
            );

            await expectLater(
              operation.result,
              throwsA(isA<StorageKeyNotFoundException>()),
            );
          });

          testWidgets(
<<<<<<< HEAD
              // skip: true,
              // skip: true,
=======
              skip: true,
>>>>>>> d817f031
              'download data of object with access level protected and a target'
              ' identity id for the currently signed user',
              (WidgetTester tester) async {
            final result = await Amplify.Storage.downloadData(
              path: StoragePath.withIdentityId(
                (identityId) => '/protected/$identityId/$testObjectKey2',
              ),
              options: StorageDownloadDataOptions(
                pluginOptions: S3DownloadDataPluginOptions.forIdentity(
                  user1IdentityId,
                  getProperties: true,
                ),
              ),
            ).result;

            expect(result.downloadedItem.eTag, object2Etag);
          });

          testWidgets(
<<<<<<< HEAD
              // skip: true,
=======
              skip: true,
>>>>>>> d817f031
              'download data of object (belongs to other user) with access level'
              ' private for the currently signed user',
              (WidgetTester tester) async {
            final operation = Amplify.Storage.downloadData(
              path: StoragePath.withIdentityId(
                (identityId) => '/private/$identityId/$testObjectKey3',
              ),
              options: const StorageDownloadDataOptions(
                pluginOptions: S3DownloadDataPluginOptions(
                  getProperties: true,
                ),
              ),
            );

            await expectLater(
              operation.result,
              throwsA(isA<StorageKeyNotFoundException>()),
            );
          });

          testWidgets(
              skip: true,
              'copy object (belongs to other user) with access level protected'
              ' for the currently signed in user', (WidgetTester tester) async {
            final result = await Amplify.Storage.copy(
              source: StoragePath.fromString(
                '/protected/$user1IdentityId/$testObjectKey2',
              ),
              destination: StoragePath.withIdentityId(
                (identityId) => '/private/$identityId/$testObjectKey2',
              ),
              options: const StorageCopyOptions(
                pluginOptions: S3CopyPluginOptions(
                  getProperties: true,
                ),
              ),
            ).result;

            expect(result.copiedItem.eTag, isNotEmpty);
          });

          testWidgets(skip: true, 'list respects pageSize',
              (WidgetTester tester) async {
            const filesToUpload = 2;
            const filesToList = 1;
            const accessLevel = StorageAccessLevel.private;
            final uploadedKeys = <String>[];
            // Upload some files to test.
            for (var i = filesToUpload; i > 0; i--) {
              final fileKey = 'testObjectKey${uuid()}';
              uploadedKeys.add(fileKey);
              final fileNameTemp = 'userPrivate${uuid()}.txt';
              await Amplify.Storage.uploadData(
                data: S3DataPayload.bytes(
                  testBytes,
                  contentType: 'text/plain',
                ),
                path: StoragePath.fromString('/private/$fileKey'),
                options: StorageUploadDataOptions(
                  metadata: {
                    'filename': fileNameTemp,
                  },
                ),
              ).result;
            }

            // Call list() and ensure length of result matches pageSize.
            final listResult = await Amplify.Storage.list(
              options: const StorageListOptions(
                accessLevel: accessLevel,
                pageSize: filesToList,
              ),
            ).result;
            expect(listResult.nextToken?.isNotEmpty, isTrue);
            expect(listResult.items.length, filesToList);
            // Clean up files from this test.
            await Amplify.Storage.removeMany(
              keys: uploadedKeys,
              options: const StorageRemoveManyOptions(
                accessLevel: accessLevel,
              ),
            ).result;
          });

          testWidgets(skip: true, 'list uses nextToken for pagination',
              (WidgetTester tester) async {
            const filesToUpload = 2;
            const filesToList = 1;
            const accessLevel = StorageAccessLevel.private;
            final keyPrefix = 'testObjectList${uuid()}';
            final uploadedKeys = <String>[];
            // Upload some files to test.
            for (var i = filesToUpload; i > 0; i--) {
              final fileKey = '$keyPrefix/uploadToList${uuid()}';
              uploadedKeys.add(fileKey);
              final fileNameTemp = 'userPrivate${uuid()}.txt';
              await Amplify.Storage.uploadData(
                data: S3DataPayload.bytes(
                  testBytes,
                  contentType: 'text/plain',
                ),
                path: StoragePath.fromString('/private/$fileKey'),
                options: StorageUploadDataOptions(
                  metadata: {
                    'filename': fileNameTemp,
                  },
                ),
              ).result;
            }

            String? lastNextToken;
            var timesCalled = 0;
            do {
              // Call list() until nextToken is null and ensure we paginated expected times.
              final listResult = await Amplify.Storage.list(
                options: StorageListOptions(
                  accessLevel: accessLevel,
                  pageSize: filesToList,
                  nextToken: lastNextToken,
                ),
                path: keyPrefix,
              ).result;
              lastNextToken = listResult.nextToken;
              timesCalled++;
            } while (lastNextToken != null);
            expect(timesCalled, equals(filesToUpload));
            // Clean up files from this test.
            await Amplify.Storage.removeMany(
              keys: uploadedKeys,
              options: const StorageRemoveManyOptions(
                accessLevel: accessLevel,
              ),
            ).result;
          });

          testWidgets(
              skip: true,
              'remove many objects belongs to the currently signed user',
              (WidgetTester tester) async {
            final listedObjects = await Amplify.Storage.list(
              options: const StorageListOptions(
                accessLevel: StorageAccessLevel.private,
              ),
            ).result;
            expect(listedObjects.items, hasLength(2));

            final result = await Amplify.Storage.removeMany(
              keys: listedObjects.items.map((item) => item.path).toList(),
              options: const StorageRemoveManyOptions(
                accessLevel: StorageAccessLevel.private,
              ),
            ).result;
            expect(result.removedItems, hasLength(2));
            expect(
              result.removedItems.map((item) => item.key),
              containsAll(
                listedObjects.items.map((item) => item.key).toList(),
              ),
            );
          });
        },
      );

      group('[User A behaviors]', () {
        setUpAll(() async {
          await Amplify.Auth.signIn(
            username: username1,
            password: password,
          );
        });

        tearDownAll(() async {
          await Amplify.Auth.signOut();
        });

        testWidgets(
            skip: true,
            'remove many objects belongs to the currently signed user',
            (WidgetTester tester) async {
          final listedObjects = await Amplify.Storage.list(
            options: const StorageListOptions(
              accessLevel: StorageAccessLevel.private,
            ),
          ).result;
          expect(listedObjects.items, hasLength(2));

          final result = await Amplify.Storage.removeMany(
            keys: listedObjects.items.map((item) => item.path).toList(),
            options: const StorageRemoveManyOptions(
              accessLevel: StorageAccessLevel.private,
            ),
          ).result;
          expect(result.removedItems, hasLength(2));
          expect(
            result.removedItems.map((item) => item.key),
            containsAll(
              listedObjects.items.map((item) => item.key).toList(),
            ),
          );
        });
      });
    });
  }
}<|MERGE_RESOLUTION|>--- conflicted
+++ resolved
@@ -320,12 +320,7 @@
         });
 
         testWidgets(
-<<<<<<< HEAD
             // skip: true,
-            // skip: true,
-=======
-            skip: true,
->>>>>>> d817f031
             'download object as bytes data in memory with access level private'
             ' for the currently signed in user', (WidgetTester tester) async {
           final result = await Amplify.Storage.downloadData(
@@ -344,12 +339,7 @@
         });
 
         testWidgets(
-<<<<<<< HEAD
             // skip: true,
-            // skip: true,
-=======
-            skip: true,
->>>>>>> d817f031
             'download a range of bytes of an object with access level private'
             ' for the currently signed in user', (WidgetTester tester) async {
           const start = 5 * 1024;
@@ -378,12 +368,7 @@
         });
 
         testWidgets(
-<<<<<<< HEAD
           // skip: true,
-          // skip: true,
-=======
-          skip: true,
->>>>>>> d817f031
           'download file with access level private for the currently signed in user',
           (WidgetTester tester) async {
             final s3Plugin =
@@ -636,12 +621,7 @@
           });
 
           testWidgets(
-<<<<<<< HEAD
               // skip: true,
-              // skip: true,
-=======
-              skip: true,
->>>>>>> d817f031
               'download data of object with access level protected and a target'
               ' identity id for the currently signed user',
               (WidgetTester tester) async {
@@ -661,11 +641,7 @@
           });
 
           testWidgets(
-<<<<<<< HEAD
               // skip: true,
-=======
-              skip: true,
->>>>>>> d817f031
               'download data of object (belongs to other user) with access level'
               ' private for the currently signed user',
               (WidgetTester tester) async {
