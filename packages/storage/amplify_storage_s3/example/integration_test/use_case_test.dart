--- conflicted
+++ resolved
@@ -184,11 +184,7 @@
           final result = await s3Plugin
               .uploadData(
                 data: S3DataPayload.dataUrl(testDataUrl),
-<<<<<<< HEAD
-                path: StoragePath.withIdentityId(
-=======
                 path: StoragePath.fromIdentityId(
->>>>>>> 78886e07
                   (identityId) => 'protected/$identityId/$testObjectKey2',
                 ),
                 options: const StorageUploadDataOptions(
@@ -227,11 +223,7 @@
           final result = await s3Plugin
               .uploadFile(
                 localFile: AWSFile.fromData(testLargeFileBytes),
-<<<<<<< HEAD
-                path: StoragePath.withIdentityId(
-=======
                 path: StoragePath.fromIdentityId(
->>>>>>> 78886e07
                   (identityId) => 'private/$identityId/$testObjectKey3',
                 ),
                 options: const StorageUploadFileOptions(
@@ -267,11 +259,7 @@
             'generate downloadable url with access level private for the'
             ' currently signed in user', (WidgetTester tester) async {
           final result = await Amplify.Storage.getUrl(
-<<<<<<< HEAD
-            path: StoragePath.withIdentityId(
-=======
             path: StoragePath.fromIdentityId(
->>>>>>> 78886e07
               (identityId) => 'private/$identityId/$testObjectKey3',
             ),
             options: const StorageGetUrlOptions(
@@ -307,11 +295,7 @@
             'download object as bytes data in memory with access level private'
             ' for the currently signed in user', (WidgetTester tester) async {
           final result = await Amplify.Storage.downloadData(
-<<<<<<< HEAD
-            path: StoragePath.withIdentityId(
-=======
             path: StoragePath.fromIdentityId(
->>>>>>> 78886e07
               (identityId) => 'private/$identityId/$testObjectKey3',
             ),
             options: const StorageDownloadDataOptions(
@@ -331,11 +315,7 @@
           const start = 5 * 1024;
           const end = 5 * 1024 + 12;
           final result = await Amplify.Storage.downloadData(
-<<<<<<< HEAD
-            path: StoragePath.withIdentityId(
-=======
             path: StoragePath.fromIdentityId(
->>>>>>> 78886e07
               (identityId) => 'private/$identityId/$testObjectKey3',
             ),
             options: StorageDownloadDataOptions(
@@ -368,11 +348,7 @@
 
             final result = await s3Plugin
                 .downloadFile(
-<<<<<<< HEAD
-                  path: StoragePath.withIdentityId(
-=======
                   path: StoragePath.fromIdentityId(
->>>>>>> 78886e07
                     (identityId) => 'private/$identityId/$testObjectKey3',
                   ),
                   localFile: localFile,
@@ -399,17 +375,10 @@
             'copy object with access level private for the currently signed in user',
             (WidgetTester tester) async {
           final result = await Amplify.Storage.copy(
-<<<<<<< HEAD
-            source: StoragePath.withIdentityId(
-              (identityId) => 'private/$identityId/$testObjectKey3',
-            ),
-            destination: StoragePath.withIdentityId(
-=======
             source: StoragePath.fromIdentityId(
               (identityId) => 'private/$identityId/$testObjectKey3',
             ),
             destination: StoragePath.fromIdentityId(
->>>>>>> 78886e07
               (identityId) => 'private/$identityId/$testObject3CopyKey',
             ),
             options: const StorageCopyOptions(
@@ -427,11 +396,7 @@
             'delete object with access level private for the currently signed in user',
             (WidgetTester tester) async {
           final result = await Amplify.Storage.remove(
-<<<<<<< HEAD
-            path: StoragePath.withIdentityId(
-=======
             path: StoragePath.fromIdentityId(
->>>>>>> 78886e07
               (id) => 'private/$id/$testObject3CopyMoveKey',
             ),
           ).result;
@@ -467,11 +432,7 @@
               ],
               awsFiles: [
                 TestTransferAccelerationConfig(
-<<<<<<< HEAD
-                  targetPath: StoragePath.withIdentityId(
-=======
                   targetPath: StoragePath.fromIdentityId(
->>>>>>> 78886e07
                     (identityId) =>
                         'private/$identityId/transfer-acceleration-awsfile-$awsFileId',
                   ),
@@ -574,11 +535,7 @@
               ' private for the currently signed user throws exception',
               (WidgetTester tester) async {
             final operation = Amplify.Storage.getProperties(
-<<<<<<< HEAD
-              path: StoragePath.withIdentityId(
-=======
               path: StoragePath.fromIdentityId(
->>>>>>> 78886e07
                 (identityId) => 'private/$identityId/$testObjectKey3',
               ),
             );
@@ -607,11 +564,7 @@
               'get url of object with access level protected and a target identity id',
               (WidgetTester tester) async {
             final operation = Amplify.Storage.getUrl(
-<<<<<<< HEAD
-              path: StoragePath.withIdentityId(
-=======
               path: StoragePath.fromIdentityId(
->>>>>>> 78886e07
                 (identityId) => 'protected/$identityId/$testObjectKey2',
               ),
               options: const StorageGetUrlOptions(
@@ -627,11 +580,7 @@
               ' private for the currently signed user throws exception',
               (WidgetTester tester) async {
             final operation = Amplify.Storage.getUrl(
-<<<<<<< HEAD
-              path: StoragePath.withIdentityId(
-=======
               path: StoragePath.fromIdentityId(
->>>>>>> 78886e07
                 (identityId) => 'private/$identityId/$testObjectKey3',
               ),
               options: const StorageGetUrlOptions(
@@ -670,11 +619,7 @@
               ' private for the currently signed user',
               (WidgetTester tester) async {
             final operation = Amplify.Storage.downloadData(
-<<<<<<< HEAD
-              path: StoragePath.withIdentityId(
-=======
               path: StoragePath.fromIdentityId(
->>>>>>> 78886e07
                 (identityId) => 'private/$identityId/$testObjectKey3',
               ),
               options: const StorageDownloadDataOptions(
@@ -697,11 +642,7 @@
               source: StoragePath.fromString(
                 'protected/$user1IdentityId/$testObjectKey2',
               ),
-<<<<<<< HEAD
-              destination: StoragePath.withIdentityId(
-=======
               destination: StoragePath.fromIdentityId(
->>>>>>> 78886e07
                 (identityId) => 'private/$identityId/$testObjectKey2',
               ),
               options: const StorageCopyOptions(
@@ -728,11 +669,7 @@
                   testBytes,
                   contentType: 'text/plain',
                 ),
-<<<<<<< HEAD
-                path: StoragePath.withIdentityId(
-=======
                 path: StoragePath.fromIdentityId(
->>>>>>> 78886e07
                   (identityId) => 'private/$identityId/$fileKey',
                 ),
                 options: StorageUploadDataOptions(
@@ -745,11 +682,7 @@
 
             // Call list() and ensure length of result matches pageSize.
             final listResult = await Amplify.Storage.list(
-<<<<<<< HEAD
-              path: StoragePath.withIdentityId(
-=======
               path: StoragePath.fromIdentityId(
->>>>>>> 78886e07
                 (identityId) => 'private/$identityId/',
               ),
               options: const StorageListOptions(
@@ -762,11 +695,7 @@
             await Amplify.Storage.removeMany(
               paths: uploadedKeys
                   .map(
-<<<<<<< HEAD
-                    (key) => StoragePath.withIdentityId(
-=======
                     (key) => StoragePath.fromIdentityId(
->>>>>>> 78886e07
                       (identityId) => 'private/$identityId/$key',
                     ),
                   )
@@ -790,11 +719,7 @@
                   testBytes,
                   contentType: 'text/plain',
                 ),
-<<<<<<< HEAD
-                path: StoragePath.withIdentityId(
-=======
                 path: StoragePath.fromIdentityId(
->>>>>>> 78886e07
                   (identityId) => 'private/$identityId/$fileKey',
                 ),
                 options: StorageUploadDataOptions(
@@ -810,11 +735,7 @@
             do {
               // Call list() until nextToken is null and ensure we paginated expected times.
               final listResult = await Amplify.Storage.list(
-<<<<<<< HEAD
-                path: StoragePath.withIdentityId(
-=======
                 path: StoragePath.fromIdentityId(
->>>>>>> 78886e07
                   (identityId) => 'private/$identityId/$keyPrefix',
                 ),
                 options: StorageListOptions(
@@ -830,11 +751,7 @@
             await Amplify.Storage.removeMany(
               paths: uploadedKeys
                   .map(
-<<<<<<< HEAD
-                    (key) => StoragePath.withIdentityId(
-=======
                     (key) => StoragePath.fromIdentityId(
->>>>>>> 78886e07
                       (identityId) => 'private/$identityId/$key',
                     ),
                   )
@@ -847,22 +764,14 @@
               (WidgetTester tester) async {
             final result1 = await Amplify.Storage.uploadData(
               data: HttpPayload.string('obj1'),
-<<<<<<< HEAD
-              path: StoragePath.withIdentityId(
-=======
               path: StoragePath.fromIdentityId(
->>>>>>> 78886e07
                 (identityId) => 'private/$identityId/remove-test/obj1',
               ),
             ).result;
 
             final result2 = await Amplify.Storage.uploadData(
               data: HttpPayload.string('obj2'),
-<<<<<<< HEAD
-              path: StoragePath.withIdentityId(
-=======
               path: StoragePath.fromIdentityId(
->>>>>>> 78886e07
                 (identityId) => 'private/$identityId/remove-test/obj2',
               ),
             ).result;
@@ -901,22 +810,14 @@
             (WidgetTester tester) async {
           final result1 = await Amplify.Storage.uploadData(
             data: HttpPayload.string('obj1'),
-<<<<<<< HEAD
-            path: StoragePath.withIdentityId(
-=======
             path: StoragePath.fromIdentityId(
->>>>>>> 78886e07
               (identityId) => 'private/$identityId/remove-test-user-a/obj1',
             ),
           ).result;
 
           final result2 = await Amplify.Storage.uploadData(
             data: HttpPayload.string('obj2'),
-<<<<<<< HEAD
-            path: StoragePath.withIdentityId(
-=======
             path: StoragePath.fromIdentityId(
->>>>>>> 78886e07
               (identityId) => 'private/$identityId/remove-test-user-a/obj2',
             ),
           ).result;
