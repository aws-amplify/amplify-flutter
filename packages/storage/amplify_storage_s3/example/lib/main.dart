// Copyright Amazon.com, Inc. or its affiliates. All Rights Reserved.
// SPDX-License-Identifier: Apache-2.0

import 'package:amplify_auth_cognito/amplify_auth_cognito.dart';
import 'package:amplify_authenticator/amplify_authenticator.dart';
import 'package:amplify_core/amplify_core.dart';
import 'package:amplify_secure_storage/amplify_secure_storage.dart';
import 'package:amplify_storage_s3/amplify_storage_s3.dart';
import 'package:amplify_storage_s3_example/amplifyconfiguration.dart';
import 'package:file_picker/file_picker.dart';
import 'package:flutter/material.dart';
import 'package:go_router/go_router.dart';
import 'package:path_provider/path_provider.dart';

final AmplifyLogger _logger = AmplifyLogger('MyStorageApp');

void main() {
  AmplifyLogger().logLevel = LogLevel.debug;
  runApp(
    const MyApp(
      title: 'Amplify Storage Example',
    ),
  );
}

class MyApp extends StatefulWidget {
  const MyApp({super.key, required this.title});

  final String title;

  // This widget is the root of your application.
  @override
  State<MyApp> createState() => _MyAppState();
}

class _MyAppState extends State<MyApp> {
  static final _router = GoRouter(
    routes: [
      GoRoute(
        path: '/',
        builder: (BuildContext _, GoRouterState __) => const HomeScreen(),
      ),
    ],
  );

  @override
  void initState() {
    super.initState();
    configureAmplify();
  }

  Future<void> configureAmplify() async {
    final auth = AmplifyAuthCognito(
      // FIXME: In your app, make sure to remove this line and set up
      /// Keychain Sharing in Xcode as described in the docs:
      /// https://docs.amplify.aws/lib/project-setup/platform-setup/q/platform/flutter/#enable-keychain
      secureStorageFactory: AmplifySecureStorage.factoryFrom(
        macOSOptions:
            // ignore: invalid_use_of_visible_for_testing_member
            MacOSSecureStorageOptions(useDataProtection: false),
      ),
    );
    final storage = AmplifyStorageS3();

    try {
      await Amplify.addPlugins([auth, storage]);
      await Amplify.configure(amplifyconfig);
      _logger.debug('Successfully configured Amplify');
    } on Exception catch (error) {
      _logger.error('Something went wrong configuring Amplify: $error');
    }
  }

  @override
  Widget build(BuildContext context) {
    return Authenticator(
      preferPrivateSession: true,
      child: MaterialApp.router(
        title: 'Flutter Demo',
        builder: Authenticator.builder(),
        theme: ThemeData.light(useMaterial3: true),
        darkTheme: ThemeData.dark(useMaterial3: true),
        routeInformationParser: _router.routeInformationParser,
        routerDelegate: _router.routerDelegate,
        debugShowCheckedModeBanner: false,
      ),
    );
  }
}

class HomeScreen extends StatefulWidget {
  const HomeScreen({super.key});

  @override
  State<HomeScreen> createState() => _HomeScreenState();
}

class _HomeScreenState extends State<HomeScreen> {
  List<StorageItem> list = [];
  var imageUrl = '';

  @override
  void initState() {
    super.initState();
    _checkAuthStatus();
    _listAllPublicFiles();
  }

  // sign out of the app
  Future<void> _signOut() async {
    try {
      await Amplify.Auth.signOut();
      _logger.debug('Signed out');
    } on AuthException catch (e) {
      _logger.error('Could not sign out - ${e.message}');
    }
  }

  // check if the user is signed in
  Future<void> _checkAuthStatus() async {
    try {
      final session = await Amplify.Auth.fetchAuthSession();
      _logger.debug('Signed in: ${session.isSignedIn}');
    } on AuthException catch (e) {
      _logger.error('Could not check auth status - ${e.message}');
    }
  }

  // upload a file to the S3 bucket
  Future<void> _uploadFile() async {
    final result = await FilePicker.platform.pickFiles(
      type: FileType.image,
      withReadStream: true,
      withData: false,
    );

    if (result == null) {
      _logger.debug('No file selected');
      return;
    }

    final platformFile = result.files.single;

    try {
      await Amplify.Storage.uploadFile(
        localFile: AWSFile.fromStream(
          platformFile.readStream!,
          size: platformFile.size,
        ),
        path: StoragePath.fromString('public/${platformFile.name}'),
        onProgress: (p) =>
            _logger.debug('Uploading: ${p.transferredBytes}/${p.totalBytes}'),
      ).result;
      await _listAllPublicFiles();
    } on StorageException catch (e) {
      _logger.error('Error uploading file - ${e.message}');
    }
  }

  // list all files in the S3 bucket
  Future<void> _listAllPublicFiles() async {
    try {
      final result = await Amplify.Storage.list(
<<<<<<< HEAD
        path: const StoragePath.fromString('public'),
=======
        path: const StoragePath.fromString('public/'),
>>>>>>> 22ff97bb
        options: const StorageListOptions(
          pluginOptions: S3ListPluginOptions.listAll(),
        ),
      ).result;
      setState(() {
        list = result.items;
      });
    } on StorageException catch (e) {
      _logger.error('List error - ${e.message}');
    }
  }

  // download file on mobile
  Future<void> downloadFileMobile(String path) async {
    final documentsDir = await getApplicationDocumentsDirectory();
    final filepath = '${documentsDir.path}/$path';
    try {
      await Amplify.Storage.downloadFile(
<<<<<<< HEAD
        path: StoragePath.fromString(key),
=======
        path: StoragePath.fromString(path),
>>>>>>> 22ff97bb
        localFile: AWSFile.fromPath(filepath),
        onProgress: (p0) => _logger
            .debug('Progress: ${(p0.transferredBytes / p0.totalBytes) * 100}%'),
      ).result;
      await _listAllPublicFiles();
    } on StorageException catch (e) {
      _logger.error('Download error - ${e.message}');
    }
  }

  // download file on web
  Future<void> downloadFileWeb(String path) async {
    try {
      await Amplify.Storage.downloadFile(
<<<<<<< HEAD
        path: StoragePath.fromString(key),
        localFile: AWSFile.fromPath(key),
=======
        path: StoragePath.fromString(path),
        localFile: AWSFile.fromPath(path),
>>>>>>> 22ff97bb
        onProgress: (p0) => _logger
            .debug('Progress: ${(p0.transferredBytes / p0.totalBytes) * 100}%'),
      ).result;
      await _listAllPublicFiles();
    } on StorageException catch (e) {
      _logger.error('Download error - ${e.message}');
    }
  }

  // delete file from S3 bucket
<<<<<<< HEAD
  Future<void> removeFile({
    required String key,
  }) async {
    try {
      await Amplify.Storage.remove(
        path: StoragePath.fromString('public/$key'),
=======
  Future<void> removeFile(String path) async {
    try {
      await Amplify.Storage.remove(
        path: StoragePath.fromString(path),
>>>>>>> 22ff97bb
      ).result;
      setState(() {
        // set the imageUrl to empty if the deleted file is the one being displayed
        imageUrl = '';
      });
      await _listAllPublicFiles();
    } on StorageException catch (e) {
      _logger.error('Delete error - ${e.message}');
    }
  }

  // get the url of a file in the S3 bucket
<<<<<<< HEAD
  Future<String> getUrl({
    required String path,
  }) async {
=======
  Future<String> getUrl(String path) async {
>>>>>>> 22ff97bb
    try {
      final result = await Amplify.Storage.getUrl(
        path: StoragePath.fromString(path),
        options: const StorageGetUrlOptions(
          pluginOptions: S3GetUrlPluginOptions(
            validateObjectExistence: true,
            expiresIn: Duration(minutes: 1),
          ),
        ),
      ).result;
      setState(() {
        imageUrl = result.url.toString();
      });
      return result.url.toString();
    } on StorageException catch (e) {
      _logger.error('Get URL error - ${e.message}');
      rethrow;
    }
  }

  @override
  Widget build(BuildContext context) {
    return Scaffold(
      appBar: AppBar(
        title: const Text('Amplify Storage Example'),
      ),
      body: Stack(
        children: [
          Center(
            child: Padding(
              padding: const EdgeInsets.all(20),
              child: ListView.builder(
                itemCount: list.length,
                itemBuilder: (BuildContext context, int index) {
                  final item = list[index];
                  return ListTile(
                    onTap: () {
<<<<<<< HEAD
                      getUrl(path: item.path);
=======
                      getUrl(item.path);
>>>>>>> 22ff97bb
                    },
                    title: Text(item.path),
                    trailing: IconButton(
                      icon: const Icon(Icons.delete),
                      onPressed: () {
<<<<<<< HEAD
                        removeFile(
                          key: item.path,
                        );
=======
                        removeFile(item.path);
>>>>>>> 22ff97bb
                      },
                      color: Colors.red,
                    ),
                    leading: IconButton(
                      icon: const Icon(Icons.download),
                      onPressed: () {
                        zIsWeb
                            ? downloadFileWeb(item.path)
                            : downloadFileMobile(item.path);
                      },
                    ),
                  );
                },
              ),
            ),
          ),
          // display the image with the url
          if (imageUrl != '')
            Align(
              alignment: Alignment.bottomCenter,
              child: Padding(
                padding: const EdgeInsets.all(80),
                child: Image.network(imageUrl, height: 200),
              ),
            ),
          // upload file button
          Align(
            alignment: Alignment.bottomCenter,
            child: Padding(
              padding: const EdgeInsets.all(20),
              child: ElevatedButton(
                onPressed: _uploadFile,
                child: const Text('Upload File'),
              ),
            ),
          ),
          // sign out button
          Align(
            alignment: Alignment.bottomLeft,
            child: Padding(
              padding: const EdgeInsets.all(20),
              child: ElevatedButton(
                style: ButtonStyle(
                  backgroundColor: MaterialStateProperty.all(Colors.red),
                ),
                onPressed: _signOut,
                child: const Icon(Icons.logout, color: Colors.white),
              ),
            ),
          ),
        ],
      ),
    );
  }
}<|MERGE_RESOLUTION|>--- conflicted
+++ resolved
@@ -161,11 +161,7 @@
   Future<void> _listAllPublicFiles() async {
     try {
       final result = await Amplify.Storage.list(
-<<<<<<< HEAD
-        path: const StoragePath.fromString('public'),
-=======
         path: const StoragePath.fromString('public/'),
->>>>>>> 22ff97bb
         options: const StorageListOptions(
           pluginOptions: S3ListPluginOptions.listAll(),
         ),
@@ -184,11 +180,7 @@
     final filepath = '${documentsDir.path}/$path';
     try {
       await Amplify.Storage.downloadFile(
-<<<<<<< HEAD
-        path: StoragePath.fromString(key),
-=======
         path: StoragePath.fromString(path),
->>>>>>> 22ff97bb
         localFile: AWSFile.fromPath(filepath),
         onProgress: (p0) => _logger
             .debug('Progress: ${(p0.transferredBytes / p0.totalBytes) * 100}%'),
@@ -203,13 +195,8 @@
   Future<void> downloadFileWeb(String path) async {
     try {
       await Amplify.Storage.downloadFile(
-<<<<<<< HEAD
-        path: StoragePath.fromString(key),
-        localFile: AWSFile.fromPath(key),
-=======
         path: StoragePath.fromString(path),
         localFile: AWSFile.fromPath(path),
->>>>>>> 22ff97bb
         onProgress: (p0) => _logger
             .debug('Progress: ${(p0.transferredBytes / p0.totalBytes) * 100}%'),
       ).result;
@@ -220,19 +207,10 @@
   }
 
   // delete file from S3 bucket
-<<<<<<< HEAD
-  Future<void> removeFile({
-    required String key,
-  }) async {
-    try {
-      await Amplify.Storage.remove(
-        path: StoragePath.fromString('public/$key'),
-=======
   Future<void> removeFile(String path) async {
     try {
       await Amplify.Storage.remove(
         path: StoragePath.fromString(path),
->>>>>>> 22ff97bb
       ).result;
       setState(() {
         // set the imageUrl to empty if the deleted file is the one being displayed
@@ -245,13 +223,7 @@
   }
 
   // get the url of a file in the S3 bucket
-<<<<<<< HEAD
-  Future<String> getUrl({
-    required String path,
-  }) async {
-=======
   Future<String> getUrl(String path) async {
->>>>>>> 22ff97bb
     try {
       final result = await Amplify.Storage.getUrl(
         path: StoragePath.fromString(path),
@@ -289,23 +261,13 @@
                   final item = list[index];
                   return ListTile(
                     onTap: () {
-<<<<<<< HEAD
-                      getUrl(path: item.path);
-=======
                       getUrl(item.path);
->>>>>>> 22ff97bb
                     },
                     title: Text(item.path),
                     trailing: IconButton(
                       icon: const Icon(Icons.delete),
                       onPressed: () {
-<<<<<<< HEAD
-                        removeFile(
-                          key: item.path,
-                        );
-=======
                         removeFile(item.path);
->>>>>>> 22ff97bb
                       },
                       color: Colors.red,
                     ),
