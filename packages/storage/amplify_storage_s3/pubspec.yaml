--- conflicted
+++ resolved
@@ -1,10 +1,6 @@
 name: amplify_storage_s3
 description: The Amplify Flutter Storage category plugin using the AWS S3 provider.
-<<<<<<< HEAD
-version: 1.0.0-next.1+1
-=======
 version: 1.0.0-next.1+2
->>>>>>> 23cf22c0
 homepage: https://docs.amplify.aws/lib/q/platform/flutter/
 repository: https://github.com/aws-amplify/amplify-flutter/tree/next/packages/storage/amplify_storage_s3
 issue_tracker: https://github.com/aws-amplify/amplify-flutter/issues
@@ -23,17 +19,10 @@
   web:
 
 dependencies:
-<<<<<<< HEAD
-  amplify_core: ">=1.0.0-next.1 <1.0.0-next.2"
-  amplify_db_common: ">=0.1.1 <0.2.0"
-  amplify_storage_s3_dart: ">=0.1.1 <0.2.0"
-  aws_common: ">=0.3.2 <0.4.0"
-=======
   amplify_core: ">=1.0.0-next.1+1 <1.0.0-next.2"
   amplify_db_common: ">=0.1.2 <0.2.0"
   amplify_storage_s3_dart: ">=0.1.2 <0.2.0"
   aws_common: ">=0.3.3 <0.4.0"
->>>>>>> 23cf22c0
   flutter:
     sdk: flutter
   meta: ^1.7.0
