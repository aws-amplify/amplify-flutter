name: amplify_storage_s3
description: The Amplify Flutter Storage category plugin using the AWS S3 provider.
version: 0.5.0
homepage: https://github.com/aws-amplify/amplify-flutter/tree/main/packages/storage/amplify_storage_s3

environment:
  sdk: ">=2.12.0 <3.0.0"
  flutter: ">=1.20.0"

dependencies:
  flutter:
    sdk: flutter
<<<<<<< HEAD
=======
  amplify_storage_plugin_interface: 0.5.0
>>>>>>> b6968e32
  plugin_platform_interface: ^2.0.0
  amplify_storage_s3_android: 0.5.0
  amplify_storage_s3_ios: 0.5.0
  amplify_core: 0.5.0

dev_dependencies:
  amplify_test:
    path: ../../amplify_test
  flutter_test:
    sdk: flutter

flutter:
  plugin:
    platforms:
      android:
        default_package: amplify_storage_s3_android
      ios:
        default_package: amplify_storage_s3_ios<|MERGE_RESOLUTION|>--- conflicted
+++ resolved
@@ -10,10 +10,6 @@
 dependencies:
   flutter:
     sdk: flutter
-<<<<<<< HEAD
-=======
-  amplify_storage_plugin_interface: 0.5.0
->>>>>>> b6968e32
   plugin_platform_interface: ^2.0.0
   amplify_storage_s3_android: 0.5.0
   amplify_storage_s3_ios: 0.5.0
