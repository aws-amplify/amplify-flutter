name: amplify_storage_s3
description: The Amplify Flutter Storage category plugin using the AWS S3 provider.
version: 1.0.0-next.0+3
homepage: https://docs.amplify.aws/lib/q/platform/flutter/
repository: https://github.com/aws-amplify/amplify-flutter/tree/next/packages/storage/amplify_storage_s3
issue_tracker: https://github.com/aws-amplify/amplify-flutter/issues

environment:
  sdk: ">=2.17.0 <3.0.0"
  flutter: ">=3.0.0"

# Helps `pana` since we do not use Flutter plugins for most platforms
platforms:
  ios:
  android:
  macos:
  windows:
  linux:
  web:

dependencies:
<<<<<<< HEAD
  amplify_core: ">=1.0.0-next.0+1 <1.0.0-next.1"
  amplify_db_common: ^0.1.0
  amplify_storage_s3_dart: ^0.1.0
=======
  amplify_storage_s3_android: ">=1.0.0-next.0 <1.0.0-next.1"
  amplify_storage_s3_ios: ">=1.0.0-next.0 <1.0.0-next.1"
  amplify_core: ">=1.0.0-next.0+2 <1.0.0-next.1"
  aws_common: ">=0.2.4 <0.3.0"
>>>>>>> efa79084
  flutter:
    sdk: flutter
  meta: ^1.7.0
  path_provider: ^2.0.0

dev_dependencies:
  amplify_lints: ^2.0.0
  amplify_test:
    path: ../../amplify_test
  aws_signature_v4: ^0.2.0
  flutter_test:
    sdk: flutter
  mocktail: ^0.3.0<|MERGE_RESOLUTION|>--- conflicted
+++ resolved
@@ -19,16 +19,9 @@
   web:
 
 dependencies:
-<<<<<<< HEAD
   amplify_core: ">=1.0.0-next.0+1 <1.0.0-next.1"
   amplify_db_common: ^0.1.0
   amplify_storage_s3_dart: ^0.1.0
-=======
-  amplify_storage_s3_android: ">=1.0.0-next.0 <1.0.0-next.1"
-  amplify_storage_s3_ios: ">=1.0.0-next.0 <1.0.0-next.1"
-  amplify_core: ">=1.0.0-next.0+2 <1.0.0-next.1"
-  aws_common: ">=0.2.4 <0.3.0"
->>>>>>> efa79084
   flutter:
     sdk: flutter
   meta: ^1.7.0
