--- conflicted
+++ resolved
@@ -1,10 +1,6 @@
 name: amplify_storage_s3
 description: The Amplify Flutter Storage category plugin using the AWS S3 provider.
-<<<<<<< HEAD
-version: 1.0.1
-=======
 version: 1.1.0
->>>>>>> a27b3be8
 homepage: https://docs.amplify.aws/lib/q/platform/flutter/
 repository: https://github.com/aws-amplify/amplify-flutter/tree/main/packages/storage/amplify_storage_s3
 issue_tracker: https://github.com/aws-amplify/amplify-flutter/issues
@@ -23,17 +19,10 @@
   web:
 
 dependencies:
-<<<<<<< HEAD
-  amplify_core: ">=1.0.1 <1.1.0"
-  amplify_db_common: ">=0.1.2+8 <0.2.0"
-  amplify_storage_s3_dart: ">=0.2.0+3 <0.3.0"
-  aws_common: ">=0.4.2+5 <0.5.0"
-=======
   amplify_core: ">=1.1.0 <1.2.0"
   amplify_db_common: ">=0.3.0 <0.4.0"
   amplify_storage_s3_dart: ">=0.3.0 <0.4.0"
   aws_common: ">=0.5.0 <0.6.0"
->>>>>>> a27b3be8
   flutter:
     sdk: flutter
   meta: ^1.7.0
@@ -43,11 +32,7 @@
   amplify_lints: ">=3.0.0 <3.1.0"
   amplify_test:
     path: ../../test/amplify_test
-<<<<<<< HEAD
-  aws_signature_v4: ">=0.3.1+7 <0.4.0"
-=======
   aws_signature_v4: ">=0.4.0 <0.5.0"
->>>>>>> a27b3be8
   flutter_test:
     sdk: flutter
   mocktail: ^0.3.0