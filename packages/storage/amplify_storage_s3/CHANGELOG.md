--- conflicted
+++ resolved
@@ -1,5 +1,3 @@
-<<<<<<< HEAD
-=======
 ## 1.0.0-next.1+1
 
 - Minor bug fixes and improvements
@@ -29,7 +27,6 @@
 
 - Minor bug fixes and improvements
 
->>>>>>> 4aa2a633
 ## 1.0.0-next.0+1
 
 - Minor bug fixes and improvements
