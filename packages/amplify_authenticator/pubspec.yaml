--- conflicted
+++ resolved
@@ -1,10 +1,6 @@
 name: amplify_authenticator
 description: A prebuilt Sign In and Sign Up experience for the Amplify Auth category
-<<<<<<< HEAD
-version: 1.0.0-next.1
-=======
 version: 1.0.0-next.1+1
->>>>>>> 23cf22c0
 homepage: https://ui.docs.amplify.aws/flutter/connected-components/authenticator
 repository: https://github.com/aws-amplify/amplify-flutter/tree/next/packages/amplify_authenticator
 issue_tracker: https://github.com/aws-amplify/amplify-flutter/issues
@@ -14,19 +10,11 @@
   flutter: ">=3.0.0"
 
 dependencies:
-<<<<<<< HEAD
-  amplify_auth_cognito: ">=1.0.0-next.1 <1.0.0-next.2"
-  amplify_core: ">=1.0.0-next.1 <1.0.0-next.2"
-  amplify_flutter: ">=1.0.0-next.1 <1.0.0-next.2"
-  async: ^2.8.0
-  aws_common: ">=0.3.1 <0.4.0"
-=======
   amplify_auth_cognito: ">=1.0.0-next.1+1 <1.0.0-next.2"
   amplify_core: ">=1.0.0-next.1 <1.0.0-next.2"
   amplify_flutter: ">=1.0.0-next.1 <1.0.0-next.2"
   async: ^2.8.0
   aws_common: ">=0.3.3 <0.4.0"
->>>>>>> 23cf22c0
   collection: ^1.15.0
   flutter:
     sdk: flutter
