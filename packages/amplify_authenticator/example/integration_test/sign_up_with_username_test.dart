--- conflicted
+++ resolved
@@ -109,13 +109,8 @@
       await signUpPage.enterPreferredUsername(username);
       await signUpPage.submitSignUp();
 
-<<<<<<< HEAD
-      // And I see "Confirmation Code"
-      expect(find.byKey(keyCodeConfirmSignUpFormField), findsOneWidget);
-=======
       await confirmSignUpPage.expectConfirmSignUpIsPresent();
       confirmSignUpPage.expectConfirmationCodeIsPresent();
->>>>>>> 59a385d3
     });
 
     // Scenario: Username field autocompletes username
