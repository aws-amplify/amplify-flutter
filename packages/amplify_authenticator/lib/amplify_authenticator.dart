--- conflicted
+++ resolved
@@ -101,11 +101,7 @@
     ConfirmSignInMFAForm? confirmSignInMFAForm,
     this.stringResolver = const AuthStringResolver(),
     required this.child,
-<<<<<<< HEAD
-    this.useAmplifyTheme = true,
-=======
     this.useAmplifyTheme = false,
->>>>>>> 05086ce4
   }) : super(key: key) {
     this.signInForm = signInForm ?? SignInForm();
     this.signUpForm = signUpForm ?? SignUpForm();
