--- conflicted
+++ resolved
@@ -363,31 +363,11 @@
     final useAmplifyTheme = InheritedConfig.of(context).useAmplifyTheme;
     final userAppTheme = Theme.of(context);
     return Theme(
-<<<<<<< HEAD
       data: useAmplifyTheme ? AmplifyTheme.data : userAppTheme,
-      child: Scaffold(
-        backgroundColor: AmplifyColors.backgroundPrimary,
-        body: StreamBuilder(
-          stream: stateMachineBloc.stream,
-          builder: (context, snapshot) {
-            final state = snapshot.data ?? const AuthLoading();
-            final Widget screen;
-            if (state is AuthLoading || state is AuthLoaded) {
-              screen = const LoadingScreen();
-            } else if (state is Authenticated) {
-              return Theme(data: userAppTheme, child: child);
-            } else if (state is AuthFlow) {
-              screen = AuthenticatorScreen(screen: state.screen);
-            } else {
-              screen = const AuthenticatorScreen.signin();
-            }
-=======
-      data: useAmplifyTheme ? AmplifyTheme.theme : userAppTheme,
       child: StreamBuilder(
         stream: stateMachineBloc.stream,
         builder: (context, snapshot) {
           final state = snapshot.data ?? const AuthLoading();
->>>>>>> e5d06f64
 
           if (state is Authenticated) {
             return Theme(data: userAppTheme, child: child);
