--- conflicted
+++ resolved
@@ -16,10 +16,7 @@
 library amplify_authenticator;
 
 import 'package:amplify_authenticator/src/keys.dart';
-<<<<<<< HEAD
 import 'package:amplify_authenticator/src/screens/confirm_signin_screen.dart';
-=======
->>>>>>> 35b67668
 import 'package:flutter/material.dart';
 
 //State
@@ -41,10 +38,7 @@
 import 'package:amplify_authenticator/src/views/signin_viewmodel.dart';
 import 'package:amplify_authenticator/src/views/signup_viewmodel.dart';
 import 'package:amplify_authenticator/src/views/confirm_signup_viewmodel.dart';
-<<<<<<< HEAD
 import 'package:amplify_authenticator/src/views/confirm_signin_viewmodel.dart';
-=======
->>>>>>> 35b67668
 
 //Services
 import 'package:amplify_authenticator/src/services/amplify_auth_service.dart';
@@ -89,7 +83,6 @@
   ///     - define
   ///
   Authenticator(
-<<<<<<< HEAD
       {required this.child,
       SignInForm? signInForm,
       SignUpForm? signUpForm,
@@ -98,11 +91,6 @@
     this.signUpForm = signUpForm ?? DefaultForms.signUpForm();
     this.confirmSignInForm =
         confirmSignInForm ?? DefaultForms.confirmSignInForm();
-=======
-      {required this.child, SignInForm? signInForm, SignUpForm? signUpForm}) {
-    this.signInForm = signInForm ?? DefaultForms.signInForm();
-    this.signUpForm = signUpForm ?? DefaultForms.signUpForm();
->>>>>>> 35b67668
   }
 
   /// This form will support the following form field types:
@@ -179,7 +167,6 @@
 
   final ConfirmSignUpForm confirmSignUpForm = DefaultForms.confirmSignUpForm();
 
-<<<<<<< HEAD
   /// This form will support the following form field types:
   /// * code
   /// * password
@@ -225,10 +212,6 @@
 
   /// This widget will be displayed after a user has signed in with some verified credentials.
   final Widget child;
-=======
-  /// This widget will be displayed after a user has signed in with some verified credentials.
-final Widget child;
->>>>>>> 35b67668
 
   @override
   _AuthenticatorState createState() => _AuthenticatorState();
@@ -256,27 +239,17 @@
             signInViewModel: SignInViewModel(_stateMachineBloc),
             signUpViewModel: SignUpViewModel(_stateMachineBloc),
             confirmSignUpViewModel: ConfirmSignUpViewModel(_stateMachineBloc),
-<<<<<<< HEAD
             confirmSignInViewModel: ConfirmSignInViewModel(_stateMachineBloc),
-=======
->>>>>>> 35b67668
             child: InheritedForms(
                 signInForm: widget.signInForm,
                 signUpForm: widget.signUpForm,
                 confirmSignUpForm: widget.confirmSignUpForm,
-<<<<<<< HEAD
                 confirmSignInForm: widget.confirmSignInForm,
-=======
->>>>>>> 35b67668
                 child: Scaffold(
                   body: StreamBuilder(
                     stream: _stateMachineBloc.stream,
                     builder: (context, snapshot) {
                       final state = snapshot.data ?? const AuthLoading();
-<<<<<<< HEAD
-
-=======
->>>>>>> 35b67668
                       Widget? screen;
                       if (state is AuthLoading) {
                         screen = LoadingScreen();
@@ -291,12 +264,9 @@
                       } else if (state is AuthFlow &&
                           state.screen == AuthScreen.confirmSignUp) {
                         screen = ConfirmSignUpScreen();
-<<<<<<< HEAD
                       } else if (state is AuthFlow &&
                           state.screen == AuthScreen.confirmSignIn) {
                         screen = ConfirmSignInScreen();
-=======
->>>>>>> 35b67668
                       }
 
                       return Center(
@@ -312,10 +282,6 @@
   @override
   void dispose() {
     _stateMachineBloc.dispose();
-<<<<<<< HEAD
     super.dispose();
-=======
-      super.dispose();
->>>>>>> 35b67668
   }
 }