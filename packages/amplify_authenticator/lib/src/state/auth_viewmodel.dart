--- conflicted
+++ resolved
@@ -170,17 +170,11 @@
     _setAttribute('custom:$key', value);
   }
 
-<<<<<<< HEAD
-=======
-  void setUserAttributeKey(String? value) {
-    _userAttributeKey = value;
-  }
-
+  // ignore: avoid_positional_boolean_parameters
   void setRememberDevice(bool value) {
     _rememberDevice = value;
   }
 
->>>>>>> 10f8b710
   // Auth calls
 
   Future<void> confirmSignIn() async {
@@ -193,16 +187,8 @@
       attributes: _authAttributes,
     );
 
-<<<<<<< HEAD
-    authBloc.add(AuthConfirmSignIn(confirm));
-    await _nextBlocEvent();
-=======
     authBloc.add(AuthConfirmSignIn(confirm, rememberDevice: rememberDevice));
-    await Future.any([
-      authBloc.exceptions.first,
-      authBloc.stream.first,
-    ]);
->>>>>>> 10f8b710
+    await _nextBlocEvent();
     setBusy(false);
   }
 
