--- conflicted
+++ resolved
@@ -18,21 +18,6 @@
 import 'package:flutter/material.dart';
 
 class InheritedForms extends InheritedWidget {
-<<<<<<< HEAD
-  // ignore: public_member_api_docs
-  const InheritedForms(
-      {required this.signInForm,
-      required this.signUpForm,
-      required this.confirmSignUpForm,
-      required this.confirmSignInMFAForm,
-      required this.sendCodeForm,
-      required this.resetPasswordForm,
-      required this.confirmSignInNewPasswordForm,
-      required this.verifyUserFormBuilder,
-      required this.confirmVerifyUserForm,
-      required Widget child})
-      : super(child: child);
-=======
   const InheritedForms({
     Key? key,
     required this.signInForm,
@@ -46,7 +31,6 @@
     required this.confirmVerifyUserForm,
     required Widget child,
   }) : super(key: key, child: child);
->>>>>>> 2e74585a
 
   final SignInForm signInForm;
   final SignUpForm signUpForm;
@@ -58,16 +42,6 @@
   final VerifyUserForm verifyUserForm;
   final ConfirmVerifyUserForm confirmVerifyUserForm;
 
-<<<<<<< HEAD
-  final ConfirmSignInNewPasswordForm confirmSignInNewPasswordForm;
-
-  final VerifyUserForm Function({required List<String> unverifiedAttributeKeys})
-      verifyUserFormBuilder;
-
-  final ConfirmVerifyUserForm confirmVerifyUserForm;
-
-  //final ResetPasswordForm resetPasswordForm;
-=======
   AuthenticatorForm operator [](AuthScreen screen) {
     switch (screen) {
       case AuthScreen.signup:
@@ -90,7 +64,6 @@
         return confirmVerifyUserForm;
     }
   }
->>>>>>> 2e74585a
 
   static InheritedForms of(BuildContext context) {
     final forms = context.dependOnInheritedWidgetOfExactType<InheritedForms>();
