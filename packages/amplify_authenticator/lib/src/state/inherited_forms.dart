/*
 * Copyright 2021 Amazon.com, Inc. or its affiliates. All Rights Reserved.
 *
 * Licensed under the Apache License, Version 2.0 (the "License").
 * You may not use this file except in compliance with the License.
 * A copy of the License is located at
 *
 *  http://aws.amazon.com/apache2.0
 *
 * or in the "license" file accompanying this file. This file is distributed
 * on an "AS IS" BASIS, WITHOUT WARRANTIES OR CONDITIONS OF ANY KIND, either
 * express or implied. See the License for the specific language governing
 * permissions and limitations under the License.
 */

import 'package:amplify_authenticator/src/widgets/forms.dart';
import 'package:flutter/material.dart';

class InheritedForms extends InheritedWidget {
  const InheritedForms({
    Key? key,
    required this.signInForm,
    required this.signUpForm,
    required this.confirmSignUpForm,
    required this.confirmSignInMFAForm,
    required this.sendCodeForm,
    required this.resetPasswordForm,
    required this.confirmSignInNewPasswordForm,
    required Widget child,
  }) : super(key: key, child: child);

  final SignInForm signInForm;

  final SignUpForm signUpForm;

  final ConfirmSignUpForm confirmSignUpForm;

  final ConfirmSignInMFAForm confirmSignInMFAForm;

  final SendCodeForm sendCodeForm;

  final ResetPasswordForm resetPasswordForm;

  final ConfirmSignInNewPasswordForm confirmSignInNewPasswordForm;

  //final ResetPasswordForm resetPasswordForm;

<<<<<<< HEAD
=======
  // ignore: public_member_api_docs
>>>>>>> 9ed57b38
  static InheritedForms of(BuildContext context) {
    final forms = context.dependOnInheritedWidgetOfExactType<InheritedForms>();

    assert(() {
      if (forms == null) {
        throw FlutterError.fromParts([
          ErrorSummary('No InheritedForms widget found.'),
          ErrorDescription(
              'Make sure your app is wrapped with an Authenticator widget.')
        ]);
      }
      return true;
    }());
    return forms!;
  }

  @override
  bool updateShouldNotify(covariant InheritedWidget oldWidget) => true;
}

// ignore_for_file: prefer_asserts_with_message<|MERGE_RESOLUTION|>--- conflicted
+++ resolved
@@ -13,6 +13,7 @@
  * permissions and limitations under the License.
  */
 
+import 'package:amplify_authenticator/src/blocs/auth/auth_data.dart';
 import 'package:amplify_authenticator/src/widgets/forms.dart';
 import 'package:flutter/material.dart';
 
@@ -30,28 +31,34 @@
   }) : super(key: key, child: child);
 
   final SignInForm signInForm;
-
   final SignUpForm signUpForm;
-
   final ConfirmSignUpForm confirmSignUpForm;
-
   final ConfirmSignInMFAForm confirmSignInMFAForm;
-
+  final ConfirmSignInNewPasswordForm confirmSignInNewPasswordForm;
   final SendCodeForm sendCodeForm;
-
   final ResetPasswordForm resetPasswordForm;
 
-  final ConfirmSignInNewPasswordForm confirmSignInNewPasswordForm;
+  AuthenticatorForm operator [](AuthScreen screen) {
+    switch (screen) {
+      case AuthScreen.signup:
+        return signUpForm;
+      case AuthScreen.signin:
+        return signInForm;
+      case AuthScreen.confirmSignup:
+        return confirmSignUpForm;
+      case AuthScreen.confirmSigninMfa:
+        return confirmSignInMFAForm;
+      case AuthScreen.confirmSigninNewPassword:
+        return confirmSignInNewPasswordForm;
+      case AuthScreen.sendCode:
+        return sendCodeForm;
+      case AuthScreen.resetPassword:
+        return resetPasswordForm;
+    }
+  }
 
-  //final ResetPasswordForm resetPasswordForm;
-
-<<<<<<< HEAD
-=======
-  // ignore: public_member_api_docs
->>>>>>> 9ed57b38
   static InheritedForms of(BuildContext context) {
     final forms = context.dependOnInheritedWidgetOfExactType<InheritedForms>();
-
     assert(() {
       if (forms == null) {
         throw FlutterError.fromParts([
