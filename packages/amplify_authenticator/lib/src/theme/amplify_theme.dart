/*
 * Copyright 2021 Amazon.com, Inc. or its affiliates. All Rights Reserved.
 *
 * Licensed under the Apache License, Version 2.0 (the "License").
 * You may not use this file except in compliance with the License.
 * A copy of the License is located at
 *
 *  http://aws.amazon.com/apache2.0
 *
 * or in the "license" file accompanying this file. This file is distributed
 * on an "AS IS" BASIS, WITHOUT WARRANTIES OR CONDITIONS OF ANY KIND, either
 * express or implied. See the License for the specific language governing
 * permissions and limitations under the License.
*/

import 'package:amplify_authenticator/src/state/inherited_config.dart';
<<<<<<< HEAD
import 'package:amplify_flutter/amplify.dart';
=======
>>>>>>> 8a35b0f9
import 'package:flutter/material.dart';

class AmplifyColors {
  const AmplifyColors._();

  static const red10 = Color(0xfffce9e9);
  static const red20 = Color(0xfff5bcbc);
  static const red40 = Color(0xffef8f8f);
  static const red60 = Color(0xffbf4040);
  static const red80 = Color(0xff950404);
  static const red90 = Color(0xff660000);
  static const red100 = Color(0xff4d0000);
  static const red = MaterialColor(0xffbf4040, {
    50: Color(0xfffce9e9),
    100: Color(0xfff5bcbc),
    300: Color(0xffef8f8f),
    500: Color(0xffbf4040),
    700: Color(0xff950404),
    800: Color(0xff660000),
    900: Color(0xff4d0000),
  });

  static const orange10 = Color(0xfffcf2e9);
  static const orange20 = Color(0xfff5d9bc);
  static const orange40 = Color(0xffefbf8f);
  static const orange60 = Color(0xffbf8040);
  static const orange80 = Color(0xff954d04);
  static const orange90 = Color(0xff663300);
  static const orange100 = Color(0xff4d2600);
  static const orange = MaterialColor(0xffbf8040, {
    50: Color(0xfffcf2e9),
    100: Color(0xfff5d9bc),
    300: Color(0xffefbf8f),
    500: Color(0xffbf8040),
    700: Color(0xff954d04),
    800: Color(0xff663300),
    900: Color(0xff4d2600),
  });

  static const yellow10 = Color(0xfffcfce9);
  static const yellow20 = Color(0xfff5f5bc);
  static const yellow40 = Color(0xffefef8f);
  static const yellow60 = Color(0xffbfbf40);
  static const yellow80 = Color(0xff959504);
  static const yellow90 = Color(0xff666600);
  static const yellow100 = Color(0xff4d4d00);
  static const yellow = MaterialColor(0xffbfbf40, {
    50: Color(0xfffcfce9),
    100: Color(0xfff5f5bc),
    300: Color(0xffefef8f),
    500: Color(0xffbfbf40),
    700: Color(0xff959504),
    800: Color(0xff666600),
    900: Color(0xff4d4d00),
  });

  static const green10 = Color(0xffe9fcec);
  static const green20 = Color(0xffbcf5c6);
  static const green40 = Color(0xff8fef9f);
  static const green60 = Color(0xff40bf55);
  static const green80 = Color(0xff04951c);
  static const green90 = Color(0xff006611);
  static const green100 = Color(0xff004d0d);
  static const green = MaterialColor(0xff40bf55, {
    50: Color(0xffe9fcec),
    100: Color(0xffbcf5c6),
    300: Color(0xff8fef9f),
    500: Color(0xff40bf55),
    700: Color(0xff04951c),
    800: Color(0xff006611),
    900: Color(0xff004d0d),
  });

  static const teal10 = Color(0xffe9f9fc);
  static const teal20 = Color(0xffbcecf5);
  static const teal40 = Color(0xff7dd6e8);
  static const teal60 = Color(0xff40aabf);
  static const teal80 = Color(0xff047d95);
  static const teal90 = Color(0xff005566);
  static const teal100 = Color(0xff00404d);
  static const teal = MaterialColor(0xff40aabf, {
    50: Color(0xffe9f9fc),
    100: Color(0xffbcecf5),
    300: Color(0xff7dd6e8),
    500: Color(0xff40aabf),
    700: Color(0xff047d95),
    800: Color(0xff005566),
    900: Color(0xff00404d),
  });

  static const blue10 = Color(0xffe6eefe);
  static const blue20 = Color(0xffb8cef9);
  static const blue40 = Color(0xff7da1e8);
  static const blue60 = Color(0xff406abf);
  static const blue80 = Color(0xff043495);
  static const blue90 = Color(0xff002266);
  static const blue100 = Color(0xff001a4d);
  static const blue = MaterialColor(0xff406abf, {
    50: Color(0xffe6eefe),
    100: Color(0xffb8cef9),
    300: Color(0xff7da1e8),
    500: Color(0xff406abf),
    700: Color(0xff043495),
    800: Color(0xff002266),
    900: Color(0xff001a4d),
  });

  static const purple10 = Color(0xfffee6fe);
  static const purple20 = Color(0xfff9b8f9);
  static const purple40 = Color(0xffe87de8);
  static const purple60 = Color(0xffbf40bf);
  static const purple80 = Color(0xff950495);
  static const purple90 = Color(0xff660066);
  static const purple100 = Color(0xff4d004d);
  static const purple = MaterialColor(0xffbf40bf, {
    50: Color(0xfffee6fe),
    100: Color(0xfff9b8f9),
    300: Color(0xffe87de8),
    500: Color(0xffbf40bf),
    700: Color(0xff950495),
    800: Color(0xff660066),
    900: Color(0xff4d004d),
  });

  static const pink10 = Color(0xfffee6ee);
  static const pink20 = Color(0xfffbb6cd);
  static const pink40 = Color(0xffe87da1);
  static const pink60 = Color(0xffbf406a);
  static const pink80 = Color(0xff950434);
  static const pink90 = Color(0xff660022);
  static const pink100 = Color(0xff4d0019);
  static const pink = MaterialColor(0xffbf406a, {
    50: Color(0xfffee6ee),
    100: Color(0xfffbb6cd),
    300: Color(0xffe87da1),
    500: Color(0xffbf406a),
    700: Color(0xff950434),
    800: Color(0xff660022),
    900: Color(0xff4d0019),
  });

  static const neutral10 = Color(0xfff2f2f3);
  static const neutral20 = Color(0xffe4e6e7);
  static const neutral40 = Color(0xffc9cccf);
  static const neutral60 = Color(0xffaeb3b7);
  static const neutral80 = Color(0xff5c6670);
  static const neutral90 = Color(0xff304050);
  static const neutral100 = Color(0xff0d1a26);
  static const neutral = MaterialColor(0xffaeb3b7, {
    50: Color(0xfff2f2f3),
    100: Color(0xffe4e6e7),
    300: Color(0xffc9cccf),
    500: Color(0xffaeb3b7),
    700: Color(0xff5c6670),
    800: Color(0xff304050),
    900: Color(0xff0d1a26),
  });

  static const brandPrimary10 = Color(0xffe9f9fc);
  static const brandPrimary20 = Color(0xffbcecf5);
  static const brandPrimary40 = Color(0xff7dd6e8);
  static const brandPrimary60 = Color(0xff40aabf);
  static const brandPrimary80 = Color(0xff047d95);
  static const brandPrimary90 = Color(0xff005566);
  static const brandPrimary100 = Color(0xff00404d);
  static const brandPrimary = MaterialColor(0xff40aabf, {
    50: Color(0xffe9f9fc),
    100: Color(0xffbcecf5),
    300: Color(0xff7dd6e8),
    500: Color(0xff40aabf),
    700: Color(0xff047d95),
    800: Color(0xff005566),
    900: Color(0xff00404d),
  });
  static const brandPrimaryDark = brandPrimary40;

  static const brandSecondary10 = Color(0xfffee6fe);
  static const brandSecondary20 = Color(0xfff9b8f9);
  static const brandSecondary40 = Color(0xffe87de8);
  static const brandSecondary60 = Color(0xffbf40bf);
  static const brandSecondary80 = Color(0xff950495);
  static const brandSecondary90 = Color(0xff660066);
  static const brandSecondary100 = Color(0xff4d004d);
  static const brandSecondary = MaterialColor(0xffbf40bf, {
    50: Color(0xfffee6fe),
    100: Color(0xfff9b8f9),
    300: Color(0xffe87de8),
    500: Color(0xffbf40bf),
    700: Color(0xff950495),
    800: Color(0xff660066),
    900: Color(0xff4d004d),
  });
  static const brandSecondaryDark = brandSecondary40;

  static const fontPrimary = AmplifyColors.neutral100;
  static const fontPrimaryDark = AmplifyColors.neutral100;
  static const fontSecondary = AmplifyColors.neutral80;
  static const fontSecondaryDark = AmplifyColors.neutral80;
  static const fontTertiary = AmplifyColors.neutral60;
  static const fontDisabled = AmplifyColors.fontTertiary;
  static const fontInverse = AmplifyColors.white;
  static const fontInteractive = AmplifyColors.brandPrimary80;
  static const fontInteractiveDark = AmplifyColors.brandPrimary40;
  static const fontHover = AmplifyColors.brandPrimary90;
  static const fontHoverDark = AmplifyColors.brandPrimary10;
  static const fontFocus = AmplifyColors.brandPrimary100;
  static const fontFocusDark = AmplifyColors.brandPrimary20;
  static const fontActive = AmplifyColors.brandPrimary100;
  static const fontInfo = AmplifyColors.blue80;
  static const fontWarning = AmplifyColors.orange80;
  static const fontError = AmplifyColors.red80;
  static const fontSuccess = AmplifyColors.green80;

  static const backgroundPrimary = AmplifyColors.white;
  static const backgroundPrimaryDark = AmplifyColors.black;
  static const backgroundSecondary = AmplifyColors.neutral10;
  static const backgroundTertiary = AmplifyColors.neutral20;
  static const backgroundDisabled = AmplifyColors.backgroundTertiary;
  static const backgroundDisabledDark = AmplifyColors.neutral100;
  static const backgroundInfo = AmplifyColors.blue20;
  static const backgroundInfoDark = AmplifyColors.blue90;
  static const backgroundWarning = AmplifyColors.orange20;
  static const backgroundWarningDark = AmplifyColors.orange90;
  static const backgroundError = AmplifyColors.red20;
  static const backgroundErrorDark = AmplifyColors.red90;
  static const backgroundSuccess = AmplifyColors.green20;
  static const backgroundSuccessDark = AmplifyColors.green90;

  static const borderPrimary = AmplifyColors.neutral60;
  static const borderSecondary = AmplifyColors.neutral40;
  static const borderSecondaryDark = AmplifyColors.neutral90;
  static const borderTertiary = AmplifyColors.neutral20;
  static const borderDisabled = AmplifyColors.borderTertiary;
  static const borderFocus = AmplifyColors.brandPrimary100;
  static const borderError = AmplifyColors.red80;

  static const shadowPrimary = Color(0x400d1a26);
  static const shadowSecondary = Color(0x260d1a26);
  static const shadowTertiary = Color(0x0d0d1a26);

  static const white = Color(0xFFFFFFFF);
  static const black = Color(0xFF000000);
  static const transparent = Color(0x00FFFFFF);
}

class AmplifyTextTheme extends TextTheme {
  const AmplifyTextTheme()
      : super(
          headline1: h1,
          headline2: h2,
          headline3: h3,
          headline4: h4,
          headline5: h5,
          headline6: h6,
          subtitle1: bodyLarge,
          bodyText2: body,
          caption: bodySmall,
          button: button$,
        );

  static const fontPackage = 'amplify_authenticator';
  static const fontFamily = 'Inter';

  static const h1 = TextStyle(
    fontFamily: fontFamily,
    package: fontPackage,
    fontWeight: FontWeight.bold,
    fontSize: 64,
    height: 72 / 64,
  );

  static const h2 = TextStyle(
    fontFamily: fontFamily,
    package: fontPackage,
    fontWeight: FontWeight.bold,
    fontSize: 56,
    height: 64 / 56,
  );

  static const h3 = TextStyle(
    fontFamily: fontFamily,
    package: fontPackage,
    fontWeight: FontWeight.bold,
    fontSize: 48,
    height: 56 / 48,
  );

  static const h4 = TextStyle(
    fontFamily: fontFamily,
    package: fontPackage,
    fontWeight: FontWeight.bold,
    fontSize: 40,
    height: 48 / 40,
  );

  static const h5 = TextStyle(
    fontFamily: fontFamily,
    package: fontPackage,
    fontWeight: FontWeight.bold,
    fontSize: 32,
    height: 40 / 32,
  );

  static const h6 = TextStyle(
    fontFamily: fontFamily,
    package: fontPackage,
    fontWeight: FontWeight.bold,
    fontSize: 24,
    height: 32 / 24,
  );

  static const bodyLarge = TextStyle(
    fontFamily: fontFamily,
    package: fontPackage,
    fontWeight: FontWeight.normal,
    fontSize: 16,
    height: 24 / 16,
  );

  static const bodyLargeLink = TextStyle(
    fontFamily: fontFamily,
    package: fontPackage,
    fontWeight: FontWeight.normal,
    fontSize: 14,
    height: 22 / 14,
    decoration: TextDecoration.underline,
  );

  static const body = TextStyle(
    fontFamily: fontFamily,
    package: fontPackage,
    fontWeight: FontWeight.normal,
    fontSize: 14,
    height: 22 / 14,
  );

  static const bodySmall = TextStyle(
    fontFamily: fontFamily,
    package: fontPackage,
    fontWeight: FontWeight.normal,
    fontSize: 12,
    height: 20 / 12,
  );

  static const button$ = TextStyle(
    fontFamily: fontFamily,
    package: fontPackage,
    fontWeight: FontWeight.w500,
    fontSize: 16,
    height: 24 / 16,
  );
}

class AmplifyTheme {
  const AmplifyTheme._();

<<<<<<< HEAD
  static _AmplifyThemeWrapper of(
    BuildContext context, {
    bool? useAmplifyTheme,
=======
  static _AmplifyThemeWrapper of(BuildContext context) {
    final useAmplifyTheme = InheritedConfig.of(context).useAmplifyTheme;
    return _AmplifyThemeWrapper(
      context: context,
      useAmplifyTheme: useAmplifyTheme,
    );
  }

  static ElevatedButtonThemeData elevatedButtonThemeData({
    bool primary = true,
    bool isLoading = false,
>>>>>>> 8a35b0f9
  }) {
    useAmplifyTheme ??= InheritedConfig.of(context).useAmplifyTheme;
    return _AmplifyThemeWrapper(
      context: context,
      useAmplifyTheme: useAmplifyTheme,
    );
  }

  static final elevatedButtonTheme = ElevatedButtonThemeData(
    style: ButtonStyle(
      elevation: MaterialStateProperty.all(0),
      splashFactory: NoSplash.splashFactory,
      shape: MaterialStateProperty.all(const RoundedRectangleBorder()),
      backgroundColor: MaterialStateProperty.resolveWith((states) {
        if (states.contains(MaterialState.disabled)) {
          return AmplifyColors.neutral20;
        }
        if (states.contains(MaterialState.hovered)) {
          return AmplifyColors.brandPrimary90;
        }
        if (states.contains(MaterialState.pressed)) {
          return AmplifyColors.brandPrimary90;
        }
        return AmplifyColors.brandPrimary80;
      }),
      foregroundColor: MaterialStateProperty.resolveWith((states) {
        if (states.contains(MaterialState.disabled)) {
          return AmplifyColors.fontTertiary;
        }
        return AmplifyColors.fontInverse;
      }),
      padding: MaterialStateProperty.all(const EdgeInsets.all(12)),
      shadowColor: MaterialStateProperty.all(AmplifyColors.shadowPrimary),
    ),
  );

  static final elevatedButtonThemeDark = ElevatedButtonThemeData(
    style: ButtonStyle(
      elevation: MaterialStateProperty.all(0),
      splashFactory: NoSplash.splashFactory,
      shape: MaterialStateProperty.all(const RoundedRectangleBorder()),
      backgroundColor: MaterialStateProperty.resolveWith((states) {
        if (states.contains(MaterialState.disabled)) {
          return AmplifyColors.neutral90;
        }
        if (states.contains(MaterialState.hovered)) {
          return AmplifyColors.brandPrimary10;
        }
        if (states.contains(MaterialState.pressed)) {
          return AmplifyColors.brandPrimary20;
        }
        return AmplifyColors.brandPrimary40;
      }),
      foregroundColor: MaterialStateProperty.resolveWith((states) {
        if (states.contains(MaterialState.disabled)) {
          return AmplifyColors.fontTertiary;
        }
        return AmplifyColors.fontPrimaryDark;
      }),
      padding: MaterialStateProperty.all(const EdgeInsets.all(12)),
      shadowColor: MaterialStateProperty.all(AmplifyColors.shadowPrimary),
    ),
  );

  static final textButtonTheme = TextButtonThemeData(
    style: ButtonStyle(
      foregroundColor: MaterialStateProperty.resolveWith((states) {
        if (states.contains(MaterialState.disabled)) {
          return AmplifyColors.fontDisabled;
        }
        if (states.contains(MaterialState.hovered)) {
          return AmplifyColors.fontHover;
        }
        if (states.contains(MaterialState.focused)) {
          return AmplifyColors.fontFocus;
        }
        return AmplifyColors.fontInteractive;
      }),
    ),
  );

  static final textButtonThemeDark = TextButtonThemeData(
    style: ButtonStyle(
      foregroundColor: MaterialStateProperty.resolveWith((states) {
        if (states.contains(MaterialState.disabled)) {
          return AmplifyColors.fontDisabled;
        }
        if (states.contains(MaterialState.hovered)) {
          return AmplifyColors.fontHoverDark;
        }
        if (states.contains(MaterialState.focused)) {
          return AmplifyColors.fontFocusDark;
        }
        return AmplifyColors.fontInteractiveDark;
      }),
    ),
  );

  static const outlinedButtonTheme = OutlinedButtonThemeData(
    style: ButtonStyle(
      splashFactory: NoSplash.splashFactory,
    ),
  );

  static const outlinedButtonThemeDark = OutlinedButtonThemeData(
    style: ButtonStyle(
      splashFactory: NoSplash.splashFactory,
    ),
  );

  static const primaryProgressIndicatorTheme = ProgressIndicatorThemeData(
    color: AmplifyColors.brandPrimary80,
    circularTrackColor: AmplifyColors.neutral20,
  );

  static const primaryProgressIndicatorThemeDark = ProgressIndicatorThemeData(
    color: AmplifyColors.brandPrimary80,
    circularTrackColor: AmplifyColors.neutral20,
  );

  static const secondaryProgressIndicatorTheme = ProgressIndicatorThemeData(
    color: AmplifyColors.brandSecondary80,
    circularTrackColor: AmplifyColors.neutral20,
  );

  static final inputDecorationTheme = InputDecorationTheme(
    labelStyle: AmplifyTextTheme.bodyLarge.copyWith(
      color: AmplifyColors.neutral80,
      fontWeight: FontWeight.w500,
    ),
    focusedBorder: const OutlineInputBorder(),
    border: const OutlineInputBorder(),
  );

  static final inputDecorationThemeDark = InputDecorationTheme(
    labelStyle: AmplifyTextTheme.bodyLarge.copyWith(
      color: AmplifyColors.neutral40,
      fontWeight: FontWeight.w500,
    ),
    focusedBorder: const OutlineInputBorder(
      borderSide: BorderSide(color: AmplifyColors.white),
    ),
    border: const OutlineInputBorder(
      borderSide: BorderSide(color: AmplifyColors.neutral90),
    ),
  );

  static final tabBarTheme = TabBarTheme(
    labelColor: AmplifyColors.fontInteractive,
    labelStyle: AmplifyTextTheme.button$.copyWith(
      fontWeight: FontWeight.bold,
    ),
    unselectedLabelColor: AmplifyColors.fontSecondary,
    unselectedLabelStyle: AmplifyTextTheme.button$.copyWith(
      fontWeight: FontWeight.bold,
    ),
    labelPadding: EdgeInsets.zero,
  );

  static final tabBarThemeDark = TabBarTheme(
    labelColor: AmplifyColors.fontInteractiveDark,
    labelStyle: AmplifyTextTheme.button$.copyWith(
      fontWeight: FontWeight.bold,
    ),
    unselectedLabelColor: AmplifyColors.fontSecondaryDark,
    unselectedLabelStyle: AmplifyTextTheme.button$.copyWith(
      fontWeight: FontWeight.bold,
    ),
    labelPadding: EdgeInsets.zero,
    indicator: const BoxDecoration(),
  );

  static final radioTheme = RadioThemeData(
    fillColor: MaterialStateProperty.resolveWith((states) {
      if (states.contains(MaterialState.disabled)) {
        return AmplifyColors.neutral20;
      }
      return AmplifyColors.brandPrimary;
    }),
  );

  static final radioThemeDark = RadioThemeData(
    fillColor: MaterialStateProperty.resolveWith((states) {
      if (states.contains(MaterialState.disabled)) {
        return AmplifyColors.neutral20;
      }
      return AmplifyColors.brandPrimaryDark;
    }),
    overlayColor: MaterialStateProperty.resolveWith((states) {
      if (states.contains(MaterialState.disabled)) {
        return AmplifyColors.neutral20;
      }
      return AmplifyColors.neutral90;
    }),
  );

  static const appBarTheme = AppBarTheme(
    elevation: 0,
    color: AmplifyColors.backgroundPrimary,
  );

<<<<<<< HEAD
  static const appBarThemeDark = AppBarTheme(
    elevation: 0,
    color: AmplifyColors.black,
  );

  static const iconTheme = IconThemeData(color: AmplifyColors.black);

  static const iconThemeDark = IconThemeData(color: AmplifyColors.white);

  static late final ThemeData light = ThemeData.from(
    colorScheme: ColorScheme.fromSwatch(
      primarySwatch: AmplifyColors.brandPrimary,
      primaryColorDark: AmplifyColors.brandSecondary,
      accentColor: AmplifyColors.teal,
      backgroundColor: AmplifyColors.backgroundPrimary,
      errorColor: AmplifyColors.red,
      cardColor: AmplifyColors.backgroundPrimary,
    ),
    textTheme: const AmplifyTextTheme(),
  ).copyWith(
    shadowColor: AmplifyColors.shadowPrimary,
    elevatedButtonTheme: elevatedButtonTheme,
    progressIndicatorTheme: primaryProgressIndicatorTheme,
    textButtonTheme: textButtonTheme,
    inputDecorationTheme: inputDecorationTheme,
    radioTheme: radioTheme,
    appBarTheme: appBarTheme,
    tabBarTheme: tabBarTheme,
    iconTheme: iconTheme,
    outlinedButtonTheme: outlinedButtonTheme,
  );

  static late final ThemeData dark = ThemeData.from(
    colorScheme: ColorScheme.fromSwatch(
      primarySwatch: AmplifyColors.brandPrimary,
      primaryColorDark: AmplifyColors.brandPrimaryDark,
      accentColor: AmplifyColors.teal,
      backgroundColor: AmplifyColors.backgroundPrimaryDark,
      errorColor: AmplifyColors.red,
      cardColor: AmplifyColors.black,
      brightness: Brightness.dark,
    ),
    textTheme: const AmplifyTextTheme().apply(
      bodyColor: AmplifyColors.white,
      displayColor: AmplifyColors.white,
      decorationColor: AmplifyColors.white,
    ),
  ).copyWith(
    shadowColor: AmplifyColors.shadowPrimary,
    elevatedButtonTheme: elevatedButtonThemeDark,
    progressIndicatorTheme: primaryProgressIndicatorTheme,
    textButtonTheme: textButtonThemeDark,
    inputDecorationTheme: inputDecorationThemeDark,
    radioTheme: radioThemeDark,
    appBarTheme: appBarThemeDark,
    tabBarTheme: tabBarThemeDark,
    iconTheme: iconThemeDark,
    outlinedButtonTheme: outlinedButtonThemeDark,
  );
=======
  static late final ThemeData data = () {
    return ThemeData.from(
      colorScheme: ColorScheme.fromSwatch(
        primarySwatch: AmplifyColors.brandPrimary,
        primaryColorDark: AmplifyColors.brandSecondary,
        accentColor: AmplifyColors.teal,
        backgroundColor: AmplifyColors.backgroundPrimary,
        errorColor: AmplifyColors.red,
        cardColor: AmplifyColors.white,
      ),
      textTheme: const AmplifyTextTheme(),
    ).copyWith(
      elevatedButtonTheme: primaryElevatedButtonTheme,
      progressIndicatorTheme: primaryProgressIndicatorTheme,
      textButtonTheme: textButtonTheme,
      inputDecorationTheme: inputDecorationTheme,
      radioTheme: radioTheme,
      appBarTheme: appBarTheme,
      tabBarTheme: tabBarTheme,
    );
  }();
>>>>>>> 8a35b0f9
}

class _AmplifyThemeWrapper {
  const _AmplifyThemeWrapper({
    required this.context,
    required this.useAmplifyTheme,
  });

  final BuildContext context;
  final bool useAmplifyTheme;

<<<<<<< HEAD
  ElevatedButtonThemeData get elevatedButtonThemeData {
    if (!useAmplifyTheme) {
      return ElevatedButtonTheme.of(context);
    }
    return _isDark
        ? AmplifyTheme.elevatedButtonThemeDark
        : AmplifyTheme.elevatedButtonTheme;
=======
  ElevatedButtonThemeData elevatedButtonThemeData({
    bool primary = true,
    bool isLoading = false,
  }) {
    if (!useAmplifyTheme) {
      return ElevatedButtonTheme.of(context);
    }
    return AmplifyTheme.elevatedButtonThemeData(
      primary: primary,
      isLoading: isLoading,
    );
>>>>>>> 8a35b0f9
  }

  TextButtonThemeData get textButtonTheme {
    if (!useAmplifyTheme) {
      return TextButtonTheme.of(context);
    }
    return AmplifyTheme.textButtonTheme;
  }

  ProgressIndicatorThemeData progressIndicatorTheme({
    bool primary = true,
  }) {
    if (!useAmplifyTheme) {
      return ProgressIndicatorTheme.of(context);
    }
    return primary
        ? AmplifyTheme.primaryProgressIndicatorTheme
        : AmplifyTheme.secondaryProgressIndicatorTheme;
  }

  InputDecorationTheme get inputDecorationTheme {
    if (!useAmplifyTheme) {
<<<<<<< HEAD
      return Theme.of(context).inputDecorationTheme;
=======
      return const InputDecorationTheme();
>>>>>>> 8a35b0f9
    }
    return AmplifyTheme.inputDecorationTheme;
  }

  TabBarTheme get tabBarTheme {
    if (!useAmplifyTheme) {
      return TabBarTheme.of(context);
    }
    return AmplifyTheme.tabBarTheme;
  }

  RadioThemeData get radioTheme {
    if (!useAmplifyTheme) {
      return RadioTheme.of(context);
    }
    return AmplifyTheme.radioTheme;
  }

  AppBarTheme get appBarTheme {
    if (!useAmplifyTheme) {
      return AppBarTheme.of(context);
    }
    return AmplifyTheme.appBarTheme;
  }

  ThemeData get data {
    if (!useAmplifyTheme) {
      return Theme.of(context);
    }
<<<<<<< HEAD
    return AmplifyTheme.light;
  }

  Color get primaryColor {
    if (!useAmplifyTheme) {
      return Theme.of(context).primaryColor;
    }
    return _isDark
        ? AmplifyColors.brandPrimaryDark
        : AmplifyColors.brandPrimary;
  }

  Color get tabColor {
    if (!useAmplifyTheme) {
      final bodyColor = Theme.of(context).primaryTextTheme.bodyText1?.color;
      final indicatorColor = Theme.of(context).indicatorColor;
      return _isDark ? bodyColor ?? indicatorColor : indicatorColor;
    }
    return fontInteractive!;
=======
    return AmplifyTheme.data;
>>>>>>> 8a35b0f9
  }

  Color? get fontPrimary => useAmplifyTheme ? AmplifyColors.fontPrimary : null;

  Color? get fontSecondary =>
      useAmplifyTheme ? AmplifyColors.fontSecondary : null;

  Color? get fontTertiary =>
      useAmplifyTheme ? AmplifyColors.fontTertiary : null;

<<<<<<< HEAD
  Color? get fontDisabled {
    if (!useAmplifyTheme) {
      return Theme.of(context).disabledColor;
    }
    return AmplifyColors.fontDisabled;
  }

  Color? get fontInverse => useAmplifyTheme ? AmplifyColors.fontInverse : null;

  Color? get fontInteractive {
    if (!useAmplifyTheme) {
      return null;
    }
    return _isDark
        ? AmplifyColors.fontInteractiveDark
        : AmplifyColors.fontInteractive;
  }

  Color? get fontHover {
    if (!useAmplifyTheme) {
      return null;
    }
    return _isDark ? AmplifyColors.fontHoverDark : AmplifyColors.fontHover;
  }

  Color? get fontFocus {
    if (!useAmplifyTheme) {
      return null;
    }
    return _isDark ? AmplifyColors.fontFocusDark : AmplifyColors.fontFocus;
  }
=======
  Color? get fontDisabled =>
      useAmplifyTheme ? AmplifyColors.fontDisabled : null;

  Color? get fontInverse => useAmplifyTheme ? AmplifyColors.fontInverse : null;

  Color? get fontInteractive =>
      useAmplifyTheme ? AmplifyColors.fontInteractive : null;

  Color? get fontHover => useAmplifyTheme ? AmplifyColors.fontHover : null;

  Color? get fontFocus => useAmplifyTheme ? AmplifyColors.fontFocus : null;
>>>>>>> 8a35b0f9

  Color? get fontActive => useAmplifyTheme ? AmplifyColors.fontActive : null;

  Color? get fontInfo => useAmplifyTheme ? AmplifyColors.fontInfo : null;

  Color? get fontWarning => useAmplifyTheme ? AmplifyColors.fontWarning : null;

  Color? get fontError => useAmplifyTheme ? AmplifyColors.fontError : null;

  Color? get fontSuccess => useAmplifyTheme ? AmplifyColors.fontSuccess : null;

<<<<<<< HEAD
  Color? get backgroundPrimary {
    if (!useAmplifyTheme) {
      return null;
    }
    return _isDark
        ? AmplifyColors.backgroundPrimaryDark
        : AmplifyColors.backgroundPrimary;
  }
=======
  Color? get backgroundPrimary =>
      useAmplifyTheme ? AmplifyColors.backgroundPrimary : null;
>>>>>>> 8a35b0f9

  Color? get backgroundSecondary =>
      useAmplifyTheme ? AmplifyColors.backgroundSecondary : null;

  Color? get backgroundTertiary =>
      useAmplifyTheme ? AmplifyColors.backgroundTertiary : null;

<<<<<<< HEAD
  Color? get backgroundDisabled {
    if (!useAmplifyTheme) {
      return null;
    }
    return _isDark
        ? AmplifyColors.backgroundDisabledDark
        : AmplifyColors.backgroundDisabled;
  }
=======
  Color? get backgroundDisabled =>
      useAmplifyTheme ? AmplifyColors.backgroundDisabled : null;
>>>>>>> 8a35b0f9

  Color? get backgroundInfo =>
      useAmplifyTheme ? AmplifyColors.backgroundInfo : null;

<<<<<<< HEAD
  Color? get backgroundInfoDark =>
      useAmplifyTheme ? AmplifyColors.backgroundInfoDark : null;

  Color? get backgroundWarning =>
      useAmplifyTheme ? AmplifyColors.backgroundWarning : null;

  Color? get backgroundWarningDark =>
      useAmplifyTheme ? AmplifyColors.backgroundWarningDark : null;

  Color? get backgroundError =>
      useAmplifyTheme ? AmplifyColors.backgroundError : null;

  Color? get backgroundErrorDark =>
      useAmplifyTheme ? AmplifyColors.backgroundErrorDark : null;

  Color? get backgroundSuccess =>
      useAmplifyTheme ? AmplifyColors.backgroundSuccess : null;

  Color? get backgroundSuccessDark =>
      useAmplifyTheme ? AmplifyColors.backgroundSuccessDark : null;

  Color? get borderPrimary =>
      useAmplifyTheme ? AmplifyColors.borderPrimary : null;

  Color? get borderSecondary {
    if (!useAmplifyTheme) {
      return null;
    }
    return _isDark
        ? AmplifyColors.borderSecondaryDark
        : AmplifyColors.borderSecondary;
  }
=======
  Color? get backgroundWarning =>
      useAmplifyTheme ? AmplifyColors.backgroundWarning : null;

  Color? get backgroundError =>
      useAmplifyTheme ? AmplifyColors.backgroundError : null;

  Color? get backgroundSuccess =>
      useAmplifyTheme ? AmplifyColors.backgroundSuccess : null;

  Color? get borderPrimary =>
      useAmplifyTheme ? AmplifyColors.borderPrimary : null;

  Color? get borderSecondary =>
      useAmplifyTheme ? AmplifyColors.borderSecondary : null;
>>>>>>> 8a35b0f9

  Color? get borderTertiary =>
      useAmplifyTheme ? AmplifyColors.borderTertiary : null;

<<<<<<< HEAD
  Color? get borderDisabled {
    if (!useAmplifyTheme) {
      return null;
    }
    return AmplifyColors.borderDisabled;
  }
=======
  Color? get borderDisabled =>
      useAmplifyTheme ? AmplifyColors.borderDisabled : null;
>>>>>>> 8a35b0f9

  Color? get borderFocus => useAmplifyTheme ? AmplifyColors.borderFocus : null;

  Color? get borderError => useAmplifyTheme ? AmplifyColors.borderError : null;

  Color get shadowPrimary => useAmplifyTheme
      ? AmplifyColors.shadowPrimary
      : Theme.of(context).shadowColor;

  Color? get shadowSecondary =>
      useAmplifyTheme ? AmplifyColors.shadowSecondary : null;

  Color? get shadowTertiary =>
      useAmplifyTheme ? AmplifyColors.shadowTertiary : null;

  Color? get white => useAmplifyTheme ? AmplifyColors.white : Colors.white;

  Color? get black => useAmplifyTheme ? AmplifyColors.black : Colors.black;

  Color? get transparent =>
      useAmplifyTheme ? AmplifyColors.transparent : Colors.transparent;
<<<<<<< HEAD

  bool get _isDark => Theme.of(context).brightness == Brightness.dark;
=======
>>>>>>> 8a35b0f9
}<|MERGE_RESOLUTION|>--- conflicted
+++ resolved
@@ -14,10 +14,6 @@
 */
 
 import 'package:amplify_authenticator/src/state/inherited_config.dart';
-<<<<<<< HEAD
-import 'package:amplify_flutter/amplify.dart';
-=======
->>>>>>> 8a35b0f9
 import 'package:flutter/material.dart';
 
 class AmplifyColors {
@@ -374,23 +370,9 @@
 class AmplifyTheme {
   const AmplifyTheme._();
 
-<<<<<<< HEAD
   static _AmplifyThemeWrapper of(
     BuildContext context, {
     bool? useAmplifyTheme,
-=======
-  static _AmplifyThemeWrapper of(BuildContext context) {
-    final useAmplifyTheme = InheritedConfig.of(context).useAmplifyTheme;
-    return _AmplifyThemeWrapper(
-      context: context,
-      useAmplifyTheme: useAmplifyTheme,
-    );
-  }
-
-  static ElevatedButtonThemeData elevatedButtonThemeData({
-    bool primary = true,
-    bool isLoading = false,
->>>>>>> 8a35b0f9
   }) {
     useAmplifyTheme ??= InheritedConfig.of(context).useAmplifyTheme;
     return _AmplifyThemeWrapper(
@@ -592,7 +574,6 @@
     color: AmplifyColors.backgroundPrimary,
   );
 
-<<<<<<< HEAD
   static const appBarThemeDark = AppBarTheme(
     elevation: 0,
     color: AmplifyColors.black,
@@ -652,29 +633,6 @@
     iconTheme: iconThemeDark,
     outlinedButtonTheme: outlinedButtonThemeDark,
   );
-=======
-  static late final ThemeData data = () {
-    return ThemeData.from(
-      colorScheme: ColorScheme.fromSwatch(
-        primarySwatch: AmplifyColors.brandPrimary,
-        primaryColorDark: AmplifyColors.brandSecondary,
-        accentColor: AmplifyColors.teal,
-        backgroundColor: AmplifyColors.backgroundPrimary,
-        errorColor: AmplifyColors.red,
-        cardColor: AmplifyColors.white,
-      ),
-      textTheme: const AmplifyTextTheme(),
-    ).copyWith(
-      elevatedButtonTheme: primaryElevatedButtonTheme,
-      progressIndicatorTheme: primaryProgressIndicatorTheme,
-      textButtonTheme: textButtonTheme,
-      inputDecorationTheme: inputDecorationTheme,
-      radioTheme: radioTheme,
-      appBarTheme: appBarTheme,
-      tabBarTheme: tabBarTheme,
-    );
-  }();
->>>>>>> 8a35b0f9
 }
 
 class _AmplifyThemeWrapper {
@@ -686,7 +644,6 @@
   final BuildContext context;
   final bool useAmplifyTheme;
 
-<<<<<<< HEAD
   ElevatedButtonThemeData get elevatedButtonThemeData {
     if (!useAmplifyTheme) {
       return ElevatedButtonTheme.of(context);
@@ -694,19 +651,6 @@
     return _isDark
         ? AmplifyTheme.elevatedButtonThemeDark
         : AmplifyTheme.elevatedButtonTheme;
-=======
-  ElevatedButtonThemeData elevatedButtonThemeData({
-    bool primary = true,
-    bool isLoading = false,
-  }) {
-    if (!useAmplifyTheme) {
-      return ElevatedButtonTheme.of(context);
-    }
-    return AmplifyTheme.elevatedButtonThemeData(
-      primary: primary,
-      isLoading: isLoading,
-    );
->>>>>>> 8a35b0f9
   }
 
   TextButtonThemeData get textButtonTheme {
@@ -729,11 +673,7 @@
 
   InputDecorationTheme get inputDecorationTheme {
     if (!useAmplifyTheme) {
-<<<<<<< HEAD
       return Theme.of(context).inputDecorationTheme;
-=======
-      return const InputDecorationTheme();
->>>>>>> 8a35b0f9
     }
     return AmplifyTheme.inputDecorationTheme;
   }
@@ -763,7 +703,6 @@
     if (!useAmplifyTheme) {
       return Theme.of(context);
     }
-<<<<<<< HEAD
     return AmplifyTheme.light;
   }
 
@@ -783,9 +722,6 @@
       return _isDark ? bodyColor ?? indicatorColor : indicatorColor;
     }
     return fontInteractive!;
-=======
-    return AmplifyTheme.data;
->>>>>>> 8a35b0f9
   }
 
   Color? get fontPrimary => useAmplifyTheme ? AmplifyColors.fontPrimary : null;
@@ -796,7 +732,6 @@
   Color? get fontTertiary =>
       useAmplifyTheme ? AmplifyColors.fontTertiary : null;
 
-<<<<<<< HEAD
   Color? get fontDisabled {
     if (!useAmplifyTheme) {
       return Theme.of(context).disabledColor;
@@ -828,19 +763,6 @@
     }
     return _isDark ? AmplifyColors.fontFocusDark : AmplifyColors.fontFocus;
   }
-=======
-  Color? get fontDisabled =>
-      useAmplifyTheme ? AmplifyColors.fontDisabled : null;
-
-  Color? get fontInverse => useAmplifyTheme ? AmplifyColors.fontInverse : null;
-
-  Color? get fontInteractive =>
-      useAmplifyTheme ? AmplifyColors.fontInteractive : null;
-
-  Color? get fontHover => useAmplifyTheme ? AmplifyColors.fontHover : null;
-
-  Color? get fontFocus => useAmplifyTheme ? AmplifyColors.fontFocus : null;
->>>>>>> 8a35b0f9
 
   Color? get fontActive => useAmplifyTheme ? AmplifyColors.fontActive : null;
 
@@ -852,7 +774,6 @@
 
   Color? get fontSuccess => useAmplifyTheme ? AmplifyColors.fontSuccess : null;
 
-<<<<<<< HEAD
   Color? get backgroundPrimary {
     if (!useAmplifyTheme) {
       return null;
@@ -861,10 +782,6 @@
         ? AmplifyColors.backgroundPrimaryDark
         : AmplifyColors.backgroundPrimary;
   }
-=======
-  Color? get backgroundPrimary =>
-      useAmplifyTheme ? AmplifyColors.backgroundPrimary : null;
->>>>>>> 8a35b0f9
 
   Color? get backgroundSecondary =>
       useAmplifyTheme ? AmplifyColors.backgroundSecondary : null;
@@ -872,7 +789,6 @@
   Color? get backgroundTertiary =>
       useAmplifyTheme ? AmplifyColors.backgroundTertiary : null;
 
-<<<<<<< HEAD
   Color? get backgroundDisabled {
     if (!useAmplifyTheme) {
       return null;
@@ -881,15 +797,10 @@
         ? AmplifyColors.backgroundDisabledDark
         : AmplifyColors.backgroundDisabled;
   }
-=======
-  Color? get backgroundDisabled =>
-      useAmplifyTheme ? AmplifyColors.backgroundDisabled : null;
->>>>>>> 8a35b0f9
 
   Color? get backgroundInfo =>
       useAmplifyTheme ? AmplifyColors.backgroundInfo : null;
 
-<<<<<<< HEAD
   Color? get backgroundInfoDark =>
       useAmplifyTheme ? AmplifyColors.backgroundInfoDark : null;
 
@@ -922,37 +833,16 @@
         ? AmplifyColors.borderSecondaryDark
         : AmplifyColors.borderSecondary;
   }
-=======
-  Color? get backgroundWarning =>
-      useAmplifyTheme ? AmplifyColors.backgroundWarning : null;
-
-  Color? get backgroundError =>
-      useAmplifyTheme ? AmplifyColors.backgroundError : null;
-
-  Color? get backgroundSuccess =>
-      useAmplifyTheme ? AmplifyColors.backgroundSuccess : null;
-
-  Color? get borderPrimary =>
-      useAmplifyTheme ? AmplifyColors.borderPrimary : null;
-
-  Color? get borderSecondary =>
-      useAmplifyTheme ? AmplifyColors.borderSecondary : null;
->>>>>>> 8a35b0f9
 
   Color? get borderTertiary =>
       useAmplifyTheme ? AmplifyColors.borderTertiary : null;
 
-<<<<<<< HEAD
   Color? get borderDisabled {
     if (!useAmplifyTheme) {
       return null;
     }
     return AmplifyColors.borderDisabled;
   }
-=======
-  Color? get borderDisabled =>
-      useAmplifyTheme ? AmplifyColors.borderDisabled : null;
->>>>>>> 8a35b0f9
 
   Color? get borderFocus => useAmplifyTheme ? AmplifyColors.borderFocus : null;
 
@@ -974,9 +864,6 @@
 
   Color? get transparent =>
       useAmplifyTheme ? AmplifyColors.transparent : Colors.transparent;
-<<<<<<< HEAD
 
   bool get _isDark => Theme.of(context).brightness == Brightness.dark;
-=======
->>>>>>> 8a35b0f9
 }