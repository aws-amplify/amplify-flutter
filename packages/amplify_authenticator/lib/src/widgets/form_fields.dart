--- conflicted
+++ resolved
@@ -221,9 +221,8 @@
     Key _key;
     String? Function(String?)? _validator;
     TextInputType _keyboardType = TextInputType.text;
-<<<<<<< HEAD
     final SignUpType? _type = fromStringToSignUpType(type);
-
+    Widget? _visible;
     /// Special validator using the existing password, executed if a passwordConfirmation field is present
     /// TODO: Implement a mechanism for customers to access subsets of the viewmodels.
     String? validatePasswordConfirmation(String? passwordConfirmation) {
@@ -234,11 +233,6 @@
       }
       return null;
     }
-
-=======
-    final SignUpType? _type = fromStringToSignUpType(widget.type);
-    Widget? _visible;
->>>>>>> 2276b49d
     switch (_type) {
       case SignUpType.username:
         _callBack = (String value) {
