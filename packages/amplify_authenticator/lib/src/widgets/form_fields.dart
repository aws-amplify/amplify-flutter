--- conflicted
+++ resolved
@@ -312,10 +312,6 @@
     TextInputType _keyboardType = TextInputType.text;
     late Key _key;
     final ConfirmSignUpType? _type = fromStringToConfirmSignUpType(type);
-<<<<<<< HEAD
-
-=======
->>>>>>> 3c607cd4
     switch (_type) {
       case ConfirmSignUpType.username:
         _callBack = _authModelView.setUsername;
