/*
 * Copyright 2021 Amazon.com, Inc. or its affiliates. All Rights Reserved.
 *
 * Licensed under the Apache License, Version 2.0 (the "License").
 * You may not use this file except in compliance with the License.
 * A copy of the License is located at
 *
 *  http://aws.amazon.com/apache2.0
 *
 * or in the "license" file accompanying this file. This file is distributed
 * on an "AS IS" BASIS, WITHOUT WARRANTIES OR CONDITIONS OF ANY KIND, either
 * express or implied. See the License for the specific language governing
 * permissions and limitations under the License.
*/

part of authenticator.form_field;

/// {@template authenticator.sign_in_form_field}
/// A form field component on the Sign In screen.
/// {@endtemplate}
abstract class SignInFormField<FieldValue> extends AuthenticatorFormField<
    SignInField, FieldValue, SignInFormField<FieldValue>> {
  /// {@macro authenticator.sign_in_form_field}
  ///
  /// Either [titleKey] or [title] is required.
  const SignInFormField._({
    Key? key,
    required SignInField field,
    InputResolverKey? titleKey,
    InputResolverKey? hintTextKey,
    String? title,
    String? hintText,
    FormFieldValidator<FieldValue>? validator,
  }) : super._(
          key: key,
          field: field,
          titleKey: titleKey,
          hintTextKey: hintTextKey,
          title: title,
          hintText: hintText,
          validator: validator,
        );

  /// Creates a username component.
  static SignInFormField username({
    Key? key,
    FormFieldValidator<UsernameInput>? validator,
  }) =>
      _SignInUsernameField(
        key: key ?? keyUsernameSignInFormField,
        validator: validator,
      );

  /// Creates a password component.
  static SignInFormField password({
    Key? key,
    FormFieldValidator<String>? validator,
  }) =>
      _SignInTextField(
        key: key ?? keyPasswordSignInFormField,
        titleKey: InputResolverKey.passwordTitle,
        hintTextKey: InputResolverKey.passwordHint,
        field: SignInField.password,
        validator: validator,
      );

  @override
  int get priority {
    switch (field) {
      case SignInField.username:
        return 2;
      case SignInField.password:
        return 1;
    }
  }

  @override
  bool get markRequired {
    switch (field) {
      case SignInField.username:
        return false;
      case SignInField.password:
        return true;
    }
  }
}

abstract class _SignInFormFieldState<FieldValue>
    extends AuthenticatorFormFieldState<SignInField, FieldValue,
        SignInFormField<FieldValue>> {
  @override
  bool get obscureText {
    switch (widget.field) {
      case SignInField.password:
      default:
        return false;
    }
  }

  @override
  TextInputType get keyboardType {
    switch (widget.field) {
      case SignInField.username:
      case SignInField.password:
        return TextInputType.visiblePassword;
    }
  }

  @override
  Widget? get suffix {
    switch (widget.field) {
      case SignInField.password:
        return visibilityToggle;
      default:
        return null;
    }
  }

  @override
<<<<<<< HEAD
  Widget? get companionWidget {
    switch (widget.field) {
      case SignInField.password:
        return const ForgotPasswordButton();
      default:
        return null;
=======
  int get errorMaxLines {
    switch (widget.field) {
      case SignInField.newPassword:
        return 6;
      default:
        return super.errorMaxLines;
>>>>>>> 6e9c66b1
    }
  }
}

class _SignInTextField extends SignInFormField<String> {
  const _SignInTextField({
    Key? key,
    required SignInField field,
    InputResolverKey? titleKey,
    InputResolverKey? hintTextKey,
    String? title,
    String? hintText,
    FormFieldValidator<String>? validator,
  }) : super._(
          key: key,
          field: field,
          titleKey: titleKey,
          hintTextKey: hintTextKey,
          title: title,
          hintText: hintText,
          validator: validator,
        );

  @override
  _SignInTextFieldState createState() => _SignInTextFieldState();
}

class _SignInTextFieldState extends _SignInFormFieldState<String>
    with AuthenticatorTextField {
  @override
  String? get initialValue {
    switch (widget.field) {
      case SignInField.username:
        return viewModel.username;
      case SignInField.password:
        return viewModel.password;
    }
  }

  @override
  ValueChanged<String> get onChanged {
    switch (widget.field) {
      case SignInField.username:
        return viewModel.setUsername;
      case SignInField.password:
        return viewModel.setPassword;
      default:
        return super.onChanged;
    }
  }

  @override
  FormFieldValidator<String> get validator {
    switch (widget.field) {
      case SignInField.username:
        return simpleValidator(
          stringResolver.inputs.resolve(
            context,
            InputResolverKey.usernameEmpty,
          ),
        );
      case SignInField.password:
        return simpleValidator(
          stringResolver.inputs.resolve(
            context,
            InputResolverKey.passwordEmpty,
          ),
        );
    }
  }
}

class _SignInUsernameField extends SignInFormField<UsernameInput> {
  const _SignInUsernameField({
    Key? key,
    FormFieldValidator<UsernameInput>? validator,
  }) : super._(
          key: key ?? keyUsernameSignInFormField,
          titleKey: InputResolverKey.usernameTitle,
          hintTextKey: InputResolverKey.usernameHint,
          field: SignInField.username,
          validator: validator,
        );

  @override
  _SignInUsernameFieldState createState() => _SignInUsernameFieldState();
}

class _SignInUsernameFieldState extends _SignInFormFieldState<UsernameInput>
    with AuthenticatorUsernameField {}<|MERGE_RESOLUTION|>--- conflicted
+++ resolved
@@ -115,25 +115,6 @@
         return null;
     }
   }
-
-  @override
-<<<<<<< HEAD
-  Widget? get companionWidget {
-    switch (widget.field) {
-      case SignInField.password:
-        return const ForgotPasswordButton();
-      default:
-        return null;
-=======
-  int get errorMaxLines {
-    switch (widget.field) {
-      case SignInField.newPassword:
-        return 6;
-      default:
-        return super.errorMaxLines;
->>>>>>> 6e9c66b1
-    }
-  }
 }
 
 class _SignInTextField extends SignInFormField<String> {
