<<<<<<< HEAD
=======
import 'package:amplify_authenticator/amplify_authenticator.dart';
import 'package:amplify_authenticator/src/state/inherited_strings.dart';
import 'package:amplify_authenticator/src/text_customization/navigation_resolver.dart';
import 'package:amplify_authenticator/src/views/confirm_signin_viewmodel.dart';
import 'package:amplify_authenticator/src/widgets/containers.dart';
import 'package:flutter/material.dart';
import 'package:amplify_authenticator/src/keys.dart';
import 'package:amplify_authenticator/src/views/confirm_signup_viewmodel.dart';
import 'package:amplify_authenticator/src/views/signin_viewmodel.dart';
import 'package:amplify_authenticator/src/views/signup_viewmodel.dart';
>>>>>>> 9ed57b38
import 'package:amplify_authenticator/src/constants/authenticator_constants.dart';
import 'package:amplify_authenticator/src/constants/theme_constants.dart';
import 'package:amplify_authenticator/src/keys.dart';
import 'package:amplify_authenticator/src/state/auth_viewmodel.dart';
import 'package:amplify_authenticator/src/widgets/component.dart';
import 'package:amplify_authenticator/src/widgets/containers.dart';
import 'package:flutter/material.dart';

class SignUpButton extends AuthenticatorComponent {
  const SignUpButton({Key? key}) : super(key: key);

  @override
<<<<<<< HEAD
  Widget builder(BuildContext context, AuthViewModel viewModel) {
    return ButtonContainer(
      callback: viewModel.signUp,
      authViewModel: viewModel,
      authKey: keySignUpButton,
      text: 'Sign Up',
    );
  }
}

class SignInButton extends AuthenticatorComponent {
  const SignInButton({Key? key}) : super(key: key);

  @override
  Widget builder(BuildContext context, AuthViewModel viewModel) {
    return ButtonContainer(
      callback: viewModel.signIn,
      authViewModel: viewModel,
      authKey: keySignInButton,
      text: 'Sign In',
    );
  }
}

class ConfirmButton extends AuthenticatorComponent {
  const ConfirmButton({Key? key}) : super(key: key);

  @override
  Widget builder(BuildContext context, AuthViewModel viewModel) {
    return ButtonContainer(
      callback: viewModel.confirm,
      authViewModel: viewModel,
      authKey: keyConfirmSignUpButton,
      text: 'CONFIRM',
    );
=======
  Widget build(BuildContext context) {
    final SignUpViewModel _authViewModel =
        InheritedAuthViewModel.of(context)!.signUpViewModel;
    final String _text =
        InheritedStrings.of(context)!.resolver.buttons.signup(context);

    return ButtonContainer(
        callback: _authViewModel.signUp,
        authViewModel: _authViewModel,
        authKey: keySignUpButton,
        text: _text);
  }
}

class SignInButton extends StatelessWidget {
  @override
  Widget build(BuildContext context) {
    final _authViewModel = InheritedAuthViewModel.of(context)!.signInViewModel;
    final String _text =
        InheritedStrings.of(context)!.resolver.buttons.signin(context);
    return ButtonContainer(
        callback: _authViewModel.signIn,
        authViewModel: _authViewModel,
        authKey: keySignInButton,
        text: _text);
  }
}

class ConfirmSignUpButton extends StatelessWidget {
  @override
  Widget build(BuildContext context) {
    final ConfirmSignUpViewModel _authViewModel =
        InheritedAuthViewModel.of(context)!.confirmSignUpViewModel;
    final String _text =
        InheritedStrings.of(context)!.resolver.buttons.confirm(context);
    return ButtonContainer(
        callback: _authViewModel.confirm,
        authViewModel: _authViewModel,
        authKey: keyConfirmSignUpButton,
        text: _text);
>>>>>>> 9ed57b38
  }
}

class ConfirmSignInMFAButton extends AuthenticatorComponent {
  const ConfirmSignInMFAButton({Key? key}) : super(key: key);

  @override
<<<<<<< HEAD
  Widget builder(BuildContext context, AuthViewModel viewModel) {
    return ButtonContainer(
      callback: viewModel.confirmMfa,
      authViewModel: viewModel,
      authKey: keyConfirmSignInButton,
      text: 'CONFIRM',
    );
=======
  Widget build(BuildContext context) {
    final ConfirmSignInViewModel _authViewModel =
        InheritedAuthViewModel.of(context)!.confirmSignInViewModel;
    final String _text =
        InheritedStrings.of(context)!.resolver.buttons.confirm(context);
    return ButtonContainer(
        callback: _authViewModel.confirmSignIn,
        authViewModel: _authViewModel,
        authKey: keyConfirmSignInButton,
        text: _text);
>>>>>>> 9ed57b38
  }
}

class SignOutButton extends AuthenticatorComponent {
  const SignOutButton({Key? key}) : super(key: key);

  @override
  Widget builder(BuildContext context, AuthViewModel viewModel) {
    return ButtonContainer(
      callback: viewModel.signOut,
      authViewModel: viewModel,
      authKey: keySignOutButton,
      text: 'Sign Out',
    );
  }
}

class BackToSignInButton extends AuthenticatorComponent {
  const BackToSignInButton({Key? key}) : super(key: key);

  @override
<<<<<<< HEAD
  Widget builder(BuildContext context, AuthViewModel viewModel) {
    return TextButton(
      key: const Key(keyBackToSignInButton),
      child: Text(
        'Back to Sign In',
=======
  Widget build(BuildContext context) {
    final ConfirmSignUpViewModel _authModelView =
        InheritedAuthViewModel.of(context)!.confirmSignUpViewModel;
    final String _text =
        InheritedStrings.of(context)!.resolver.navigation.backToSignin(context);
    return TextButton(
      key: const Key(keyBackToSignInButton),
      child: Text(
        _text,
>>>>>>> 9ed57b38
        style: TextStyle(
          fontSize: AuthenticatorButtonConstants.fontSize,
          color: Theme.of(context).primaryColor != Colors.blue
              ? Theme.of(context).primaryColor
              : AuthenticatorColors.primary,
        ),
      ),
      onPressed: viewModel.goToSignIn,
    );
  }
}

class GoToSignUpButton extends AuthenticatorComponent {
  const GoToSignUpButton({Key? key}) : super(key: key);

  @override
<<<<<<< HEAD
  Widget builder(BuildContext context, AuthViewModel viewModel) {
=======
  Widget build(BuildContext context) {
    final SignInViewModel _authModelView =
        InheritedAuthViewModel.of(context)!.signInViewModel;
    final NavigationResolver _navText =
        InheritedStrings.of(context)!.resolver.navigation;
    Size screenSize = MediaQuery.of(context).size;
    bool isDesktop =
        screenSize.width > AuthenticatorContainerConstants.landScapeView;

    //This code prevents this button from hiding when the viewport changes
    //to a Desktop view.
    int _flex = 1;
    if (isDesktop) {
      _flex = 0;
    }

>>>>>>> 9ed57b38
    return Padding(
      padding: const EdgeInsets.only(top: 4),
      child: Row(
        mainAxisAlignment: MainAxisAlignment.spaceBetween,
        children: [
<<<<<<< HEAD
          const Expanded(
            child: Text(
              'No account?',
              style: TextStyle(
                color: AuthenticatorButtonConstants.textColor,
                fontSize: AuthenticatorButtonConstants.fontSize,
              ),
            ),
          ),
          TextButton(
            key: const Key(keyGoToSignUpButton),
            onPressed: viewModel.goToSignUp,
            child: Text(
              'Create account',
              style: TextStyle(
                fontSize: AuthenticatorButtonConstants.fontSize,
                color: Theme.of(context).primaryColor != Colors.blue
                    ? Theme.of(context).primaryColor
                    : AuthenticatorColors.primary,
              ),
            ),
=======
          Expanded(
            flex: _flex,
            child: Text(_navText.noAccountQuestion(context),
                style: const TextStyle(
                  color: AuthenticatorButtonConstants.textColor,
                  fontSize: AuthenticatorButtonConstants.fontSize,
                )),
          ),
          TextButton(
            key: const Key(keyGoToSignUpButton),
            onPressed: _authModelView.goToSignUp,
            child: Text(_navText.navigateSignup(context),
                style: TextStyle(
                    fontSize: AuthenticatorButtonConstants.fontSize,
                    color: Theme.of(context).primaryColor != Colors.blue
                        ? Theme.of(context).primaryColor
                        : AuthenticatorColors.primary)),
>>>>>>> 9ed57b38
          ),
        ],
      ),
    );
  }
}

class GoToSignInButton extends AuthenticatorComponent {
  const GoToSignInButton({Key? key}) : super(key: key);

  @override
<<<<<<< HEAD
  Widget builder(BuildContext context, AuthViewModel viewModel) {
=======
  Widget build(BuildContext context) {
    final SignUpViewModel _authModelView =
        InheritedAuthViewModel.of(context)!.signUpViewModel;
    final NavigationResolver _navText =
        InheritedStrings.of(context)!.resolver.navigation;

    Size screenSize = MediaQuery.of(context).size;
    bool isDesktop =
        screenSize.width > AuthenticatorContainerConstants.landScapeView;

    //This code prevents this button from hiding when the viewport changes
    //to a Desktop view.
    int _flex = 1;
    if (isDesktop) {
      _flex = 0;
    }

>>>>>>> 9ed57b38
    return Padding(
      padding: const EdgeInsets.only(top: 4.0),
      child: Row(
        mainAxisAlignment: MainAxisAlignment.spaceBetween,
        children: [
<<<<<<< HEAD
          const Expanded(
            child: Text('Have an account?',
                style: TextStyle(
=======
          Expanded(
            flex: _flex,
            child: Text(_navText.haveAccountQuestion(context),
                style: const TextStyle(
>>>>>>> 9ed57b38
                  color: AuthenticatorButtonConstants.textColor,
                  fontSize: AuthenticatorButtonConstants.fontSize,
                )),
          ),
          TextButton(
            key: const Key(keyGoToSignInButton),
            child: Text(
<<<<<<< HEAD
              'Sign In',
              style: TextStyle(
                fontSize: AuthenticatorButtonConstants.fontSize,
                color: Theme.of(context).primaryColor != Colors.blue
                    ? Theme.of(context).primaryColor
                    : AuthenticatorColors.primary,
              ),
            ),
            onPressed: viewModel.goToSignIn,
=======
              _navText.navigateSignin(context),
              style: TextStyle(
                  fontSize: AuthenticatorButtonConstants.fontSize,
                  color: Theme.of(context).primaryColor != Colors.blue
                      ? Theme.of(context).primaryColor
                      : AuthenticatorColors.primary),
            ),
            onPressed: _authModelView.goToSignIn,
>>>>>>> 9ed57b38
          ),
        ],
      ),
    );
  }
}

class LostCodeButton extends AuthenticatorComponent {
  const LostCodeButton({Key? key}) : super(key: key);

  @override
<<<<<<< HEAD
  Widget builder(BuildContext context, AuthViewModel viewModel) {
=======
  Widget build(BuildContext context) {
    final ConfirmSignUpViewModel _authViewModel =
        InheritedAuthViewModel.of(context)!.confirmSignUpViewModel;
    final ButtonResolver _buttonText =
        InheritedStrings.of(context)!.resolver.buttons;

>>>>>>> 9ed57b38
    return Padding(
      padding: const EdgeInsets.only(top: 4.0),
      child: Row(
        children: [
<<<<<<< HEAD
          const Expanded(
            child: Text(
              'Lost your code?',
              style: TextStyle(
                color: AuthenticatorButtonConstants.textColor,
                fontSize: 13,
              ),
            ),
          ),
          TextButton(
            key: const Key(keyGoToSignInButton),
            child: Text(
              'Resend Code',
              style: TextStyle(
                fontSize: AuthenticatorButtonConstants.textFontSize,
                color: Theme.of(context).primaryColor != Colors.blue
                    ? Theme.of(context).primaryColor
                    : AuthenticatorColors.primary,
              ),
            ),
            onPressed: viewModel.resendSignUpCode,
          ),
=======
          Expanded(
            child: Text(_buttonText.lostCodeQuestion(context),
                style: const TextStyle(
                  color: AuthenticatorButtonConstants.textColor,
                  fontSize: 13,
                )),
          ),
          TextButton(
            key: const Key(keyGoToSignInButton),
            child: Text(
              _buttonText.sendCode(context),
              style: TextStyle(
                  fontSize: AuthenticatorButtonConstants.textFontSize,
                  color: Theme.of(context).primaryColor != Colors.blue
                      ? Theme.of(context).primaryColor
                      : AuthenticatorColors.primary),
            ),
            onPressed: _authViewModel.resendSignUpCode,
          ),
>>>>>>> 9ed57b38
        ],
      ),
    );
  }
}

class ResetPasswordButton extends AuthenticatorComponent {
  const ResetPasswordButton({Key? key}) : super(key: key);

  @override
<<<<<<< HEAD
  Widget builder(BuildContext context, AuthViewModel viewModel) {
=======
  Widget build(BuildContext context) {
    final SignInViewModel _authViewModel =
        InheritedAuthViewModel.of(context)!.signInViewModel;
    final NavigationResolver _navText =
        InheritedStrings.of(context)!.resolver.navigation;
>>>>>>> 9ed57b38
    return Padding(
      padding: const EdgeInsets.only(top: 4.0),
      child: Row(
        children: [
<<<<<<< HEAD
          const Expanded(
            child: Text(
              'Forgot your Password?',
              style: TextStyle(
                color: Color.fromRGBO(130, 130, 130, 1),
                fontSize: 12,
              ),
            ),
          ),
          TextButton(
            key: const Key(keyGoToSignInButton),
            child: Text(
              'Reset password',
              style: TextStyle(
                fontSize: 12,
                color: Theme.of(context).primaryColor != Colors.blue
                    ? Theme.of(context).primaryColor
                    : AuthenticatorColors.primary,
              ),
            ),
            onPressed: viewModel.goToReset,
          ),
        ],
      ),
    );
  }
}

class SendCodeButton extends AuthenticatorComponent {
  const SendCodeButton({Key? key}) : super(key: key);
=======
          Expanded(
            child: Text(_navText.forgotPasswordQuestion(context),
                style: const TextStyle(
                  color: Color.fromRGBO(130, 130, 130, 1),
                  fontSize: 12,
                )),
          ),
          TextButton(
            key: const Key(keyGoToSignInButton),
            child: Text(
              _navText.navigateResetPassword(context),
              style: TextStyle(
                  fontSize: 12,
                  color: Theme.of(context).primaryColor != Colors.blue
                      ? Theme.of(context).primaryColor
                      : AuthenticatorColors.primary),
            ),
            onPressed: _authViewModel.goToReset,
          ),
        ],
      ),
    );
  }
}

class SendCodeButton extends StatelessWidget {
  @override
  Widget build(BuildContext context) {
    final SignInViewModel _authViewModel =
        InheritedAuthViewModel.of(context)!.signInViewModel;
    final String _text =
        InheritedStrings.of(context)!.resolver.buttons.submit(context);
>>>>>>> 9ed57b38

  @override
  Widget builder(BuildContext context, AuthViewModel viewModel) {
    return ButtonContainer(
<<<<<<< HEAD
      callback: viewModel.sendCode,
      authViewModel: viewModel,
      authKey: keySendCodeButton,
      text: 'SEND CODE',
    );
  }
}

class SubmitButton extends AuthenticatorComponent {
  const SubmitButton({Key? key}) : super(key: key);
=======
        callback: _authViewModel.sendCode,
        authViewModel: _authViewModel,
        authKey: keySendCodeButton,
        text: _text);
  }
}

class SubmitButton extends StatelessWidget {
  @override
  Widget build(BuildContext context) {
    final SignInViewModel _authViewModel =
        InheritedAuthViewModel.of(context)!.signInViewModel;
    final String _text =
        InheritedStrings.of(context)!.resolver.buttons.submit(context);
>>>>>>> 9ed57b38

  @override
  Widget builder(BuildContext context, AuthViewModel viewModel) {
    return ButtonContainer(
<<<<<<< HEAD
      callback: viewModel.confirmPassword,
      authViewModel: viewModel,
      authKey: keySendCodeButton,
      text: 'SUBMIT',
    );
  }
}

class ConfirmSignInNewPasswordButton extends AuthenticatorComponent {
  const ConfirmSignInNewPasswordButton({Key? key}) : super(key: key);
=======
        callback: _authViewModel.confirmPassword,
        authViewModel: _authViewModel,
        authKey: keySendCodeButton,
        text: _text);
  }
}

class ConfirmSignInNewPasswordButton extends StatelessWidget {
  @override
  Widget build(BuildContext context) {
    final ConfirmSignInViewModel _authViewModel =
        InheritedAuthViewModel.of(context)!.confirmSignInViewModel;
    final String _text =
        InheritedStrings.of(context)!.resolver.buttons.changePassword(context);
>>>>>>> 9ed57b38

  @override
  Widget builder(BuildContext context, AuthViewModel viewModel) {
    return ButtonContainer(
<<<<<<< HEAD
      callback: viewModel.confirmNewPassword,
      authViewModel: viewModel,
      authKey: keySendCodeButton,
      text: 'CHANGE',
    );
=======
        callback: _authViewModel.confirmSignIn,
        authViewModel: _authViewModel,
        authKey: keySendCodeButton,
        text: _text);
>>>>>>> 9ed57b38
  }
}<|MERGE_RESOLUTION|>--- conflicted
+++ resolved
@@ -1,171 +1,112 @@
-<<<<<<< HEAD
-=======
 import 'package:amplify_authenticator/amplify_authenticator.dart';
-import 'package:amplify_authenticator/src/state/inherited_strings.dart';
-import 'package:amplify_authenticator/src/text_customization/navigation_resolver.dart';
-import 'package:amplify_authenticator/src/views/confirm_signin_viewmodel.dart';
-import 'package:amplify_authenticator/src/widgets/containers.dart';
-import 'package:flutter/material.dart';
-import 'package:amplify_authenticator/src/keys.dart';
-import 'package:amplify_authenticator/src/views/confirm_signup_viewmodel.dart';
-import 'package:amplify_authenticator/src/views/signin_viewmodel.dart';
-import 'package:amplify_authenticator/src/views/signup_viewmodel.dart';
->>>>>>> 9ed57b38
 import 'package:amplify_authenticator/src/constants/authenticator_constants.dart';
 import 'package:amplify_authenticator/src/constants/theme_constants.dart';
 import 'package:amplify_authenticator/src/keys.dart';
 import 'package:amplify_authenticator/src/state/auth_viewmodel.dart';
+import 'package:amplify_authenticator/src/state/inherited_strings.dart';
+import 'package:amplify_authenticator/src/text_customization/navigation_resolver.dart';
 import 'package:amplify_authenticator/src/widgets/component.dart';
 import 'package:amplify_authenticator/src/widgets/containers.dart';
 import 'package:flutter/material.dart';
 
-class SignUpButton extends AuthenticatorComponent {
+class SignUpButton extends StatelessAuthenticatorComponent {
   const SignUpButton({Key? key}) : super(key: key);
 
   @override
-<<<<<<< HEAD
-  Widget builder(BuildContext context, AuthViewModel viewModel) {
+  Widget builder(
+    BuildContext context,
+    AuthViewModel viewModel,
+    AuthStringResolver stringResolver,
+  ) {
     return ButtonContainer(
       callback: viewModel.signUp,
-      authViewModel: viewModel,
       authKey: keySignUpButton,
-      text: 'Sign Up',
-    );
-  }
-}
-
-class SignInButton extends AuthenticatorComponent {
+      text: stringResolver.buttons.signup(context),
+    );
+  }
+}
+
+class SignInButton extends StatelessAuthenticatorComponent {
   const SignInButton({Key? key}) : super(key: key);
 
   @override
-  Widget builder(BuildContext context, AuthViewModel viewModel) {
+  Widget builder(
+    BuildContext context,
+    AuthViewModel viewModel,
+    AuthStringResolver stringResolver,
+  ) {
     return ButtonContainer(
       callback: viewModel.signIn,
-      authViewModel: viewModel,
       authKey: keySignInButton,
-      text: 'Sign In',
-    );
-  }
-}
-
-class ConfirmButton extends AuthenticatorComponent {
-  const ConfirmButton({Key? key}) : super(key: key);
-
-  @override
-  Widget builder(BuildContext context, AuthViewModel viewModel) {
+      text: stringResolver.buttons.signin(context),
+    );
+  }
+}
+
+class ConfirmSignUpButton extends StatelessAuthenticatorComponent {
+  const ConfirmSignUpButton({Key? key}) : super(key: key);
+
+  @override
+  Widget builder(
+    BuildContext context,
+    AuthViewModel viewModel,
+    AuthStringResolver stringResolver,
+  ) {
     return ButtonContainer(
       callback: viewModel.confirm,
-      authViewModel: viewModel,
       authKey: keyConfirmSignUpButton,
-      text: 'CONFIRM',
-    );
-=======
-  Widget build(BuildContext context) {
-    final SignUpViewModel _authViewModel =
-        InheritedAuthViewModel.of(context)!.signUpViewModel;
-    final String _text =
-        InheritedStrings.of(context)!.resolver.buttons.signup(context);
-
-    return ButtonContainer(
-        callback: _authViewModel.signUp,
-        authViewModel: _authViewModel,
-        authKey: keySignUpButton,
-        text: _text);
-  }
-}
-
-class SignInButton extends StatelessWidget {
-  @override
-  Widget build(BuildContext context) {
-    final _authViewModel = InheritedAuthViewModel.of(context)!.signInViewModel;
-    final String _text =
-        InheritedStrings.of(context)!.resolver.buttons.signin(context);
-    return ButtonContainer(
-        callback: _authViewModel.signIn,
-        authViewModel: _authViewModel,
-        authKey: keySignInButton,
-        text: _text);
-  }
-}
-
-class ConfirmSignUpButton extends StatelessWidget {
-  @override
-  Widget build(BuildContext context) {
-    final ConfirmSignUpViewModel _authViewModel =
-        InheritedAuthViewModel.of(context)!.confirmSignUpViewModel;
-    final String _text =
-        InheritedStrings.of(context)!.resolver.buttons.confirm(context);
-    return ButtonContainer(
-        callback: _authViewModel.confirm,
-        authViewModel: _authViewModel,
-        authKey: keyConfirmSignUpButton,
-        text: _text);
->>>>>>> 9ed57b38
-  }
-}
-
-class ConfirmSignInMFAButton extends AuthenticatorComponent {
+      text: stringResolver.buttons.confirm(context),
+    );
+  }
+}
+
+class ConfirmSignInMFAButton extends StatelessAuthenticatorComponent {
   const ConfirmSignInMFAButton({Key? key}) : super(key: key);
 
   @override
-<<<<<<< HEAD
-  Widget builder(BuildContext context, AuthViewModel viewModel) {
-    return ButtonContainer(
-      callback: viewModel.confirmMfa,
-      authViewModel: viewModel,
+  Widget builder(
+    BuildContext context,
+    AuthViewModel viewModel,
+    AuthStringResolver stringResolver,
+  ) {
+    return ButtonContainer(
+      callback: viewModel.confirmSignIn,
       authKey: keyConfirmSignInButton,
-      text: 'CONFIRM',
-    );
-=======
-  Widget build(BuildContext context) {
-    final ConfirmSignInViewModel _authViewModel =
-        InheritedAuthViewModel.of(context)!.confirmSignInViewModel;
-    final String _text =
-        InheritedStrings.of(context)!.resolver.buttons.confirm(context);
-    return ButtonContainer(
-        callback: _authViewModel.confirmSignIn,
-        authViewModel: _authViewModel,
-        authKey: keyConfirmSignInButton,
-        text: _text);
->>>>>>> 9ed57b38
-  }
-}
-
-class SignOutButton extends AuthenticatorComponent {
+      text: stringResolver.buttons.confirm(context),
+    );
+  }
+}
+
+class SignOutButton extends StatelessAuthenticatorComponent {
   const SignOutButton({Key? key}) : super(key: key);
 
   @override
-  Widget builder(BuildContext context, AuthViewModel viewModel) {
+  Widget builder(
+    BuildContext context,
+    AuthViewModel viewModel,
+    AuthStringResolver stringResolver,
+  ) {
     return ButtonContainer(
       callback: viewModel.signOut,
-      authViewModel: viewModel,
       authKey: keySignOutButton,
-      text: 'Sign Out',
-    );
-  }
-}
-
-class BackToSignInButton extends AuthenticatorComponent {
+      text: 'Sign Out', // TODO
+    );
+  }
+}
+
+class BackToSignInButton extends StatelessAuthenticatorComponent {
   const BackToSignInButton({Key? key}) : super(key: key);
 
   @override
-<<<<<<< HEAD
-  Widget builder(BuildContext context, AuthViewModel viewModel) {
+  Widget builder(
+    BuildContext context,
+    AuthViewModel viewModel,
+    AuthStringResolver stringResolver,
+  ) {
     return TextButton(
       key: const Key(keyBackToSignInButton),
       child: Text(
-        'Back to Sign In',
-=======
-  Widget build(BuildContext context) {
-    final ConfirmSignUpViewModel _authModelView =
-        InheritedAuthViewModel.of(context)!.confirmSignUpViewModel;
-    final String _text =
-        InheritedStrings.of(context)!.resolver.navigation.backToSignin(context);
-    return TextButton(
-      key: const Key(keyBackToSignInButton),
-      child: Text(
-        _text,
->>>>>>> 9ed57b38
+        stringResolver.navigation.backToSignin(context),
         style: TextStyle(
           fontSize: AuthenticatorButtonConstants.fontSize,
           color: Theme.of(context).primaryColor != Colors.blue
@@ -178,40 +119,34 @@
   }
 }
 
-class GoToSignUpButton extends AuthenticatorComponent {
+class GoToSignUpButton extends StatelessAuthenticatorComponent {
   const GoToSignUpButton({Key? key}) : super(key: key);
 
   @override
-<<<<<<< HEAD
-  Widget builder(BuildContext context, AuthViewModel viewModel) {
-=======
-  Widget build(BuildContext context) {
-    final SignInViewModel _authModelView =
-        InheritedAuthViewModel.of(context)!.signInViewModel;
-    final NavigationResolver _navText =
-        InheritedStrings.of(context)!.resolver.navigation;
-    Size screenSize = MediaQuery.of(context).size;
-    bool isDesktop =
+  Widget builder(
+    BuildContext context,
+    AuthViewModel viewModel,
+    AuthStringResolver stringResolver,
+  ) {
+    final NavigationResolver navResolver = stringResolver.navigation;
+    final Size screenSize = MediaQuery.of(context).size;
+    final bool isDesktop =
         screenSize.width > AuthenticatorContainerConstants.landScapeView;
 
     //This code prevents this button from hiding when the viewport changes
     //to a Desktop view.
-    int _flex = 1;
-    if (isDesktop) {
-      _flex = 0;
-    }
-
->>>>>>> 9ed57b38
+    final flex = isDesktop ? 0 : 1;
+
     return Padding(
       padding: const EdgeInsets.only(top: 4),
       child: Row(
         mainAxisAlignment: MainAxisAlignment.spaceBetween,
         children: [
-<<<<<<< HEAD
-          const Expanded(
-            child: Text(
-              'No account?',
-              style: TextStyle(
+          Expanded(
+            flex: flex,
+            child: Text(
+              navResolver.noAccountQuestion(context),
+              style: const TextStyle(
                 color: AuthenticatorButtonConstants.textColor,
                 fontSize: AuthenticatorButtonConstants.fontSize,
               ),
@@ -221,7 +156,7 @@
             key: const Key(keyGoToSignUpButton),
             onPressed: viewModel.goToSignUp,
             child: Text(
-              'Create account',
+              navResolver.navigateSignup(context),
               style: TextStyle(
                 fontSize: AuthenticatorButtonConstants.fontSize,
                 color: Theme.of(context).primaryColor != Colors.blue
@@ -229,25 +164,6 @@
                     : AuthenticatorColors.primary,
               ),
             ),
-=======
-          Expanded(
-            flex: _flex,
-            child: Text(_navText.noAccountQuestion(context),
-                style: const TextStyle(
-                  color: AuthenticatorButtonConstants.textColor,
-                  fontSize: AuthenticatorButtonConstants.fontSize,
-                )),
-          ),
-          TextButton(
-            key: const Key(keyGoToSignUpButton),
-            onPressed: _authModelView.goToSignUp,
-            child: Text(_navText.navigateSignup(context),
-                style: TextStyle(
-                    fontSize: AuthenticatorButtonConstants.fontSize,
-                    color: Theme.of(context).primaryColor != Colors.blue
-                        ? Theme.of(context).primaryColor
-                        : AuthenticatorColors.primary)),
->>>>>>> 9ed57b38
           ),
         ],
       ),
@@ -255,55 +171,43 @@
   }
 }
 
-class GoToSignInButton extends AuthenticatorComponent {
+class GoToSignInButton extends StatelessAuthenticatorComponent {
   const GoToSignInButton({Key? key}) : super(key: key);
 
   @override
-<<<<<<< HEAD
-  Widget builder(BuildContext context, AuthViewModel viewModel) {
-=======
-  Widget build(BuildContext context) {
-    final SignUpViewModel _authModelView =
-        InheritedAuthViewModel.of(context)!.signUpViewModel;
-    final NavigationResolver _navText =
-        InheritedStrings.of(context)!.resolver.navigation;
-
-    Size screenSize = MediaQuery.of(context).size;
-    bool isDesktop =
+  Widget builder(
+    BuildContext context,
+    AuthViewModel viewModel,
+    AuthStringResolver stringResolver,
+  ) {
+    final NavigationResolver navResolver = stringResolver.navigation;
+    final Size screenSize = MediaQuery.of(context).size;
+    final bool isDesktop =
         screenSize.width > AuthenticatorContainerConstants.landScapeView;
 
     //This code prevents this button from hiding when the viewport changes
     //to a Desktop view.
-    int _flex = 1;
-    if (isDesktop) {
-      _flex = 0;
-    }
-
->>>>>>> 9ed57b38
+    final flex = isDesktop ? 0 : 1;
+
     return Padding(
       padding: const EdgeInsets.only(top: 4.0),
       child: Row(
         mainAxisAlignment: MainAxisAlignment.spaceBetween,
         children: [
-<<<<<<< HEAD
-          const Expanded(
-            child: Text('Have an account?',
-                style: TextStyle(
-=======
           Expanded(
-            flex: _flex,
-            child: Text(_navText.haveAccountQuestion(context),
-                style: const TextStyle(
->>>>>>> 9ed57b38
-                  color: AuthenticatorButtonConstants.textColor,
-                  fontSize: AuthenticatorButtonConstants.fontSize,
-                )),
+            flex: flex,
+            child: Text(
+              navResolver.haveAccountQuestion(context),
+              style: const TextStyle(
+                color: AuthenticatorButtonConstants.textColor,
+                fontSize: AuthenticatorButtonConstants.fontSize,
+              ),
+            ),
           ),
           TextButton(
             key: const Key(keyGoToSignInButton),
             child: Text(
-<<<<<<< HEAD
-              'Sign In',
+              navResolver.navigateSignin(context),
               style: TextStyle(
                 fontSize: AuthenticatorButtonConstants.fontSize,
                 color: Theme.of(context).primaryColor != Colors.blue
@@ -312,16 +216,6 @@
               ),
             ),
             onPressed: viewModel.goToSignIn,
-=======
-              _navText.navigateSignin(context),
-              style: TextStyle(
-                  fontSize: AuthenticatorButtonConstants.fontSize,
-                  color: Theme.of(context).primaryColor != Colors.blue
-                      ? Theme.of(context).primaryColor
-                      : AuthenticatorColors.primary),
-            ),
-            onPressed: _authModelView.goToSignIn,
->>>>>>> 9ed57b38
           ),
         ],
       ),
@@ -329,29 +223,25 @@
   }
 }
 
-class LostCodeButton extends AuthenticatorComponent {
+class LostCodeButton extends StatelessAuthenticatorComponent {
   const LostCodeButton({Key? key}) : super(key: key);
 
   @override
-<<<<<<< HEAD
-  Widget builder(BuildContext context, AuthViewModel viewModel) {
-=======
-  Widget build(BuildContext context) {
-    final ConfirmSignUpViewModel _authViewModel =
-        InheritedAuthViewModel.of(context)!.confirmSignUpViewModel;
-    final ButtonResolver _buttonText =
-        InheritedStrings.of(context)!.resolver.buttons;
-
->>>>>>> 9ed57b38
+  Widget builder(
+    BuildContext context,
+    AuthViewModel viewModel,
+    AuthStringResolver stringResolver,
+  ) {
+    final ButtonResolver buttonResolver = stringResolver.buttons;
+
     return Padding(
       padding: const EdgeInsets.only(top: 4.0),
       child: Row(
         children: [
-<<<<<<< HEAD
-          const Expanded(
-            child: Text(
-              'Lost your code?',
-              style: TextStyle(
+          Expanded(
+            child: Text(
+              buttonResolver.lostCodeQuestion(context),
+              style: const TextStyle(
                 color: AuthenticatorButtonConstants.textColor,
                 fontSize: 13,
               ),
@@ -360,7 +250,7 @@
           TextButton(
             key: const Key(keyGoToSignInButton),
             child: Text(
-              'Resend Code',
+              buttonResolver.sendCode(context),
               style: TextStyle(
                 fontSize: AuthenticatorButtonConstants.textFontSize,
                 color: Theme.of(context).primaryColor != Colors.blue
@@ -370,55 +260,30 @@
             ),
             onPressed: viewModel.resendSignUpCode,
           ),
-=======
-          Expanded(
-            child: Text(_buttonText.lostCodeQuestion(context),
-                style: const TextStyle(
-                  color: AuthenticatorButtonConstants.textColor,
-                  fontSize: 13,
-                )),
-          ),
-          TextButton(
-            key: const Key(keyGoToSignInButton),
-            child: Text(
-              _buttonText.sendCode(context),
-              style: TextStyle(
-                  fontSize: AuthenticatorButtonConstants.textFontSize,
-                  color: Theme.of(context).primaryColor != Colors.blue
-                      ? Theme.of(context).primaryColor
-                      : AuthenticatorColors.primary),
-            ),
-            onPressed: _authViewModel.resendSignUpCode,
-          ),
->>>>>>> 9ed57b38
         ],
       ),
     );
   }
 }
 
-class ResetPasswordButton extends AuthenticatorComponent {
+class ResetPasswordButton extends StatelessAuthenticatorComponent {
   const ResetPasswordButton({Key? key}) : super(key: key);
 
   @override
-<<<<<<< HEAD
-  Widget builder(BuildContext context, AuthViewModel viewModel) {
-=======
-  Widget build(BuildContext context) {
-    final SignInViewModel _authViewModel =
-        InheritedAuthViewModel.of(context)!.signInViewModel;
-    final NavigationResolver _navText =
-        InheritedStrings.of(context)!.resolver.navigation;
->>>>>>> 9ed57b38
+  Widget builder(
+    BuildContext context,
+    AuthViewModel viewModel,
+    AuthStringResolver stringResolver,
+  ) {
+    final NavigationResolver navResolver = stringResolver.navigation;
     return Padding(
       padding: const EdgeInsets.only(top: 4.0),
       child: Row(
         children: [
-<<<<<<< HEAD
-          const Expanded(
-            child: Text(
-              'Forgot your Password?',
-              style: TextStyle(
+          Expanded(
+            child: Text(
+              navResolver.forgotPasswordQuestion(context),
+              style: const TextStyle(
                 color: Color.fromRGBO(130, 130, 130, 1),
                 fontSize: 12,
               ),
@@ -427,7 +292,7 @@
           TextButton(
             key: const Key(keyGoToSignInButton),
             child: Text(
-              'Reset password',
+              navResolver.navigateResetPassword(context),
               style: TextStyle(
                 fontSize: 12,
                 color: Theme.of(context).primaryColor != Colors.blue
@@ -443,119 +308,53 @@
   }
 }
 
-class SendCodeButton extends AuthenticatorComponent {
+class SendCodeButton extends StatelessAuthenticatorComponent {
   const SendCodeButton({Key? key}) : super(key: key);
-=======
-          Expanded(
-            child: Text(_navText.forgotPasswordQuestion(context),
-                style: const TextStyle(
-                  color: Color.fromRGBO(130, 130, 130, 1),
-                  fontSize: 12,
-                )),
-          ),
-          TextButton(
-            key: const Key(keyGoToSignInButton),
-            child: Text(
-              _navText.navigateResetPassword(context),
-              style: TextStyle(
-                  fontSize: 12,
-                  color: Theme.of(context).primaryColor != Colors.blue
-                      ? Theme.of(context).primaryColor
-                      : AuthenticatorColors.primary),
-            ),
-            onPressed: _authViewModel.goToReset,
-          ),
-        ],
-      ),
-    );
-  }
-}
-
-class SendCodeButton extends StatelessWidget {
-  @override
-  Widget build(BuildContext context) {
-    final SignInViewModel _authViewModel =
-        InheritedAuthViewModel.of(context)!.signInViewModel;
-    final String _text =
-        InheritedStrings.of(context)!.resolver.buttons.submit(context);
->>>>>>> 9ed57b38
-
-  @override
-  Widget builder(BuildContext context, AuthViewModel viewModel) {
-    return ButtonContainer(
-<<<<<<< HEAD
+
+  @override
+  Widget builder(
+    BuildContext context,
+    AuthViewModel viewModel,
+    AuthStringResolver stringResolver,
+  ) {
+    return ButtonContainer(
       callback: viewModel.sendCode,
-      authViewModel: viewModel,
       authKey: keySendCodeButton,
-      text: 'SEND CODE',
-    );
-  }
-}
-
-class SubmitButton extends AuthenticatorComponent {
+      text: stringResolver.buttons.submit(context),
+    );
+  }
+}
+
+class SubmitButton extends StatelessAuthenticatorComponent {
   const SubmitButton({Key? key}) : super(key: key);
-=======
-        callback: _authViewModel.sendCode,
-        authViewModel: _authViewModel,
-        authKey: keySendCodeButton,
-        text: _text);
-  }
-}
-
-class SubmitButton extends StatelessWidget {
-  @override
-  Widget build(BuildContext context) {
-    final SignInViewModel _authViewModel =
-        InheritedAuthViewModel.of(context)!.signInViewModel;
-    final String _text =
-        InheritedStrings.of(context)!.resolver.buttons.submit(context);
->>>>>>> 9ed57b38
-
-  @override
-  Widget builder(BuildContext context, AuthViewModel viewModel) {
-    return ButtonContainer(
-<<<<<<< HEAD
+
+  @override
+  Widget builder(
+    BuildContext context,
+    AuthViewModel viewModel,
+    AuthStringResolver stringResolver,
+  ) {
+    return ButtonContainer(
       callback: viewModel.confirmPassword,
-      authViewModel: viewModel,
       authKey: keySendCodeButton,
-      text: 'SUBMIT',
-    );
-  }
-}
-
-class ConfirmSignInNewPasswordButton extends AuthenticatorComponent {
+      text: stringResolver.buttons.submit(context),
+    );
+  }
+}
+
+class ConfirmSignInNewPasswordButton extends StatelessAuthenticatorComponent {
   const ConfirmSignInNewPasswordButton({Key? key}) : super(key: key);
-=======
-        callback: _authViewModel.confirmPassword,
-        authViewModel: _authViewModel,
-        authKey: keySendCodeButton,
-        text: _text);
-  }
-}
-
-class ConfirmSignInNewPasswordButton extends StatelessWidget {
-  @override
-  Widget build(BuildContext context) {
-    final ConfirmSignInViewModel _authViewModel =
-        InheritedAuthViewModel.of(context)!.confirmSignInViewModel;
-    final String _text =
-        InheritedStrings.of(context)!.resolver.buttons.changePassword(context);
->>>>>>> 9ed57b38
-
-  @override
-  Widget builder(BuildContext context, AuthViewModel viewModel) {
-    return ButtonContainer(
-<<<<<<< HEAD
-      callback: viewModel.confirmNewPassword,
-      authViewModel: viewModel,
+
+  @override
+  Widget builder(
+    BuildContext context,
+    AuthViewModel viewModel,
+    AuthStringResolver stringResolver,
+  ) {
+    return ButtonContainer(
+      callback: viewModel.confirmSignIn,
       authKey: keySendCodeButton,
-      text: 'CHANGE',
-    );
-=======
-        callback: _authViewModel.confirmSignIn,
-        authViewModel: _authViewModel,
-        authKey: keySendCodeButton,
-        text: _text);
->>>>>>> 9ed57b38
+      text: stringResolver.buttons.changePassword(context),
+    );
   }
 }