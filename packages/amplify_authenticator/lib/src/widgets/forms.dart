--- conflicted
+++ resolved
@@ -1,4 +1,3 @@
-import 'package:amplify_authenticator/src/enums/signin_step.dart';
 import 'package:amplify_authenticator/src/state/inherited_auth_viewmodel.dart';
 import 'package:flutter/material.dart';
 import 'package:amplify_authenticator/src/widgets/buttons.dart';
@@ -10,10 +9,6 @@
   ///   2. SignUpFormField
   ///   3. ConfirmSignUpFormField
   ///   4. ConfirmSignInFormField
-<<<<<<< HEAD
-=======
-
->>>>>>> 0fc5fa37
   const FormFields({required this.children});
 
   /// A list of form fields
@@ -31,10 +26,6 @@
   /// Requires a list of sign in form fields.
   const SignInForm({required this.formFields});
 
-<<<<<<< HEAD
-=======
-
->>>>>>> 0fc5fa37
   /// A list of sign in form fields
 
   final FormFields formFields;
@@ -54,10 +45,6 @@
 }
 
 class SignUpForm extends StatelessWidget {
-<<<<<<< HEAD
-=======
-
->>>>>>> 0fc5fa37
   /// Requires a list of sign up  form fields.
   const SignUpForm({required this.formFields});
 
@@ -81,19 +68,9 @@
 // to the consumer due to the fact that the authenticator may only
 // support three custom forms only, sign in, sign up and confirm sign in.
 // This is currently used as a default form.
-<<<<<<< HEAD
 class ConfirmSignUpForm extends StatelessWidget {
   /// Requires a list of confirm sign up  form fields.
   const ConfirmSignUpForm({required this.formFields, this.resendCodeButton});
-=======
-
-class ConfirmSignUpForm extends StatelessWidget {
-  /// Requires a list of confirm sign up  form fields.
-  const ConfirmSignUpForm({required this.formFields});
-
-
-  /// A list of confirm sign up form fields
->>>>>>> 0fc5fa37
 
   /// A list of confirm sign up form fields
   final FormFields formFields;
@@ -115,16 +92,9 @@
   }
 }
 
-<<<<<<< HEAD
 class ConfirmSignInMFAForm extends StatelessWidget {
   /// Requires a list of confirm sign in form fields.
   const ConfirmSignInMFAForm({required this.formFields});
-=======
-
-class ConfirmSignInForm extends StatelessWidget {
-  /// Requires a list of confirm sign in form fields.
-  const ConfirmSignInForm({required this.formFields});
->>>>>>> 0fc5fa37
 
   /// A list of confirm sign in form fields
 
@@ -142,7 +112,6 @@
           ConfirmSignInButton(),
         ]));
   }
-<<<<<<< HEAD
 }
 
 class SendCodeForm extends StatelessWidget {
@@ -203,6 +172,4 @@
           ChangeButton(),
         ]));
   }
-=======
->>>>>>> 0fc5fa37
 }