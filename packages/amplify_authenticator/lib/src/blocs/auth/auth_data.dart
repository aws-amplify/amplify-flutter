--- conflicted
+++ resolved
@@ -1,5 +1,4 @@
 // ignore: public_member_api_docs
-<<<<<<< HEAD
 enum AuthScreen {
   signup,
   signin,
@@ -8,10 +7,6 @@
   sendCode,
   resetPassword,
 }
-=======
-
-enum AuthScreen { signup, signin, confirmSignUp, confirmSignIn }
->>>>>>> 0fc5fa37
 
 class AuthSignInData {
   AuthSignInData({required this.username, required this.password});
@@ -44,15 +39,11 @@
   AuthConfirmSignUpData({required this.username, required this.code});
 }
 
-<<<<<<< HEAD
-=======
-
->>>>>>> 0fc5fa37
 class AuthConfirmSignInData {
   final String code;
 
   ///attributes
-<<<<<<< HEAD
+
   Map<String, String>? attributes;
 
   AuthConfirmSignInData({required this.code, this.attributes});
@@ -80,10 +71,4 @@
   Map<String, String>? attributes;
   final String username;
   final String newPassword;
-}
-=======
-  final Map<String, String> attributes;
-
-  AuthConfirmSignInData({required this.code, required this.attributes});
-}
->>>>>>> 0fc5fa37
+}