--- conflicted
+++ resolved
@@ -7,13 +7,8 @@
   @override
   Widget build(BuildContext context) {
     final _signUpForm = InheritedForms.of(context).signUpForm;
-<<<<<<< HEAD
-    return AuthenticatorContainer(
-        title: "Create a new account", form: _signUpForm);
-=======
     final _title =
         InheritedStrings.of(context)!.resolver.titles.signup(context);
     return AuthenticatorContainer(title: _title, form: _signUpForm);
->>>>>>> 35c3df96
   }
 }