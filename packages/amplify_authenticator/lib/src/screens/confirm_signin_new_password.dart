import 'package:amplify_authenticator/src/state/inherited_forms.dart';
import 'package:amplify_authenticator/src/state/inherited_strings.dart';
import 'package:amplify_authenticator/src/widgets/containers.dart';
import 'package:flutter/material.dart';

class ConfirmSignInNewPasswordScreen extends StatelessWidget {
  @override
  Widget build(BuildContext context) {
    final _confirmSignInNewPasswordForm =
        InheritedForms.of(context).confirmSignInNewPasswordForm;
<<<<<<< HEAD
=======
    final _title = InheritedStrings.of(context)!
        .resolver
        .titles
        .confirmSigninNewPassword(context);
>>>>>>> 35c3df96
    return AuthenticatorContainer(
        title: _title, form: _confirmSignInNewPasswordForm);
  }
}<|MERGE_RESOLUTION|>--- conflicted
+++ resolved
@@ -8,13 +8,10 @@
   Widget build(BuildContext context) {
     final _confirmSignInNewPasswordForm =
         InheritedForms.of(context).confirmSignInNewPasswordForm;
-<<<<<<< HEAD
-=======
     final _title = InheritedStrings.of(context)!
         .resolver
         .titles
         .confirmSigninNewPassword(context);
->>>>>>> 35c3df96
     return AuthenticatorContainer(
         title: _title, form: _confirmSignInNewPasswordForm);
   }
