--- conflicted
+++ resolved
@@ -40,40 +40,6 @@
   String resetPassword(BuildContext context);
 
   /// The title for the send code Widget.
-<<<<<<< HEAD
-  StringResolver sendCode = (_) => "Send Code";
-
-  /// The title for the verify user Widget.
-  StringResolver verifyUser =
-      (_) => "Account recovery requires verified contact information";
-
-  /// The title for the verify user Widget.
-  StringResolver confirmVerifyUser =
-      (_) => "Account recovery requires verified contact information";
-
-  // ignore: public_member_api_docs
-  TitleResolver({
-    StringResolver? signin,
-    StringResolver? signup,
-    StringResolver? confirmSignup,
-    StringResolver? confirmSigninMfa,
-    StringResolver? confirmSigninNewPassword,
-    StringResolver? resetPassword,
-    StringResolver? sendCode,
-    StringResolver? verifyUser,
-    StringResolver? confirmVerifyUser,
-  }) {
-    this.signin = signin ?? this.signin;
-    this.signup = signup ?? this.signup;
-    this.confirmSignup = confirmSignup ?? this.confirmSignup;
-    this.confirmSigninMfa = confirmSigninMfa ?? this.confirmSigninMfa;
-    this.confirmSigninNewPassword =
-        confirmSigninNewPassword ?? this.confirmSigninNewPassword;
-    this.resetPassword = resetPassword ?? this.resetPassword;
-    this.sendCode = sendCode ?? this.sendCode;
-    this.verifyUser = verifyUser ?? this.verifyUser;
-    this.confirmVerifyUser = confirmVerifyUser ?? this.confirmVerifyUser;
-=======
   String sendCode(BuildContext context);
 
   /// The title for the verify user Widget.
@@ -104,7 +70,6 @@
       case AuthScreen.confirmVerifyUser:
         return confirmVerifyUser(context);
     }
->>>>>>> 2e74585a
   }
 }
 
