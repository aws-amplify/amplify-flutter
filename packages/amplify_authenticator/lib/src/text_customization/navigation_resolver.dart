/*
 * Copyright 2021 Amazon.com, Inc. or its affiliates. All Rights Reserved.
 *
 * Licensed under the Apache License, Version 2.0 (the 'License').
 * You may not use this file except in compliance with the License.
 * A copy of the License is located at
 *
 *  http://aws.amazon.com/apache2.0
 *
 * or in the 'license' file accompanying this file. This file is distributed
 * on an 'AS IS' BASIS, WITHOUT WARRANTIES OR CONDITIONS OF ANY KIND, either
 * express or implied. See the License for the specific language governing
 * permissions and limitations under the License.
 */

import 'package:amplify_authenticator/src/text_customization/resolver.dart';
import 'package:flutter/material.dart';

enum NavigationResolverKey {
  navigateSignup,
  navigateSignin,
  noAccountQuestion,
  haveAccountQuestion,
  forgotPasswordQuestion,
  navigateResetPassword,
  backToSignin,
  skipVerifyUser,
}

/// The resolver class for shared button Widgets
abstract class NavigationResolver extends Resolver<NavigationResolverKey> {
  const NavigationResolver();

  /// Text for navigating to the signup Widget
  String navigateSignup(BuildContext context);

  /// Text for navigating to the signin Widget
  String navigateSignin(BuildContext context);

  /// Text asking if user does not have an account
  String noAccountQuestion(BuildContext context);

  /// Text asking if user has have an account
  String haveAccountQuestion(BuildContext context);

  /// Text asking if user has forgotten password
  String forgotPasswordQuestion(BuildContext context);

  /// Text for navigating to reset password Widget
  String navigateResetPassword(BuildContext context);

  /// Text asking if user has have an account
  String backToSignin(BuildContext context);

  /// Text asking if user has have an account
<<<<<<< HEAD
  StringResolver backToSignin = (_) => 'Back to Sign In';

  /// Text asking if user has have an account
  StringResolver skipVerifyUser = (_) => 'Skip';

  // ignore: public_member_api_docs
  NavigationResolver({
    StringResolver? navigateSignin,
    StringResolver? navigateSignup,
    StringResolver? navigateResetPassword,
    StringResolver? noAccountQuestion,
    StringResolver? haveAccountQuestion,
    StringResolver? forgotPasswordQuestion,
    StringResolver? backToSignin,
    StringResolver? skipVerifyUser,
  }) {
    this.navigateSignin = navigateSignin ?? this.navigateSignin;
    this.navigateSignup = navigateSignup ?? this.navigateSignup;
    this.navigateResetPassword =
        navigateResetPassword ?? this.navigateResetPassword;
    this.noAccountQuestion = noAccountQuestion ?? this.noAccountQuestion;
    this.haveAccountQuestion = haveAccountQuestion ?? this.haveAccountQuestion;
    this.forgotPasswordQuestion =
        forgotPasswordQuestion ?? this.forgotPasswordQuestion;
    this.backToSignin = backToSignin ?? this.backToSignin;
=======
  String skipVerifyUser(BuildContext context);

  @override
  String resolve(BuildContext context, NavigationResolverKey key) {
    switch (key) {
      case NavigationResolverKey.navigateSignup:
        return navigateSignup(context);
      case NavigationResolverKey.navigateSignin:
        return navigateSignin(context);
      case NavigationResolverKey.noAccountQuestion:
        return noAccountQuestion(context);
      case NavigationResolverKey.haveAccountQuestion:
        return haveAccountQuestion(context);
      case NavigationResolverKey.forgotPasswordQuestion:
        return forgotPasswordQuestion(context);
      case NavigationResolverKey.navigateResetPassword:
        return navigateResetPassword(context);
      case NavigationResolverKey.backToSignin:
        return backToSignin(context);
      case NavigationResolverKey.skipVerifyUser:
        return skipVerifyUser(context);
    }
>>>>>>> 2e74585a
  }
}

class DefaultNavigationResolver extends NavigationResolver {
  const DefaultNavigationResolver();

  @override
  String navigateSignup(BuildContext context) => 'Sign Up';

  @override
  String navigateSignin(BuildContext context) => 'Sign In';

  @override
  String noAccountQuestion(BuildContext context) => 'No account?';

  @override
  String haveAccountQuestion(BuildContext context) => 'Have an account?';

  @override
  String forgotPasswordQuestion(BuildContext context) => 'Forgot password?';

  @override
  String navigateResetPassword(BuildContext context) => 'Reset Password';

  @override
  String backToSignin(BuildContext context) => 'Back to Sign In';

  @override
  String skipVerifyUser(BuildContext context) => 'Skip';
}<|MERGE_RESOLUTION|>--- conflicted
+++ resolved
@@ -53,33 +53,6 @@
   String backToSignin(BuildContext context);
 
   /// Text asking if user has have an account
-<<<<<<< HEAD
-  StringResolver backToSignin = (_) => 'Back to Sign In';
-
-  /// Text asking if user has have an account
-  StringResolver skipVerifyUser = (_) => 'Skip';
-
-  // ignore: public_member_api_docs
-  NavigationResolver({
-    StringResolver? navigateSignin,
-    StringResolver? navigateSignup,
-    StringResolver? navigateResetPassword,
-    StringResolver? noAccountQuestion,
-    StringResolver? haveAccountQuestion,
-    StringResolver? forgotPasswordQuestion,
-    StringResolver? backToSignin,
-    StringResolver? skipVerifyUser,
-  }) {
-    this.navigateSignin = navigateSignin ?? this.navigateSignin;
-    this.navigateSignup = navigateSignup ?? this.navigateSignup;
-    this.navigateResetPassword =
-        navigateResetPassword ?? this.navigateResetPassword;
-    this.noAccountQuestion = noAccountQuestion ?? this.noAccountQuestion;
-    this.haveAccountQuestion = haveAccountQuestion ?? this.haveAccountQuestion;
-    this.forgotPasswordQuestion =
-        forgotPasswordQuestion ?? this.forgotPasswordQuestion;
-    this.backToSignin = backToSignin ?? this.backToSignin;
-=======
   String skipVerifyUser(BuildContext context);
 
   @override
@@ -102,7 +75,6 @@
       case NavigationResolverKey.skipVerifyUser:
         return skipVerifyUser(context);
     }
->>>>>>> 2e74585a
   }
 }
 
