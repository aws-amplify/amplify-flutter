--- conflicted
+++ resolved
@@ -43,15 +43,10 @@
     String newPassword,
   );
 
-<<<<<<< HEAD
-  Future<void> confirmSignIn({
+  Future<SignInResult> confirmSignIn({
     required String code,
     Map<String, String>? attributes,
   });
-=======
-  Future<SignInResult> confirmSignIn(
-      {required String code, Map<String, String>? attributes});
->>>>>>> 9ed57b38
 
   Future<ResendSignUpCodeResult> resendSignUpCode(String username);
 
@@ -97,9 +92,8 @@
     );
   }
 
-<<<<<<< HEAD
   @override
-  Future<void> confirmSignIn({
+  Future<SignInResult> confirmSignIn({
     required String code,
     Map<String, String>? attributes,
   }) {
@@ -107,13 +101,6 @@
       confirmationValue: code,
       options: CognitoConfirmSignInOptions(userAttributes: attributes),
     );
-=======
-  Future<SignInResult> confirmSignIn(
-      {required String code, Map<String, String>? attributes}) async {
-    return await Amplify.Auth.confirmSignIn(
-        confirmationValue: code,
-        options: CognitoConfirmSignInOptions(userAttributes: attributes));
->>>>>>> 9ed57b38
   }
 
   @override
