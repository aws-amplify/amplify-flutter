--- conflicted
+++ resolved
@@ -61,10 +61,6 @@
     required String userAttributeKey,
     required String confirmationCode,
   });
-<<<<<<< HEAD
-=======
-
->>>>>>> 2e74585a
   Future<AmplifyConfig> waitForConfiguration();
 }
 
@@ -183,28 +179,6 @@
     );
   }
 
-<<<<<<< HEAD
-  @override
-  Future<ResendUserAttributeConfirmationCodeResult>
-      resendUserAttributeConfirmationCode({required String userAttributeKey}) {
-    return Amplify.Auth.resendUserAttributeConfirmationCode(
-      userAttributeKey: userAttributeKey,
-    );
-  }
-
-  @override
-  Future<ConfirmUserAttributeResult> confirmUserAttribute({
-    required String userAttributeKey,
-    required String confirmationCode,
-  }) {
-    return Amplify.Auth.confirmUserAttribute(
-      userAttributeKey: userAttributeKey,
-      confirmationCode: confirmationCode,
-    );
-  }
-
-=======
->>>>>>> 2e74585a
   /// Get a list of the unverified attribute keys for the given user
   ///
   /// This is based off of `verifiedContact()` from amplify-js
@@ -235,13 +209,8 @@
         'true';
   }
 
-<<<<<<< HEAD
-  Future<AmplifyConfig> waitForConfiguration() async {
-    return await Amplify.asyncConfig;
-=======
   @override
   Future<AmplifyConfig> waitForConfiguration() {
     return Amplify.asyncConfig;
->>>>>>> 2e74585a
   }
 }