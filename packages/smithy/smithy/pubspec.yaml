--- conflicted
+++ resolved
@@ -1,10 +1,6 @@
 name: smithy
 description: Smithy client runtime for Dart with common utilities for I/O and serialization.
-<<<<<<< HEAD
-version: 0.4.0+8
-=======
 version: 0.5.0
->>>>>>> a27b3be8
 homepage: https://github.com/aws-amplify/amplify-flutter/tree/main
 repository: https://github.com/aws-amplify/amplify-flutter/tree/main/packages/smithy/smithy
 issue_tracker: https://github.com/aws-amplify/amplify-flutter/issues
@@ -13,13 +9,8 @@
   sdk: ^3.0.0
 
 dependencies:
-<<<<<<< HEAD
-  async: ^2.9.0
-  aws_common: ">=0.4.2+5 <0.5.0"
-=======
   async: ^2.10.0
   aws_common: ">=0.5.0 <0.6.0"
->>>>>>> a27b3be8
   built_collection: ^5.0.0
   built_value: ">=8.5.0 <8.6.0"
   collection: ^1.15.0
