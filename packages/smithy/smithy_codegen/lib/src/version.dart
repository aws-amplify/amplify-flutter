// Generated code. Do not modify.
<<<<<<< HEAD
const packageVersion = '0.1.1';
=======
const packageVersion = '0.3.0';
>>>>>>> 4aa2a633
<|MERGE_RESOLUTION|>--- conflicted
+++ resolved
@@ -1,6 +1,2 @@
 // Generated code. Do not modify.
-<<<<<<< HEAD
-const packageVersion = '0.1.1';
-=======
-const packageVersion = '0.3.0';
->>>>>>> 4aa2a633
+const packageVersion = '0.3.0';