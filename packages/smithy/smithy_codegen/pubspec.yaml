--- conflicted
+++ resolved
@@ -1,10 +1,6 @@
 name: smithy_codegen
 description: Smithy model generator from AST representation
-<<<<<<< HEAD
-version: 0.1.1
-=======
 version: 0.3.0
->>>>>>> 4aa2a633
 repository: https://github.com/aws-amplify/amplify-flutter/tree/next/packages/smithy/smithy_codegen
 publish_to: none
 
@@ -13,13 +9,8 @@
 
 dependencies:
   args: ^2.3.0
-<<<<<<< HEAD
-  aws_common: ">=0.2.3 <0.3.0"
-  aws_signature_v4: ">=0.2.2 <0.3.0"
-=======
   aws_common: ">=0.3.0 <0.4.0"
   aws_signature_v4: ">=0.3.0 <0.4.0"
->>>>>>> 4aa2a633
   build_cli_annotations: ^2.0.0
   built_collection: ^5.1.1
   built_value: ">=8.4.0 <8.5.0"
@@ -39,13 +30,8 @@
   pubspec_parse: ^1.2.0
   shelf: ^1.1.0
   shelf_router: ^1.1.0
-<<<<<<< HEAD
-  smithy: ">=0.1.1 <0.2.0"
-  smithy_aws: ">=0.1.2 <0.2.0"
-=======
   smithy: ">=0.3.0 <0.4.0"
   smithy_aws: ">=0.3.0 <0.4.0"
->>>>>>> 4aa2a633
   tuple: ^2.0.0
   xml: ">=6.1.0 <=6.2.2"
   yaml_edit: ^2.0.1
