--- conflicted
+++ resolved
@@ -1,10 +1,7 @@
-<<<<<<< HEAD
-=======
 ## 0.3.1
 
 - Minor bug fixes and improvements
 
->>>>>>> 23cf22c0
 ## 0.3.0
 
 ### Breaking Changes
