--- conflicted
+++ resolved
@@ -1,10 +1,6 @@
 name: smithy_aws
 description: Smithy runtime for AWS clients with utilities for endpoint resolution, retry behavior, and SigV4 signing.
-<<<<<<< HEAD
-version: 0.4.1+5
-=======
 version: 0.5.0
->>>>>>> a27b3be8
 homepage: https://github.com/aws-amplify/amplify-flutter/tree/main
 repository: https://github.com/aws-amplify/amplify-flutter/tree/main/packages/smithy/smithy_aws
 issue_tracker: https://github.com/aws-amplify/amplify-flutter/issues
@@ -13,13 +9,8 @@
   sdk: ^3.0.0
 
 dependencies:
-<<<<<<< HEAD
-  aws_common: ">=0.4.2+5 <0.5.0"
-  aws_signature_v4: ">=0.3.1+7 <0.4.0"
-=======
   aws_common: ">=0.5.0 <0.6.0"
   aws_signature_v4: ">=0.4.0 <0.5.0"
->>>>>>> a27b3be8
   built_collection: ^5.0.0
   built_value: ">=8.5.0 <8.6.0"
   collection: ^1.15.0
@@ -30,11 +21,7 @@
   json_annotation: ">=4.8.1 <4.9.0"
   meta: ^1.7.0
   path: ^1.8.0
-<<<<<<< HEAD
-  smithy: ">=0.4.0+8 <0.5.0"
-=======
   smithy: ">=0.5.0 <0.6.0"
->>>>>>> a27b3be8
   xml: ">=6.1.0 <=6.2.2"
 
 dev_dependencies:
