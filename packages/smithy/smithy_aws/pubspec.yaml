--- conflicted
+++ resolved
@@ -26,11 +26,7 @@
 
 dev_dependencies:
   amplify_lints: ">=2.0.3 <2.1.0"
-<<<<<<< HEAD
-  build_runner: ^2.1.7
-=======
   build_runner: ^2.0.0
->>>>>>> 8984d93d
   built_value_generator: 8.4.4
   file: ^6.1.2
   glob: ^2.0.2
