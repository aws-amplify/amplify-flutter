/*
 * Copyright 2021 Amazon.com, Inc. or its affiliates. All Rights Reserved.
 *
 * Licensed under the Apache License, Version 2.0 (the "License").
 * You may not use this file except in compliance with the License.
 * A copy of the License is located at
 *
 *  http://aws.amazon.com/apache2.0
 *
 * or in the "license" file accompanying this file. This file is distributed
 * on an "AS IS" BASIS, WITHOUT WARRANTIES OR CONDITIONS OF ANY KIND, either
 * express or implied. See the License for the specific language governing
 * permissions and limitations under the License.
 */

import Flutter
import UIKit
import Amplify
import AmplifyPlugins
import amplify_flutter_ios
import AWSPluginsCore

public class SwiftAmplifyApiPlugin: NSObject, FlutterPlugin, NativeApiBridge {
    private let bridge: ApiBridge
    private let graphQLSubscriptionsStreamHandler: GraphQLSubscriptionsStreamHandler
    static var methodChannel: FlutterMethodChannel!

    init(
        bridge: ApiBridge = ApiBridge(),
        graphQLSubscriptionsStreamHandler: GraphQLSubscriptionsStreamHandler = GraphQLSubscriptionsStreamHandler()
    ) {
        self.bridge = bridge
        self.graphQLSubscriptionsStreamHandler = graphQLSubscriptionsStreamHandler
    }

    public static func register(with registrar: FlutterPluginRegistrar) {
        methodChannel = FlutterMethodChannel(
            name: "com.amazonaws.amplify/api",
            binaryMessenger: registrar.messenger())
        let eventchannel = FlutterEventChannel(
            name: "com.amazonaws.amplify/api_observe_events",
            binaryMessenger: registrar.messenger())
        let instance = SwiftAmplifyApiPlugin()
        eventchannel.setStreamHandler(instance.graphQLSubscriptionsStreamHandler)
        registrar.addMethodCallDelegate(instance, channel: methodChannel)
        NativeApiBridgeSetup(registrar.messenger(), instance)
    }

    public func handle(_ call: FlutterMethodCall, result: @escaping FlutterResult) {
        let result = AtomicResult(result, call.method)

        innerHandle(method: call.method, callArgs: call.arguments as Any, result: result)
    }

    // Create separate method to allow unit testing as we cannot mock "FlutterMethodCall"
    public func innerHandle(method: String, callArgs: Any, result: @escaping FlutterResult) {
        do {
            if method == "cancel"{
                let cancelToken = try FlutterApiRequest.getCancelToken(args: callArgs)
                onCancel(flutterResult: result, cancelToken: cancelToken)
                return
            }

            let arguments = try FlutterApiRequest.getMap(args: callArgs)

            try innerHandle(method: method, arguments: arguments, result: result)
        } catch {
            print("Failed to parse query arguments with \(error)")
            FlutterApiErrorHandler.handleApiError(error: APIError(error: error), flutterResult: result)
        }
    }
    
<<<<<<< HEAD
    public func addPluginAuthProvidersList(_ authProvidersList: [String], error: AutoreleasingUnsafeMutablePointer<FlutterError?>) {
=======
    public func addPluginAuthProvidersList(_ authProvidersList: [String]) async -> FlutterError? {
>>>>>>> 70742257
        do {
            let authProviders = authProvidersList.compactMap {
                AWSAuthorizationType(rawValue: $0)
            }
            try Amplify.add(
                plugin: AWSAPIPlugin(
                    sessionFactory: FlutterURLSessionBehaviorFactory(),
                    apiAuthProviderFactory: FlutterAuthProviders(authProviders)))
<<<<<<< HEAD
        } catch let apiError as APIError {
            error.pointee = FlutterError(
=======
            return nil
        } catch let apiError as APIError {
            return FlutterError(
>>>>>>> 70742257
                code: "APIException",
                message: apiError.localizedDescription,
                details: [
                    "message": apiError.errorDescription,
                    "recoverySuggestion": apiError.recoverySuggestion,
                    "underlyingError": apiError.underlyingError?.localizedDescription ?? ""
                ]
            )
        } catch let configError as ConfigurationError {
            var errorCode = "APIException"
            if case .amplifyAlreadyConfigured = configError {
                errorCode = "AmplifyAlreadyConfiguredException"
            }
<<<<<<< HEAD
            error.pointee = FlutterError(
=======
            return FlutterError(
>>>>>>> 70742257
                code: errorCode,
                message: configError.localizedDescription,
                details: [
                    "message": configError.errorDescription,
                    "recoverySuggestion": configError.recoverySuggestion,
                    "underlyingError": configError.underlyingError?.localizedDescription ?? ""
                ]
            )
        } catch let e {
<<<<<<< HEAD
            error.pointee = FlutterError(
=======
            return FlutterError(
>>>>>>> 70742257
                code: "UNKNOWN",
                message: e.localizedDescription,
                details: nil
            )
        }
    }

    private func innerHandle(
        method: String,
        arguments: [String: Any],
        result: @escaping FlutterResult
    ) throws {
        switch method {
        case "get": FlutterRestApi.get(flutterResult: result, arguments: arguments, bridge: bridge)
        case "post": FlutterRestApi.post(flutterResult: result, arguments: arguments, bridge: bridge)
        case "put": FlutterRestApi.put(flutterResult: result, arguments: arguments, bridge: bridge)
        case "delete": FlutterRestApi.delete(flutterResult: result, arguments: arguments, bridge: bridge)
        case "head": FlutterRestApi.head(flutterResult: result, arguments: arguments, bridge: bridge)
        case "patch": FlutterRestApi.patch(flutterResult: result, arguments: arguments, bridge: bridge)
        case "query":
            FlutterGraphQLApi.query(flutterResult: result, request: arguments, bridge: bridge)
        case "mutate":
            FlutterGraphQLApi.mutate(flutterResult: result, request: arguments, bridge: bridge)
        case "subscribe":
            FlutterGraphQLApi.subscribe(
                flutterResult: result,
                request: arguments, bridge: bridge,
                graphQLSubscriptionsStreamHandler: graphQLSubscriptionsStreamHandler
            )
        default:
            result(FlutterMethodNotImplemented)
        }
    }

    public func onCancel(flutterResult: @escaping FlutterResult, cancelToken: String) {
        if OperationsManager.containsOperation(cancelToken: cancelToken) {
            OperationsManager.cancelOperation(cancelToken: cancelToken)
            flutterResult("Operation Canceled")
        } else {
            flutterResult(FlutterError(
                            code: "AmplifyAPI-CancelError",
                            message: """
                            The Operation may have already been completed or expired and cannot \
                            be canceled anymore
                            """,
                            details: "Operation does not exist"))
        }
    }
}<|MERGE_RESOLUTION|>--- conflicted
+++ resolved
@@ -70,11 +70,7 @@
         }
     }
     
-<<<<<<< HEAD
-    public func addPluginAuthProvidersList(_ authProvidersList: [String], error: AutoreleasingUnsafeMutablePointer<FlutterError?>) {
-=======
     public func addPluginAuthProvidersList(_ authProvidersList: [String]) async -> FlutterError? {
->>>>>>> 70742257
         do {
             let authProviders = authProvidersList.compactMap {
                 AWSAuthorizationType(rawValue: $0)
@@ -83,14 +79,9 @@
                 plugin: AWSAPIPlugin(
                     sessionFactory: FlutterURLSessionBehaviorFactory(),
                     apiAuthProviderFactory: FlutterAuthProviders(authProviders)))
-<<<<<<< HEAD
-        } catch let apiError as APIError {
-            error.pointee = FlutterError(
-=======
             return nil
         } catch let apiError as APIError {
             return FlutterError(
->>>>>>> 70742257
                 code: "APIException",
                 message: apiError.localizedDescription,
                 details: [
@@ -104,11 +95,7 @@
             if case .amplifyAlreadyConfigured = configError {
                 errorCode = "AmplifyAlreadyConfiguredException"
             }
-<<<<<<< HEAD
-            error.pointee = FlutterError(
-=======
             return FlutterError(
->>>>>>> 70742257
                 code: errorCode,
                 message: configError.localizedDescription,
                 details: [
@@ -118,11 +105,7 @@
                 ]
             )
         } catch let e {
-<<<<<<< HEAD
-            error.pointee = FlutterError(
-=======
             return FlutterError(
->>>>>>> 70742257
                 code: "UNKNOWN",
                 message: e.localizedDescription,
                 details: nil
