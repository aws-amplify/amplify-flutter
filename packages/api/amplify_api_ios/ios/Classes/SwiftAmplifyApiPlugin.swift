--- conflicted
+++ resolved
@@ -21,38 +21,13 @@
 import AWSPluginsCore
 
 public class SwiftAmplifyApiPlugin: NSObject, FlutterPlugin, NativeApiBridge {
-<<<<<<< HEAD
-    private let bridge: ApiBridge
-    private let graphQLSubscriptionsStreamHandler: GraphQLSubscriptionsStreamHandler
-    static var methodChannel: FlutterMethodChannel!
-
-    init(
-        bridge: ApiBridge = ApiBridge(),
-        graphQLSubscriptionsStreamHandler: GraphQLSubscriptionsStreamHandler = GraphQLSubscriptionsStreamHandler()
-    ) {
-        self.bridge = bridge
-        self.graphQLSubscriptionsStreamHandler = graphQLSubscriptionsStreamHandler
-    }
-
-=======
     /// Configured via `pigeon` and supports getting auth tokens from Dart when using OIDC/Lambda
     /// auth modes with Datastore until Datastore implemented in Dart.
     static var nativeApiPlugin: NativeApiPlugin!
     
->>>>>>> 2809cc64
     public static func register(with registrar: FlutterPluginRegistrar) {
         nativeApiPlugin = NativeApiPlugin(binaryMessenger: registrar.messenger())
         let instance = SwiftAmplifyApiPlugin()
-<<<<<<< HEAD
-        eventchannel.setStreamHandler(instance.graphQLSubscriptionsStreamHandler)
-        registrar.addMethodCallDelegate(instance, channel: methodChannel)
-        NativeApiBridgeSetup(registrar.messenger(), instance)
-    }
-
-    public func handle(_ call: FlutterMethodCall, result: @escaping FlutterResult) {
-        let result = AtomicResult(result, call.method)
-=======
->>>>>>> 2809cc64
 
         NativeApiBridgeSetup(registrar.messenger(), instance)
     }
@@ -62,24 +37,6 @@
             let authProviders = authProvidersList.compactMap {
                 AWSAuthorizationType(rawValue: $0)
             }
-<<<<<<< HEAD
-
-            let arguments = try FlutterApiRequest.getMap(args: callArgs)
-
-            try innerHandle(method: method, arguments: arguments, result: result)
-        } catch {
-            print("Failed to parse query arguments with \(error)")
-            FlutterApiErrorHandler.handleApiError(error: APIError(error: error), flutterResult: result)
-        }
-    }
-    
-    public func addPluginAuthProvidersList(_ authProvidersList: [String]) async -> FlutterError? {
-        do {
-            let authProviders = authProvidersList.compactMap {
-                AWSAuthorizationType(rawValue: $0)
-            }
-=======
->>>>>>> 2809cc64
             try Amplify.add(
                 plugin: AWSAPIPlugin(
                     apiAuthProviderFactory: FlutterAuthProviders(authProviders)))
@@ -113,34 +70,6 @@
                 code: "UNKNOWN",
                 message: e.localizedDescription,
                 details: nil
-<<<<<<< HEAD
-            )
-        }
-    }
-
-    private func innerHandle(
-        method: String,
-        arguments: [String: Any],
-        result: @escaping FlutterResult
-    ) throws {
-        switch method {
-        case "get": FlutterRestApi.get(flutterResult: result, arguments: arguments, bridge: bridge)
-        case "post": FlutterRestApi.post(flutterResult: result, arguments: arguments, bridge: bridge)
-        case "put": FlutterRestApi.put(flutterResult: result, arguments: arguments, bridge: bridge)
-        case "delete": FlutterRestApi.delete(flutterResult: result, arguments: arguments, bridge: bridge)
-        case "head": FlutterRestApi.head(flutterResult: result, arguments: arguments, bridge: bridge)
-        case "patch": FlutterRestApi.patch(flutterResult: result, arguments: arguments, bridge: bridge)
-        case "query":
-            FlutterGraphQLApi.query(flutterResult: result, request: arguments, bridge: bridge)
-        case "mutate":
-            FlutterGraphQLApi.mutate(flutterResult: result, request: arguments, bridge: bridge)
-        case "subscribe":
-            FlutterGraphQLApi.subscribe(
-                flutterResult: result,
-                request: arguments, bridge: bridge,
-                graphQLSubscriptionsStreamHandler: graphQLSubscriptionsStreamHandler
-=======
->>>>>>> 2809cc64
             )
         }
     }
