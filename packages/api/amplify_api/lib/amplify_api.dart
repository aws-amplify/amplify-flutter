--- conflicted
+++ resolved
@@ -32,27 +32,11 @@
 /// {@endtemplate}
 abstract class AmplifyAPI extends APIPluginInterface {
   /// {@macro amplify_api.amplify_api}
-<<<<<<< HEAD
-  factory AmplifyAPI({
-    List<APIAuthProvider> authProviders = const [],
-    ModelProviderInterface? modelProvider,
-  }) {
-    if (zIsWeb || Platform.isWindows || Platform.isMacOS || Platform.isLinux) {
-      return AmplifyAPIDart(
-          authProviders: authProviders, modelProvider: modelProvider);
-    }
-    return AmplifyAPIMethodChannel(
-      authProviders: authProviders,
-      modelProvider: modelProvider,
-    );
-  }
-=======
   factory AmplifyAPI(
           {List<APIAuthProvider> authProviders = const [],
           ModelProviderInterface? modelProvider}) =>
       AmplifyAPIDart(
           authProviders: authProviders, modelProvider: modelProvider);
->>>>>>> 8f9c6d86
 
   /// Protected constructor for subclasses.
   @protected
