--- conflicted
+++ resolved
@@ -33,20 +33,12 @@
     List<APIAuthProvider> authProviders = const [],
     AWSHttpClient? baseHttpClient,
     ModelProviderInterface? modelProvider,
-<<<<<<< HEAD
     GraphQLSubscriptionOptions? subscriptionOptions,
   }) =>
       AmplifyAPIDart(
         authProviders: authProviders,
         modelProvider: modelProvider,
         subscriptionOptions: subscriptionOptions,
-=======
-  }) =>
-      AmplifyAPIDart(
-        authProviders: authProviders,
-        baseHttpClient: baseHttpClient,
-        modelProvider: modelProvider,
->>>>>>> 2809cc64
       );
 
   /// Protected constructor for subclasses.
