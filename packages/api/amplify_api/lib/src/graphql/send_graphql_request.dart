--- conflicted
+++ resolved
@@ -27,29 +27,6 @@
   required GraphQLRequest<T> request,
   required AWSHttpClient client,
   required Uri uri,
-<<<<<<< HEAD
-}) async {
-  try {
-    final body = {'variables': request.variables, 'query': request.document};
-    final graphQLResponse = await client.post(
-      uri,
-      body: json.encode(body),
-      headers: request.headers,
-    );
-    final responseBody = json.decode(graphQLResponse.body);
-    if (responseBody is! Map<String, dynamic>) {
-      throw ApiException(
-          'unable to parse GraphQLResponse from server response which was not a JSON object.',
-          underlyingException: graphQLResponse.body);
-    }
-
-    return GraphQLResponseDecoder.instance
-        .decode<T>(request: request, response: responseBody);
-  } on Exception catch (e) {
-    throw ApiException('unable to send GraphQLRequest to client.',
-        underlyingException: e.toString());
-  }
-=======
 }) {
   final body = {'variables': request.variables, 'query': request.document};
   final graphQLOperation = client.send(AWSStreamedHttpRequest.post(
@@ -93,5 +70,4 @@
       );
     },
   );
->>>>>>> e6230c53
 }