/*
 * Copyright 2021 Amazon.com, Inc. or its affiliates. All Rights Reserved.
 *
 * Licensed under the Apache License, Version 2.0 (the "License").
 * You may not use this file except in compliance with the License.
 * A copy of the License is located at
 *
 *  http://aws.amazon.com/apache2.0
 *
 * or in the "license" file accompanying this file. This file is distributed
 * on an "AS IS" BASIS, WITHOUT WARRANTIES OR CONDITIONS OF ANY KIND, either
 * express or implied. See the License for the specific language governing
 * permissions and limitations under the License.
 */

// ignore_for_file: public_member_api_docs

import 'dart:convert';

import 'package:amplify_api/src/graphql/utils.dart';
import 'package:amplify_core/amplify_core.dart';

const _nextToken = 'nextToken';

class GraphQLResponseDecoder {
  // Singleton methods/properties
  // usage: GraphQLResponseDecoder.instance;
  GraphQLResponseDecoder._();

  static final GraphQLResponseDecoder _instance = GraphQLResponseDecoder._();

  static GraphQLResponseDecoder get instance => _instance;

<<<<<<< HEAD
  GraphQLResponse<T> decode<T>(
      {required GraphQLRequest request,
      String? data,
      List<GraphQLResponseError>? errors}) {
    if (data == null) {
      return GraphQLResponse(data: null, errors: errors);
    }
=======
  GraphQLResponse<T> decode<T>({
    required GraphQLRequest<T> request,
    required Map<String, dynamic> response,
  }) {
    final errors = _deserializeGraphQLResponseErrors(response);
    final data = response['data'];

>>>>>>> 2809cc64
    // If no modelType fallback to default (likely String).
    final modelType = request.modelType;
    if (modelType == null) {
      if (T == String || T == dynamic) {
        // Preserve `null`. json.encode(null) returns "null" not `null`
        final encodedData = data != null ? json.encode(data) : null;
        return GraphQLResponse(
          data: encodedData as T?,
          errors: errors,
        ); // <T> is implied
      } else {
        throw const ApiException(
          'Decoding of the response type provided is currently unsupported',
          recoverySuggestion: "Please provide a Model Type or type 'String'",
        );
      }
    }
    // From here, it appears this is a response that must be parsed into a non-string object.

    if (request.decodePath == null) {
      throw const ApiException(
        'No decodePath found',
        recoverySuggestion: 'Include decodePath when creating a request',
      );
    }

    // Even if the data string is not null, it may be a null value shallow
    // nested in a small JSON object in the `decodePath`. Its structure varies by
    // platform when null. Unpack the JSON object and null check the result along
    // the way. If null at any point, return null response.
    var dataJson = data as Map<String, dynamic>?;
    if (dataJson == null) {
      return GraphQLResponse(data: null, errors: errors);
    }
    request.decodePath!.split('.').forEach((element) {
      if (!dataJson!.containsKey(element)) {
        throw const ApiException(
          'decodePath did not match the structure of the JSON response',
          recoverySuggestion: 'Include decodePath when creating a request '
              'that includes a modelType.',
        );
      }
      dataJson = (dataJson![element] as Map?)?.cast();
    });
    if (dataJson == null) {
      return GraphQLResponse(data: null, errors: errors);
    }

    // Found a JSON object to represent the model, parse it using model's fromJSON.
    T decodedData;
    final modelSchema = getModelSchemaByModelName(modelType.modelName(), null);
    dataJson = transformAppSyncJsonToModelJson(
      dataJson!,
      modelSchema,
      isPaginated: modelType is PaginatedModelType,
    );
    if (modelType is PaginatedModelType) {
      final filter = request.variables['filter'] as Map<String, dynamic>?;
      final limit = request.variables['limit'] as int?;

      final resultNextToken = dataJson![_nextToken] as String?;
      dynamic requestForNextResult;
      // If result has nextToken property, prepare a request for the next page of results.
      if (resultNextToken != null) {
        final variablesWithNextToken = <String, dynamic>{
          ...request.variables,
          _nextToken: resultNextToken
        };
        requestForNextResult = GraphQLRequest<T>(
          document: request.document,
          decodePath: request.decodePath,
          variables: variablesWithNextToken,
          modelType: request.modelType,
        );
      }
      decodedData = modelType.fromJson(
        dataJson!,
        limit: limit,
        filter: filter,
        requestForNextResult:
            requestForNextResult as GraphQLRequest<PaginatedResult<Model>>?,
      ) as T;
    } else {
      decodedData = modelType.fromJson(dataJson!) as T;
    }
    return GraphQLResponse<T>(data: decodedData, errors: errors);
  }
}

List<GraphQLResponseError>? _deserializeGraphQLResponseErrors(
  Map<String, dynamic>? response,
) {
  final errors = response?['errors'] as List?;
  if (errors == null || errors.isEmpty) {
    return null;
  }
  return errors
      .cast<Map<String, dynamic>>()
      .map(GraphQLResponseError.fromJson)
      .toList();
}<|MERGE_RESOLUTION|>--- conflicted
+++ resolved
@@ -31,15 +31,6 @@
 
   static GraphQLResponseDecoder get instance => _instance;
 
-<<<<<<< HEAD
-  GraphQLResponse<T> decode<T>(
-      {required GraphQLRequest request,
-      String? data,
-      List<GraphQLResponseError>? errors}) {
-    if (data == null) {
-      return GraphQLResponse(data: null, errors: errors);
-    }
-=======
   GraphQLResponse<T> decode<T>({
     required GraphQLRequest<T> request,
     required Map<String, dynamic> response,
@@ -47,7 +38,6 @@
     final errors = _deserializeGraphQLResponseErrors(response);
     final data = response['data'];
 
->>>>>>> 2809cc64
     // If no modelType fallback to default (likely String).
     final modelType = request.modelType;
     if (modelType == null) {
