/*
 * Copyright 2021 Amazon.com, Inc. or its affiliates. All Rights Reserved.
 *
 * Licensed under the Apache License, Version 2.0 (the "License").
 * You may not use this file except in compliance with the License.
 * A copy of the License is located at
 *
 *  http://aws.amazon.com/apache2.0
 *
 * or in the "license" file accompanying this file. This file is distributed
 * on an "AS IS" BASIS, WITHOUT WARRANTIES OR CONDITIONS OF ANY KIND, either
 * express or implied. See the License for the specific language governing
 * permissions and limitations under the License.
 */

import 'package:amplify_flutter/amplify_flutter.dart';

const _serializedData = 'serializedData';

/// "items", the key name for nested data in AppSync
const items = 'items';

class _RelatedFields {
  _RelatedFields(this.singleFields, this.hasManyFields);

  final Iterable<ModelField> singleFields;
  final Iterable<ModelField> hasManyFields;
}

_RelatedFields _getRelatedFieldsUncached(ModelSchema modelSchema) {
  final singleFields = modelSchema.fields!.values.where(
    (field) =>
        field.association?.associationType == ModelAssociationEnum.HasOne ||
        field.association?.associationType == ModelAssociationEnum.BelongsTo ||
        field.type.fieldType == ModelFieldTypeEnum.embedded ||
        field.type.fieldType == ModelFieldTypeEnum.embeddedCollection,
  );
  final hasManyFields = modelSchema.fields!.values.where(
    (field) =>
        field.association?.associationType == ModelAssociationEnum.HasMany,
  );

  return _RelatedFields(singleFields, hasManyFields);
}

final _fieldsMemo = <ModelSchema, _RelatedFields>{};
// cached to avoid repeat iterations over fields in schema to get related fields
_RelatedFields _getRelatedFields(ModelSchema modelSchema) {
  if (_fieldsMemo[modelSchema] != null) {
    return _fieldsMemo[modelSchema]!;
  }
  final result = _getRelatedFieldsUncached(modelSchema);
  _fieldsMemo[modelSchema] = result;
  return _fieldsMemo[modelSchema]!;
}

// ignore: public_member_api_docs
<<<<<<< HEAD
ModelField? getBelongsToFieldFromModelSchema(ModelSchema modelSchema) {
  return _getRelatedFields(modelSchema).singleFields.firstWhereOrNull(
=======
Iterable<ModelField> getBelongsToFieldsFromModelSchema(
  ModelSchema modelSchema,
) {
  return _getRelatedFields(modelSchema).singleFields.where(
>>>>>>> 23cf22c0
        (entry) =>
            entry.association?.associationType ==
            ModelAssociationEnum.BelongsTo,
      );
}

/// Gets the modelSchema from provider that matches the name and validates its fields.
ModelSchema getModelSchemaByModelName(
  String modelName,
  GraphQLRequestOperation? operation,
) {
  // ignore: invalid_use_of_protected_member
  final provider = Amplify.API.defaultPlugin.modelProvider;
  if (provider == null) {
    throw const ApiException(
      'No modelProvider found',
      recoverySuggestion:
          'Pass in a modelProvider instance while instantiating APIPlugin',
    );
  }
  // In web, the modelName runtime type conversion will add "$" to returned string.
  // If ends with "$" on web, strip last character.
  // TODO(ragingsquirrel3): fix underlying issue with modelName
  if (zIsWeb && modelName.endsWith(r'$')) {
    modelName = modelName.substring(0, modelName.length - 1);
  }
  final schema =
      (provider.modelSchemas + provider.customTypeSchemas).firstWhere(
    (elem) => elem.name == modelName,
    orElse: () => throw ApiException(
      'No schema found for the ModelType provided: $modelName',
      recoverySuggestion: 'Pass in a valid modelProvider instance while '
          'instantiating APIPlugin or provide a valid ModelType',
    ),
  );

  if (schema.fields == null) {
    throw const ApiException(
      'Schema found does not have a fields property',
      recoverySuggestion: 'Pass in a valid modelProvider instance while '
          'instantiating APIPlugin',
    );
  }

  if (operation == GraphQLRequestOperation.list && schema.pluralName == null) {
    throw const ApiException(
      'No schema name found',
      recoverySuggestion: 'Pass in a valid modelProvider instance while '
          'instantiating APIPlugin or provide a valid ModelType',
    );
  }

  return schema;
}

/// Transform the JSON from AppSync so it matches the fromJson in codegen models.
/// 1) Look for a parent in the schema. If that parent exists in the JSON, transform it.
/// 2) Look for list of children under [fieldName]["items"] and hoist up so no more ["items"].
Map<String, dynamic> transformAppSyncJsonToModelJson(
  Map<String, dynamic> input,
  ModelSchema modelSchema, {
  bool isPaginated = false,
}) {
  input = <String, dynamic>{...input}; // avoid mutating original

  // check for list at top-level and transform each entry
  if (isPaginated && input[items] is List) {
    final transformedItems = (input[items] as List)
        .map(
          (dynamic e) => e != null
              ? transformAppSyncJsonToModelJson(
                  e as Map<String, dynamic>,
                  modelSchema,
                )
              : null,
        )
        .toList();
    input.update(items, (dynamic value) => transformedItems);
    return input;
  }

  final relatedFields = _getRelatedFields(modelSchema);

  // transform parents/hasOne recursively
  for (final parentField in relatedFields.singleFields) {
    final ofModelName =
        parentField.type.ofModelName ?? parentField.type.ofCustomTypeName;
    final inputValue = input[parentField.name];
    if ((inputValue is Map || inputValue is List) && ofModelName != null) {
      final parentSchema = getModelSchemaByModelName(ofModelName, null);
      input.update(parentField.name, (dynamic parentData) {
        if (parentData is List) {
          // only used for embeddedCollection
          return parentData
              .map(
                (dynamic e) => {
                  _serializedData: transformAppSyncJsonToModelJson(
                    e as Map<String, dynamic>,
                    parentSchema,
                  )
                },
              )
              .toList();
        }
        return {
          _serializedData: transformAppSyncJsonToModelJson(
            parentData as Map<String, dynamic>,
            parentSchema,
          )
        };
      });
    }
  }

  // transform children recursively
  for (final childField in relatedFields.hasManyFields) {
    final ofModelName = childField.type.ofModelName;
    final inputValue = input[childField.name];
    final inputItems = (inputValue is Map) ? inputValue[items] as List? : null;
    if (inputItems is List && ofModelName != null) {
      final childSchema = getModelSchemaByModelName(ofModelName, null);
      final transformedItems = inputItems
          .map(
            (dynamic item) => {
              _serializedData: transformAppSyncJsonToModelJson(
                item as Map<String, dynamic>,
                childSchema,
              )
            },
          )
          .toList();
      input.update(childField.name, (dynamic value) => transformedItems);
    }
  }

  return input;
}<|MERGE_RESOLUTION|>--- conflicted
+++ resolved
@@ -55,15 +55,10 @@
 }
 
 // ignore: public_member_api_docs
-<<<<<<< HEAD
-ModelField? getBelongsToFieldFromModelSchema(ModelSchema modelSchema) {
-  return _getRelatedFields(modelSchema).singleFields.firstWhereOrNull(
-=======
 Iterable<ModelField> getBelongsToFieldsFromModelSchema(
   ModelSchema modelSchema,
 ) {
   return _getRelatedFields(modelSchema).singleFields.where(
->>>>>>> 23cf22c0
         (entry) =>
             entry.association?.associationType ==
             ModelAssociationEnum.BelongsTo,
