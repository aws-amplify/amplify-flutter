/*
 * Copyright 2020 Amazon.com, Inc. or its affiliates. All Rights Reserved.
 *
 * Licensed under the Apache License, Version 2.0 (the "License").
 * You may not use this file except in compliance with the License.
 * A copy of the License is located at
 *
 *  http://aws.amazon.com/apache2.0
 *
 * or in the "license" file accompanying this file. This file is distributed
 * on an "AS IS" BASIS, WITHOUT WARRANTIES OR CONDITIONS OF ANY KIND, either
 * express or implied. See the License for the specific language governing
 * permissions and limitations under the License.
 */

import 'dart:async';
import 'dart:convert';
import 'dart:typed_data';

import 'package:amplify_api/src/graphql/graphql_response_decoder.dart';
import 'package:amplify_api/src/graphql/graphql_subscription_event.dart';
import 'package:amplify_api/src/graphql/graphql_subscription_transformer.dart';
import 'package:amplify_core/amplify_core.dart';
import 'package:async/async.dart';
import 'package:flutter/foundation.dart';
import 'package:flutter/services.dart';

import '../amplify_api.dart';
import 'util.dart';

part 'auth_token.dart';

const MethodChannel _channel = MethodChannel('com.amazonaws.amplify/api');

/// {@template amplify_api.amplify_api_method_channel}
/// The method channel implementation of [AmplifyAPI].
///
/// Used on iOS and Android clients.
/// {@endtemplate}
class AmplifyAPIMethodChannel extends AmplifyAPI {
  /// {@macro amplify_api.amplify_api_method_channel}
  AmplifyAPIMethodChannel({
    List<APIAuthProvider> authProviders = const [],
    this.modelProvider,
  }) : super.protected() {
    authProviders.forEach(registerAuthProvider);
  }

  static const _eventChannel =
      EventChannel('com.amazonaws.amplify/api_observe_events');
  late final Stream<GraphQLSubscriptionEvent> _allSubscriptionsStream =
      _eventChannel
          .receiveBroadcastStream(0)
          .transform(_graphQLSubscriptionEventTransformer);

  /// Transforms incoming platform events into typed [GraphQLSubscriptionEvent] objects
  /// and relays errors to the correct subscription stream.
  late final _graphQLSubscriptionEventTransformer =
      StreamTransformer<dynamic, GraphQLSubscriptionEvent>.fromHandlers(
    handleData: (
      dynamic data,
      EventSink<GraphQLSubscriptionEvent> eventSink,
    ) {
      final eventJson = (data as Map).cast<String, dynamic>();
      eventSink.add(GraphQLSubscriptionEvent.fromJson(eventJson));
    },
    handleError: (
      Object error,
      StackTrace stackTrace,
      EventSink<GraphQLSubscriptionEvent> eventSink,
    ) {
      if (error is! PlatformException) {
        eventSink.addError(error, stackTrace);
        _subscriptions.clear();
        return;
      }
      final subscriptionId = error.message;
      if (subscriptionId == null ||
          !_subscriptions.containsKey(subscriptionId)) {
        eventSink.addError(error, stackTrace);
        _subscriptions.clear();
        return;
      }
      final errorEvent = GraphQLSubscriptionEvent(
        subscriptionId: subscriptionId,
        type: GraphQLSubscriptionEventType.error,
        error: _deserializeException(error),
      );
      eventSink.add(errorEvent);
    },
  );

  final Map<String, Stream<GraphQLResponse>> _subscriptions = {};

  /// The registered [APIAuthProvider] instances.
  final Map<APIAuthorizationType, APIAuthProvider> _authProviders = {};

  @override
  final ModelProviderInterface? modelProvider;

  @override
  Future<void> addPlugin() async {
    try {
      setupAuthProviders();
      await _channel.invokeMethod<void>('addPlugin', {
        'authProviders':
            _authProviders.keys.map((key) => key.rawValue).toList(),
      });
    } on PlatformException catch (e) {
      if (e.code == 'AmplifyAlreadyConfiguredException') {
        throw const AmplifyAlreadyConfiguredException(
            AmplifyExceptionMessages.alreadyConfiguredDefaultMessage,
            recoverySuggestion:
                AmplifyExceptionMessages.alreadyConfiguredDefaultSuggestion);
      } else {
        throw AmplifyException.fromMap((e.details as Map).cast());
      }
    }
  }

  // ====== GraphQL ======

  @override
  void registerAuthProvider(APIAuthProvider authProvider) {
    _authProviders[authProvider.type] = authProvider;
  }

  /// Sets up the platform binding for requesting tokens from the native side.
  @visibleForTesting
  void setupAuthProviders() {
    _channel.setMethodCallHandler((call) async {
      if (call.method == 'getLatestAuthToken') {
        final providerStr = call.arguments as String?;
        if (providerStr == null) {
          throw PlatformException(code: 'BAD_ARGUMENTS');
        }
        final provider = APIAuthorizationTypeX.from(providerStr);
        if (provider == null) {
          throw PlatformException(code: 'BAD_ARGUMENTS');
        }
        final authProvider = _authProviders[provider];
        if (authProvider == null) {
          throw PlatformException(
            code: 'NO_PROVIDER',
            message: 'No provider found for $authProvider',
          );
        }
        return authProvider.authToken;
      }
      throw PlatformException(code: 'UNKNOWN');
    });
  }

  @override
  CancelableOperation<GraphQLResponse<T>> query<T>(
      {required GraphQLRequest<T> request}) {
    Future<GraphQLResponse<T>> responseFuture =
        _getMethodChannelResponse(methodName: 'query', request: request);
    return CancelableOperation.fromFuture(responseFuture);
  }

  @override
  CancelableOperation<GraphQLResponse<T>> mutate<T>(
      {required GraphQLRequest<T> request}) {
    Future<GraphQLResponse<T>> responseFuture =
        _getMethodChannelResponse(methodName: 'mutate', request: request);
    return CancelableOperation.fromFuture(responseFuture);
  }

  @override
  Stream<GraphQLResponse<T>> subscribe<T>(
    GraphQLRequest<T> request, {
    void Function()? onEstablished,
  }) {
    final subscriptionId = request.id;
    if (_subscriptions.containsKey(subscriptionId)) {
      onEstablished?.call();
      return _subscriptions[subscriptionId]! as Stream<GraphQLResponse<T>>;
    }
    return _subscriptions[subscriptionId] = _allSubscriptionsStream
        .where((event) => event.subscriptionId == subscriptionId)
        .transform(GraphQLSubscriptionTransformer<T>(request))
        .asBroadcastStream(
          onListen: (_) => _setupSubscription(
            id: subscriptionId,
            request: request,
            onEstablished: onEstablished,
          ),
          onCancel: (_) {
            _subscriptions.remove(subscriptionId);
            cancelRequest(subscriptionId);
          },
        );
  }

  Future<GraphQLResponse<T>> _getMethodChannelResponse<T>({
    required String methodName,
    required GraphQLRequest<T> request,
  }) async {
    try {
      final result = await _channel.invokeMapMethod<String, dynamic>(
        methodName,
        request.serializeAsMap(),
      );
      if (result == null) {
        throw const AmplifyException(
          AmplifyExceptionMessages.nullReturnedFromMethodChannel,
        );
      }
      final errors = _deserializeGraphQLResponseErrors(result);

      GraphQLResponse<T> response = GraphQLResponseDecoder.instance.decode<T>(
          request: request, data: result['data'] as String?, errors: errors);

      return response;
    } on PlatformException catch (e) {
      throw _deserializeException(e);
    }
  }

  /// Handles subscription setup. Subscriptions are only established once
  /// the returned stream has a listener. This prevents the need for inflight
  /// cancelation and for buffering events.
  Future<void> _setupSubscription({
    required String id,
    required GraphQLRequest request,
    void Function()? onEstablished,
  }) async {
    try {
      await _channel.invokeMethod<String>(
        'subscribe',
        request.serializeAsMap(),
      );
      onEstablished?.call();
    } on PlatformException catch (e) {
      throw _deserializeException(e);
    }
  }

  // ====== RestAPI ======

  Future<AWSStreamedHttpResponse> _restResponseHelper({
    required String methodName,
    required String path,
    required String cancelToken,
    HttpPayload? body,
    Map<String, String>? headers,
    Map<String, String>? queryParameters,
    String? apiName,
  }) async {
    Uint8List? bodyBytes;
    if (body != null) {
      final completer = Completer<Uint8List>();
      final sink = ByteConversionSink.withCallback(
        (bytes) => completer.complete(Uint8List.fromList(bytes)),
      );
      body.listen(
        sink.add,
        onError: completer.completeError,
        onDone: sink.close,
        cancelOnError: true,
      );
      bodyBytes = await completer.future;
    }

    final restOptions = RestOptions(
      path: path,
      body: bodyBytes,
      apiName: apiName,
      queryParameters: queryParameters,
      headers: headers,
<<<<<<< HEAD
    );
    return _callNativeRestMethod(methodName, cancelToken, restOptions);
  }

  CancelableOperation<AWSStreamedHttpResponse> _restFunctionHelper({
    required String methodName,
    required String path,
    HttpPayload? body,
    Map<String, String>? headers,
    Map<String, String>? queryParameters,
    String? apiName,
  }) {
    // Send Request cancelToken to Native
    String cancelToken = uuid();
    final responseFuture = _restResponseHelper(
      methodName: methodName,
      path: path,
      cancelToken: cancelToken,
      body: body,
      headers: addContentTypeToHeaders(headers, body),
      queryParameters: queryParameters,
      apiName: apiName,
    );

    return CancelableOperation.fromFuture(responseFuture,
        onCancel: () => cancelRequest(cancelToken));
  }

=======
    );
    return _callNativeRestMethod(methodName, cancelToken, restOptions);
  }

  CancelableOperation<AWSStreamedHttpResponse> _restFunctionHelper({
    required String methodName,
    required String path,
    HttpPayload? body,
    Map<String, String>? headers,
    Map<String, String>? queryParameters,
    String? apiName,
  }) {
    // Send Request cancelToken to Native
    String cancelToken = uuid();
    // Ensure Content-Type header matches payload.
    var modifiedHeaders = headers != null ? Map.of(headers) : null;
    final contentType = body?.contentType;
    if (contentType != null) {
      modifiedHeaders = modifiedHeaders ?? {};
      modifiedHeaders.putIfAbsent(AWSHeaders.contentType, () => contentType);
    }
    final responseFuture = _restResponseHelper(
      methodName: methodName,
      path: path,
      cancelToken: cancelToken,
      body: body,
      headers: modifiedHeaders,
      queryParameters: queryParameters,
      apiName: apiName,
    );

    return CancelableOperation.fromFuture(responseFuture,
        onCancel: () => cancelRequest(cancelToken));
  }

>>>>>>> 70742257
  Future<AWSStreamedHttpResponse> _callNativeRestMethod(
      String methodName, String cancelToken, RestOptions restOptions) async {
    // Prepare map input
    Map<String, dynamic> inputsMap = <String, dynamic>{};
    inputsMap['restOptions'] = restOptions.serializeAsMap();
    inputsMap['cancelToken'] = cancelToken;

    // Attempt switch to proper async
    try {
      final Map<String, dynamic>? data = (await (_channel
          .invokeMapMethod<String, dynamic>(methodName, inputsMap)));
      if (data == null) {
        throw const AmplifyException(
          AmplifyExceptionMessages.nullReturnedFromMethodChannel,
        );
      }
      return _formatRestResponse(data);
    } on PlatformException catch (e) {
      throw _deserializeException(e);
    }
  }

  AWSStreamedHttpResponse _formatRestResponse(Map<String, dynamic> res) {
    final statusCode = res['statusCode'] as int;
    // Make type-safe version of response headers.
    final serializedHeaders = res['headers'] as Map?;
    final headers = serializedHeaders?.cast<String, String>();
    final rawResponseBody = res['data'] as Uint8List?;

    return AWSStreamedHttpResponse(
        statusCode: statusCode,
        headers: headers,
        body: Stream.value(rawResponseBody ?? []));
  }

  @override
  CancelableOperation<AWSStreamedHttpResponse> get(
    String path, {
    Map<String, String>? headers,
    Map<String, String>? queryParameters,
    String? apiName,
  }) {
    return _restFunctionHelper(
      methodName: 'get',
      path: path,
      headers: headers,
      queryParameters: queryParameters,
      apiName: apiName,
    );
  }

  @override
  CancelableOperation<AWSStreamedHttpResponse> put(
    String path, {
    HttpPayload? body,
    Map<String, String>? headers,
    Map<String, String>? queryParameters,
    String? apiName,
  }) {
    return _restFunctionHelper(
      methodName: 'put',
      path: path,
      body: body,
      headers: headers,
      queryParameters: queryParameters,
      apiName: apiName,
    );
  }

  @override
  CancelableOperation<AWSStreamedHttpResponse> post(
    String path, {
    HttpPayload? body,
    Map<String, String>? headers,
    Map<String, String>? queryParameters,
    String? apiName,
  }) {
    return _restFunctionHelper(
      methodName: 'post',
      path: path,
      body: body,
      headers: headers,
      queryParameters: queryParameters,
      apiName: apiName,
    );
  }

  @override
  CancelableOperation<AWSStreamedHttpResponse> delete(
    String path, {
    HttpPayload? body,
    Map<String, String>? headers,
    Map<String, String>? queryParameters,
    String? apiName,
  }) {
    return _restFunctionHelper(
      methodName: 'delete',
      path: path,
      body: body,
      headers: headers,
      queryParameters: queryParameters,
      apiName: apiName,
    );
  }

  @override
  CancelableOperation<AWSStreamedHttpResponse> head(
    String path, {
    Map<String, String>? headers,
    Map<String, String>? queryParameters,
    String? apiName,
  }) {
    return _restFunctionHelper(
      methodName: 'head',
      path: path,
      headers: headers,
      queryParameters: queryParameters,
      apiName: apiName,
    );
  }

  @override
  CancelableOperation<AWSStreamedHttpResponse> patch(
    String path, {
    HttpPayload? body,
    Map<String, String>? headers,
    Map<String, String>? queryParameters,
    String? apiName,
  }) {
    return _restFunctionHelper(
      methodName: 'patch',
      path: path,
      body: body,
      headers: headers,
      queryParameters: queryParameters,
      apiName: apiName,
    );
  }

  /// Cancels a request with a given request ID.
  @Deprecated('Use .cancel() on CancelableOperation instead.')
  Future<void> cancelRequest(String cancelToken) async {
    print('Attempting to cancel Operation $cancelToken');

    try {
      await _channel.invokeMethod<void>('cancel', cancelToken);
      print('Cancel succeeded for Operation: $cancelToken');
    } on PlatformException catch (e) {
      print('Cancel request failed due to: $e');
    }
  }

  // ====== GENERAL METHODS ======

  ApiException _deserializeException(PlatformException e) {
    if (e.code == 'ApiException') {
      return ApiException.fromMap(
        Map<String, String>.from(e.details as Map),
      );
    } else {
      // This shouldn't happen. All exceptions coming from platform for
      // amplify_api should have a known code. Throw an unknown error.
      return ApiException(
        AmplifyExceptionMessages.missingExceptionMessage,
        recoverySuggestion: AmplifyExceptionMessages.missingRecoverySuggestion,
        underlyingException: e.toString(),
      );
    }
  }

  List<GraphQLResponseError> _deserializeGraphQLResponseErrors(
    Map<String, dynamic> response,
  ) {
    final errors = response['errors'] as List?;
    if (errors == null || errors.isEmpty) {
      return const [];
    }
    return errors
        .cast<Map>()
        .map((message) => GraphQLResponseError.fromJson(
              message.cast<String, dynamic>(),
            ))
        .toList();
  }
}<|MERGE_RESOLUTION|>--- conflicted
+++ resolved
@@ -269,36 +269,6 @@
       apiName: apiName,
       queryParameters: queryParameters,
       headers: headers,
-<<<<<<< HEAD
-    );
-    return _callNativeRestMethod(methodName, cancelToken, restOptions);
-  }
-
-  CancelableOperation<AWSStreamedHttpResponse> _restFunctionHelper({
-    required String methodName,
-    required String path,
-    HttpPayload? body,
-    Map<String, String>? headers,
-    Map<String, String>? queryParameters,
-    String? apiName,
-  }) {
-    // Send Request cancelToken to Native
-    String cancelToken = uuid();
-    final responseFuture = _restResponseHelper(
-      methodName: methodName,
-      path: path,
-      cancelToken: cancelToken,
-      body: body,
-      headers: addContentTypeToHeaders(headers, body),
-      queryParameters: queryParameters,
-      apiName: apiName,
-    );
-
-    return CancelableOperation.fromFuture(responseFuture,
-        onCancel: () => cancelRequest(cancelToken));
-  }
-
-=======
     );
     return _callNativeRestMethod(methodName, cancelToken, restOptions);
   }
@@ -334,7 +304,6 @@
         onCancel: () => cancelRequest(cancelToken));
   }
 
->>>>>>> 70742257
   Future<AWSStreamedHttpResponse> _callNativeRestMethod(
       String methodName, String cancelToken, RestOptions restOptions) async {
     // Prepare map input
