--- conflicted
+++ resolved
@@ -43,11 +43,7 @@
         body: HttpPayload.json({'name': 'Mow the lawn'}),
       );
 
-<<<<<<< HEAD
-      _lastRestOperation = restOperation;
-=======
       _lastRestOperation = restOperation.operation;
->>>>>>> 077074a0
       final response = await restOperation.response;
 
       print('Put SUCCESS');
@@ -65,11 +61,7 @@
         body: HttpPayload.json({'name': 'Mow the lawn'}),
       );
 
-<<<<<<< HEAD
-      _lastRestOperation = restOperation;
-=======
       _lastRestOperation = restOperation.operation;
->>>>>>> 077074a0
       final response = await restOperation.response;
 
       print('Post SUCCESS');
@@ -86,11 +78,7 @@
         _apiPathController.text,
       );
 
-<<<<<<< HEAD
-      _lastRestOperation = restOperation;
-=======
       _lastRestOperation = restOperation.operation;
->>>>>>> 077074a0
       final response = await restOperation.response;
 
       print('Get SUCCESS');
@@ -106,11 +94,7 @@
       final restOperation = Amplify.API.delete(
         _apiPathController.text,
       );
-<<<<<<< HEAD
-      _lastRestOperation = restOperation;
-=======
       _lastRestOperation = restOperation.operation;
->>>>>>> 077074a0
       final response = await restOperation.response;
 
       print('Delete SUCCESS');
@@ -136,11 +120,7 @@
         _apiPathController.text,
       );
 
-<<<<<<< HEAD
-      _lastRestOperation = restOperation;
-=======
       _lastRestOperation = restOperation.operation;
->>>>>>> 077074a0
       await restOperation.response;
 
       print('Head SUCCESS');
@@ -157,11 +137,7 @@
         body: HttpPayload.json({'name': 'Mow the lawn'}),
       );
 
-<<<<<<< HEAD
-      _lastRestOperation = restOperation;
-=======
       _lastRestOperation = restOperation.operation;
->>>>>>> 077074a0
       final response = await restOperation.response;
 
       print('Patch SUCCESS');
