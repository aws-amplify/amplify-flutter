--- conflicted
+++ resolved
@@ -22,11 +22,7 @@
   amplify_flutter:
     path: ../../../amplify/amplify_flutter
   async: ^2.8.2
-<<<<<<< HEAD
-  aws_common: ^0.1.0
-=======
   aws_common: ^0.2.0
->>>>>>> 64a50f62
 
   # The following adds the Cupertino Icons font to your application.
   # Use with the CupertinoIcons class for iOS style icons.
