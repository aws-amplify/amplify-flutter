--- conflicted
+++ resolved
@@ -21,16 +21,11 @@
 dependencies:
   amplify_api_android: ">=1.0.0-next.0 <1.0.0-next.1"
   amplify_api_ios: ">=1.0.0-next.0+2 <1.0.0-next.1"
-<<<<<<< HEAD
-  amplify_core: ">=1.0.0-next.0+2 <1.0.0-next.1"
-  amplify_flutter: ">=1.0.0-next.0+4 <1.0.0-next.1"
+  amplify_core: ">=1.0.0-next.0+3 <1.0.0-next.1"
+  amplify_flutter: ">=1.0.0-next.0+5 <1.0.0-next.1"
   async: ^2.8.2
   aws_common: ">=0.2.4 <0.3.0"
-=======
-  amplify_core: ">=1.0.0-next.0+3 <1.0.0-next.1"
-  amplify_flutter: ">=1.0.0-next.0+5 <1.0.0-next.1"
   aws_common: ">=0.3.0 <0.4.0"
->>>>>>> 1e975a7d
   collection: ^1.15.0
   connectivity_plus: ^2.3.6
   flutter:
