name: amplify_api
description: The Amplify Flutter API category plugin, supporting GraphQL and REST operations.
version: 1.0.0-next.0+1
homepage: https://docs.amplify.aws/lib/q/platform/flutter/
repository: https://github.com/aws-amplify/amplify-flutter/tree/next/packages/api/amplify_api
issue_tracker: https://github.com/aws-amplify/amplify-flutter/issues
publish_to: none # until finalized

environment:
  sdk: ">=2.17.0 <3.0.0"
  flutter: ">=3.0.0"

dependencies:
  amplify_api_android: 1.0.0-next.0
  amplify_api_ios: 1.0.0-next.0
  amplify_core: 1.0.0-next.0
  amplify_flutter: '>=1.0.0-next.0 <1.0.0-next.1'
  async: ^2.8.2
  aws_common: ^0.2.0
  collection: ^1.15.0
  flutter:
    sdk: flutter
  http: ^0.13.4
  json_annotation: ^4.6.0
  meta: ^1.7.0
  plugin_platform_interface: ^2.0.0
  web_socket_channel: ^2.2.0


dev_dependencies:
  amplify_lints: 
    path: ../../amplify_lints
  amplify_test:
    path: ../../amplify_test
<<<<<<< HEAD
  async: ^2.8.0
=======
>>>>>>> 6a40c9f1
  aws_signature_v4: ^0.1.0 
  build_runner: ^2.0.0
  connectivity_plus_platform_interface: ^1.2.0
  flutter_test:
    sdk: flutter
  mocktail: ^0.3.0
  pigeon: ^3.1.6
  stream_channel: ^2.1.0

# The following section is specific to Flutter.
flutter:
  plugin:
    platforms:
      android:
        default_package: amplify_api_android
      ios:
        default_package: amplify_api_ios<|MERGE_RESOLUTION|>--- conflicted
+++ resolved
@@ -32,10 +32,6 @@
     path: ../../amplify_lints
   amplify_test:
     path: ../../amplify_test
-<<<<<<< HEAD
-  async: ^2.8.0
-=======
->>>>>>> 6a40c9f1
   aws_signature_v4: ^0.1.0 
   build_runner: ^2.0.0
   connectivity_plus_platform_interface: ^1.2.0
