--- conflicted
+++ resolved
@@ -1,10 +1,6 @@
 name: amplify_api
 description: The Amplify Flutter API category plugin, supporting GraphQL and REST operations.
-<<<<<<< HEAD
-version: 1.0.0-next.1
-=======
 version: 1.0.0-next.1+1
->>>>>>> 23cf22c0
 homepage: https://docs.amplify.aws/lib/q/platform/flutter/
 repository: https://github.com/aws-amplify/amplify-flutter/tree/next/packages/api/amplify_api
 issue_tracker: https://github.com/aws-amplify/amplify-flutter/issues
@@ -24,21 +20,12 @@
   web:
 
 dependencies:
-<<<<<<< HEAD
-  amplify_api_android: ">=1.0.0-next.1 <1.0.0-next.2"
-  amplify_api_ios: ">=1.0.0-next.1 <1.0.0-next.2"
-  amplify_core: ">=1.0.0-next.1 <1.0.0-next.2"
-  amplify_flutter: ">=1.0.0-next.1 <1.0.0-next.2"
-  async: ^2.8.2
-  aws_common: ">=0.3.1 <0.4.0"
-=======
   amplify_api_android: ">=1.0.0-next.1+1 <1.0.0-next.2"
   amplify_api_ios: ">=1.0.0-next.1+1 <1.0.0-next.2"
   amplify_core: ">=1.0.0-next.1+1 <1.0.0-next.2"
   amplify_flutter: ">=1.0.0-next.1 <1.0.0-next.2"
   async: ^2.8.0
   aws_common: ">=0.3.3 <0.4.0"
->>>>>>> 23cf22c0
   collection: ^1.15.0
   connectivity_plus: ^2.3.6
   flutter:
@@ -46,10 +33,7 @@
   json_annotation: ^4.6.0
   meta: ^1.7.0
   plugin_platform_interface: ^2.0.0
-<<<<<<< HEAD
   stream_transform: ^2.0.1
-=======
->>>>>>> 23cf22c0
   web_socket_channel: ^2.2.0
 
 
@@ -59,10 +43,7 @@
   amplify_test:
     path: ../../amplify_test
   aws_signature_v4:
-<<<<<<< HEAD
     path: ../../aws_signature_v4 
-=======
->>>>>>> 23cf22c0
   build_runner: ^2.0.0
   connectivity_plus_platform_interface: any
   flutter_test:
