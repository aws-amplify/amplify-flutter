--- conflicted
+++ resolved
@@ -32,20 +32,12 @@
     path: ../../amplify_lints
   amplify_test:
     path: ../../amplify_test
-<<<<<<< HEAD
-=======
-  async: ^2.8.0
->>>>>>> e6230c53
   aws_signature_v4: ^0.1.0 
   build_runner: ^2.0.0
   connectivity_plus_platform_interface: ^1.2.0
   flutter_test:
     sdk: flutter
-<<<<<<< HEAD
-  mockito: ^5.0.0
-=======
   mocktail: ^0.3.0
->>>>>>> e6230c53
   pigeon: ^3.1.6
   stream_channel: ^2.1.0
 
