name: amplify_api
description: The Amplify Flutter API category plugin, supporting GraphQL and REST operations.
<<<<<<< HEAD
version: 1.0.1
=======
version: 1.1.0
>>>>>>> a27b3be8
homepage: https://docs.amplify.aws/lib/q/platform/flutter/
repository: https://github.com/aws-amplify/amplify-flutter/tree/main/packages/api/amplify_api
issue_tracker: https://github.com/aws-amplify/amplify-flutter/issues

environment:
  sdk: ^3.0.0
  flutter: ">=3.10.0"

# Helps `pana` since we do not use Flutter plugins for most platforms
platforms:
  ios:
  android:
  macos:
  windows:
  linux:
  web:

dependencies:
<<<<<<< HEAD
  amplify_api_android: ">=1.0.1 <1.1.0"
  amplify_api_dart: ">=0.2.0+4 <0.3.0"
  amplify_api_ios: ">=1.0.1 <1.1.0"
  amplify_core: ">=1.0.1 <1.1.0"
  amplify_flutter: ">=1.0.1 <1.1.0"
=======
  amplify_api_dart: ">=0.3.0 <0.4.0"
  amplify_core: ">=1.1.0 <1.2.0"
  amplify_flutter: ">=1.1.0 <1.2.0"
>>>>>>> a27b3be8
  connectivity_plus: ^3.0.2
  flutter:
    sdk: flutter
  meta: ^1.7.0
  plugin_platform_interface: ^2.0.0

dev_dependencies:
  amplify_lints: ">=3.0.0 <3.1.0"
  amplify_test:
    path: ../../test/amplify_test
  build_runner: ^2.4.0
  connectivity_plus_platform_interface: any
  flutter_test:
    sdk: flutter
  mocktail: ^0.3.0
  pigeon: ^9.2.4<|MERGE_RESOLUTION|>--- conflicted
+++ resolved
@@ -1,10 +1,6 @@
 name: amplify_api
 description: The Amplify Flutter API category plugin, supporting GraphQL and REST operations.
-<<<<<<< HEAD
-version: 1.0.1
-=======
 version: 1.1.0
->>>>>>> a27b3be8
 homepage: https://docs.amplify.aws/lib/q/platform/flutter/
 repository: https://github.com/aws-amplify/amplify-flutter/tree/main/packages/api/amplify_api
 issue_tracker: https://github.com/aws-amplify/amplify-flutter/issues
@@ -23,17 +19,9 @@
   web:
 
 dependencies:
-<<<<<<< HEAD
-  amplify_api_android: ">=1.0.1 <1.1.0"
-  amplify_api_dart: ">=0.2.0+4 <0.3.0"
-  amplify_api_ios: ">=1.0.1 <1.1.0"
-  amplify_core: ">=1.0.1 <1.1.0"
-  amplify_flutter: ">=1.0.1 <1.1.0"
-=======
   amplify_api_dart: ">=0.3.0 <0.4.0"
   amplify_core: ">=1.1.0 <1.2.0"
   amplify_flutter: ">=1.1.0 <1.2.0"
->>>>>>> a27b3be8
   connectivity_plus: ^3.0.2
   flutter:
     sdk: flutter
