name: amplify_api
description: The Amplify Flutter API category plugin, supporting GraphQL and REST operations.
version: 1.0.0-next.0+1
homepage: https://docs.amplify.aws/lib/q/platform/flutter/
repository: https://github.com/aws-amplify/amplify-flutter/tree/next/packages/api/amplify_api
issue_tracker: https://github.com/aws-amplify/amplify-flutter/issues
publish_to: none # until finalized

environment:
  sdk: ">=2.17.0 <3.0.0"
  flutter: ">=3.0.0"

dependencies:
  amplify_api_android: 1.0.0-next.0
  amplify_api_ios: 1.0.0-next.0
  amplify_core: 1.0.0-next.0
  amplify_flutter: '>=1.0.0-next.0 <1.0.0-next.1'
  async: ^2.8.2
  aws_common: ^0.2.0
  collection: ^1.15.0
  flutter:
    sdk: flutter
  http: ^0.13.4
  json_annotation: ^4.6.0
  meta: ^1.7.0
  plugin_platform_interface: ^2.0.0
  web_socket_channel: ^2.2.0


dev_dependencies:
  amplify_lints: 
    path: ../../amplify_lints
  amplify_test:
    path: ../../amplify_test
  aws_signature_v4: ^0.1.0 
  build_runner: ^2.0.0
  connectivity_plus_platform_interface: ^1.2.0
  flutter_test:
    sdk: flutter
<<<<<<< HEAD
  mockito: ^5.0.0
  pigeon: ^3.1.6
=======
  mocktail: ^0.3.0
  pigeon: ^3.1.6
  stream_channel: ^2.1.0
>>>>>>> 077074a0

# The following section is specific to Flutter.
flutter:
  plugin:
    platforms:
      android:
        default_package: amplify_api_android
      ios:
        default_package: amplify_api_ios<|MERGE_RESOLUTION|>--- conflicted
+++ resolved
@@ -37,14 +37,9 @@
   connectivity_plus_platform_interface: ^1.2.0
   flutter_test:
     sdk: flutter
-<<<<<<< HEAD
-  mockito: ^5.0.0
-  pigeon: ^3.1.6
-=======
   mocktail: ^0.3.0
   pigeon: ^3.1.6
   stream_channel: ^2.1.0
->>>>>>> 077074a0
 
 # The following section is specific to Flutter.
 flutter:
