name: amplify_api_dart
description: The Amplify API category plugin in Dart-only, supporting GraphQL and REST operations.
<<<<<<< HEAD
version: 0.2.0+4
=======
version: 0.3.0
>>>>>>> a27b3be8
homepage: https://docs.amplify.aws/lib/q/platform/flutter/
repository: https://github.com/aws-amplify/amplify-flutter/tree/main/packages/api/amplify_api_dart
issue_tracker: https://github.com/aws-amplify/amplify-flutter/issues

environment:
  sdk: ^3.0.0

dependencies:
<<<<<<< HEAD
  amplify_core: ">=1.0.1 <1.1.0"
  async: ^2.9.0
  aws_common: ">=0.4.2+5 <0.5.0"
=======
  amplify_core: ">=1.1.0 <1.2.0"
  async: ^2.10.0
  aws_common: ">=0.5.0 <0.6.0"
>>>>>>> a27b3be8
  collection: ^1.15.0
  json_annotation: ">=4.8.1 <4.9.0"
  meta: ^1.7.0
  plugin_platform_interface: ^2.0.0
  stream_transform: ^2.0.1
  web_socket_channel: ^2.2.0

dev_dependencies:
<<<<<<< HEAD
  amplify_lints: ">=2.0.3 <2.1.0"
  aws_signature_v4: ">=0.3.1+7 <0.4.0"
  build_runner: ^2.0.0
=======
  amplify_lints: ">=3.0.0 <3.1.0"
  aws_signature_v4: ">=0.4.0 <0.5.0"
  build_runner: ^2.4.0
>>>>>>> a27b3be8
  build_test: ^2.1.5
  build_web_compilers: ^4.0.0
  stream_channel: ^2.1.0
  test: ^1.22.1<|MERGE_RESOLUTION|>--- conflicted
+++ resolved
@@ -1,10 +1,6 @@
 name: amplify_api_dart
 description: The Amplify API category plugin in Dart-only, supporting GraphQL and REST operations.
-<<<<<<< HEAD
-version: 0.2.0+4
-=======
 version: 0.3.0
->>>>>>> a27b3be8
 homepage: https://docs.amplify.aws/lib/q/platform/flutter/
 repository: https://github.com/aws-amplify/amplify-flutter/tree/main/packages/api/amplify_api_dart
 issue_tracker: https://github.com/aws-amplify/amplify-flutter/issues
@@ -13,15 +9,9 @@
   sdk: ^3.0.0
 
 dependencies:
-<<<<<<< HEAD
-  amplify_core: ">=1.0.1 <1.1.0"
-  async: ^2.9.0
-  aws_common: ">=0.4.2+5 <0.5.0"
-=======
   amplify_core: ">=1.1.0 <1.2.0"
   async: ^2.10.0
   aws_common: ">=0.5.0 <0.6.0"
->>>>>>> a27b3be8
   collection: ^1.15.0
   json_annotation: ">=4.8.1 <4.9.0"
   meta: ^1.7.0
@@ -30,15 +20,9 @@
   web_socket_channel: ^2.2.0
 
 dev_dependencies:
-<<<<<<< HEAD
-  amplify_lints: ">=2.0.3 <2.1.0"
-  aws_signature_v4: ">=0.3.1+7 <0.4.0"
-  build_runner: ^2.0.0
-=======
   amplify_lints: ">=3.0.0 <3.1.0"
   aws_signature_v4: ">=0.4.0 <0.5.0"
   build_runner: ^2.4.0
->>>>>>> a27b3be8
   build_test: ^2.1.5
   build_web_compilers: ^4.0.0
   stream_channel: ^2.1.0
