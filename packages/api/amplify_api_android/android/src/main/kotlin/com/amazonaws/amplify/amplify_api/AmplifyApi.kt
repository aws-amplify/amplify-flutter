/*
 * Copyright 2020 Amazon.com, Inc. or its affiliates. All Rights Reserved.
 *
 * Licensed under the Apache License, Version 2.0 (the "License").
 * You may not use this file except in compliance with the License.
 * A copy of the License is located at
 *
 *  http://aws.amazon.com/apache2.0
 *
 * or in the "license" file accompanying this file. This file is distributed
 * on an "AS IS" BASIS, WITHOUT WARRANTIES OR CONDITIONS OF ANY KIND, either
 * express or implied. See the License for the specific language governing
 * permissions and limitations under the License.
 */

package com.amazonaws.amplify.amplify_api

import android.os.Handler
import android.os.Looper
import androidx.annotation.NonNull
import androidx.annotation.VisibleForTesting
import com.amazonaws.amplify.amplify_api.auth.FlutterAuthProviders
import com.amazonaws.amplify.amplify_api.rest_api.FlutterRestApi
import com.amazonaws.amplify.AtomicResult
import com.amazonaws.amplify.cast
import com.amazonaws.amplify.exception.ExceptionUtil.Companion.createSerializedUnrecognizedError
import com.amazonaws.amplify.exception.ExceptionUtil.Companion.handleAddPluginException
import com.amazonaws.amplify.exception.ExceptionUtil.Companion.postExceptionToFlutterChannel
import com.amplifyframework.api.aws.AWSApiPlugin
import com.amplifyframework.api.aws.AuthorizationType
import com.amplifyframework.core.Amplify
import io.flutter.embedding.engine.plugins.FlutterPlugin
import io.flutter.plugin.common.EventChannel
import io.flutter.plugin.common.MethodCall
import io.flutter.plugin.common.MethodChannel
import io.flutter.plugin.common.MethodChannel.MethodCallHandler
import io.flutter.plugin.common.MethodChannel.Result
import kotlinx.coroutines.CoroutineDispatcher
import kotlinx.coroutines.Dispatchers

/** AmplifyApiPlugin */
class AmplifyApi : FlutterPlugin, MethodCallHandler, NativeApiPluginBindings.NativeApiBridge {

    private companion object {
        /**
         * API authorization providers configured during the `addPlugin` call.
         *
         * The auth providers require a reference to the active method channel to be able to
         * communicate back to Dart code. If the app is moved to the background and resumed,
         * the `Amplify.addPlugin` call does not re-configure auth providers, so these must
         * be instantiated only once but still maintain a reference to the active method channel.
         */
        var flutterAuthProviders: FlutterAuthProviders? = null
    }

    private var channel: MethodChannel? = null
    private var eventchannel: EventChannel? = null
    private var graphqlSubscriptionStreamHandler: GraphQLSubscriptionStreamHandler? = null
    private val logger = Amplify.Logging.forNamespace("amplify:flutter:api")
    private var dispatcher: CoroutineDispatcher

    constructor() {
        dispatcher = Dispatchers.IO
    }

    @VisibleForTesting
    constructor(
        eventHandler: GraphQLSubscriptionStreamHandler,
        dispatcher: CoroutineDispatcher = Dispatchers.IO
    ) {
        graphqlSubscriptionStreamHandler = eventHandler
        this.dispatcher = dispatcher
    }

    private val handler = Handler(Looper.getMainLooper())

    override fun onAttachedToEngine(@NonNull flutterPluginBinding: FlutterPlugin.FlutterPluginBinding) {
        graphqlSubscriptionStreamHandler = graphqlSubscriptionStreamHandler ?: GraphQLSubscriptionStreamHandler()
        channel = MethodChannel(flutterPluginBinding.binaryMessenger, "com.amazonaws.amplify/api")
        channel!!.setMethodCallHandler(this)
        eventchannel = EventChannel(
            flutterPluginBinding.binaryMessenger,
            "com.amazonaws.amplify/api_observe_events"
        )
        eventchannel!!.setStreamHandler(graphqlSubscriptionStreamHandler)

        NativeApiPluginBindings.NativeApiBridge.setup(
            flutterPluginBinding.binaryMessenger,
            this
        )
    }

    @Suppress("UNCHECKED_CAST")
    override fun onMethodCall(call: MethodCall, _result: Result) {
        val methodName = call.method
        val result = AtomicResult(_result, call.method)
        val arguments: Map<String, Any> = (call.arguments as? Map<*, *>)?.cast() ?: mapOf()

        if (methodName == "cancel") {
            onCancel(result, (call.arguments as String))
            return
        }

        try {
            when (call.method) {
                "get" -> FlutterRestApi.get(result, arguments)
                "post" -> FlutterRestApi.post(result, arguments)
                "put" -> FlutterRestApi.put(result, arguments)
                "delete" -> FlutterRestApi.delete(result, arguments)
                "head" -> FlutterRestApi.head(result, arguments)
                "patch" -> FlutterRestApi.patch(result, arguments)
                "query" -> FlutterGraphQLApi(dispatcher).query(result, arguments)
                "mutate" -> FlutterGraphQLApi(dispatcher).mutate(result, arguments)
                "subscribe" -> FlutterGraphQLApi(dispatcher).subscribe(
                    result,
                    arguments,
                    graphqlSubscriptionStreamHandler!!
                )
                else -> result.notImplemented()
            }
        } catch (e: Exception) {
            handler.post {
                postExceptionToFlutterChannel(
                    result, "ApiException",
                    createSerializedUnrecognizedError(e)
                )
            }
        }
    }

    fun onCancel(
        flutterResult: Result,
        cancelToken: String
    ) {
        if (OperationsManager.containsOperation(cancelToken)) {
            OperationsManager.cancelOperation(cancelToken)
            flutterResult.success("Operation Canceled")
        } else {
            flutterResult.error(
                "AmplifyAPI-CancelError",
                "The Operation may have already been completed or expired and cannot be canceled anymore",
                "Operation does not exist"
            )
        }
    }

    override fun onDetachedFromEngine(@NonNull flutterPluginBinding: FlutterPlugin.FlutterPluginBinding) {
        flutterAuthProviders?.setMethodChannel(null)
        channel?.setMethodCallHandler(null)
        channel = null
        eventchannel?.setStreamHandler(null)
        eventchannel = null
        graphqlSubscriptionStreamHandler?.close()
        graphqlSubscriptionStreamHandler = null

        NativeApiPluginBindings.NativeApiBridge.setup(
            flutterPluginBinding.binaryMessenger,
            null,
        )
    }

<<<<<<< HEAD
    override fun addPlugin(authProvidersList: MutableList<String>) {
=======
    override fun addPlugin(
        authProvidersList: MutableList<String>,
        result: NativeApiPluginBindings.Result<Void>
    ) {
>>>>>>> 70742257
        try {
            val authProviders = authProvidersList.map { AuthorizationType.valueOf(it) }
            if (flutterAuthProviders == null) {
                flutterAuthProviders = FlutterAuthProviders(authProviders)
            }
            flutterAuthProviders!!.setMethodChannel(channel)
            Amplify.addPlugin(
                AWSApiPlugin
                    .builder()
                    .apiAuthProviders(flutterAuthProviders!!.factory)
                    .build()
            )
            logger.info("Added API plugin")
<<<<<<< HEAD
        } catch (e: Exception) {
            logger.error(e.message)
=======
            result.success(null)
        } catch (e: Exception) {
            logger.error(e.message)
            result.error(e)
>>>>>>> 70742257
        }
    }
}<|MERGE_RESOLUTION|>--- conflicted
+++ resolved
@@ -159,14 +159,10 @@
         )
     }
 
-<<<<<<< HEAD
-    override fun addPlugin(authProvidersList: MutableList<String>) {
-=======
     override fun addPlugin(
         authProvidersList: MutableList<String>,
         result: NativeApiPluginBindings.Result<Void>
     ) {
->>>>>>> 70742257
         try {
             val authProviders = authProvidersList.map { AuthorizationType.valueOf(it) }
             if (flutterAuthProviders == null) {
@@ -180,15 +176,10 @@
                     .build()
             )
             logger.info("Added API plugin")
-<<<<<<< HEAD
-        } catch (e: Exception) {
-            logger.error(e.message)
-=======
             result.success(null)
         } catch (e: Exception) {
             logger.error(e.message)
             result.error(e)
->>>>>>> 70742257
         }
     }
 }