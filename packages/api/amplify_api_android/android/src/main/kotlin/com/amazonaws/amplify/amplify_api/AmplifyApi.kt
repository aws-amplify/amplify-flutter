--- conflicted
+++ resolved
@@ -24,11 +24,7 @@
 import io.flutter.plugin.common.MethodChannel
 
 /** AmplifyApiPlugin */
-<<<<<<< HEAD
-class AmplifyApi : FlutterPlugin, MethodCallHandler, NativeApiPluginBindings.NativeApiBridge {
-=======
 class AmplifyApi : FlutterPlugin, NativeApiPluginBindings.NativeApiBridge {
->>>>>>> 2809cc64
 
     private companion object {
         /**
@@ -57,52 +53,6 @@
             flutterPluginBinding.binaryMessenger,
             this,
         )
-<<<<<<< HEAD
-        eventchannel!!.setStreamHandler(graphqlSubscriptionStreamHandler)
-
-        NativeApiPluginBindings.NativeApiBridge.setup(
-            flutterPluginBinding.binaryMessenger,
-            this
-        )
-    }
-
-    @Suppress("UNCHECKED_CAST")
-    override fun onMethodCall(call: MethodCall, _result: Result) {
-        val methodName = call.method
-        val result = AtomicResult(_result, call.method)
-        val arguments: Map<String, Any> = (call.arguments as? Map<*, *>)?.cast() ?: mapOf()
-
-        if (methodName == "cancel") {
-            onCancel(result, (call.arguments as String))
-            return
-        }
-
-        try {
-            when (call.method) {
-                "get" -> FlutterRestApi.get(result, arguments)
-                "post" -> FlutterRestApi.post(result, arguments)
-                "put" -> FlutterRestApi.put(result, arguments)
-                "delete" -> FlutterRestApi.delete(result, arguments)
-                "head" -> FlutterRestApi.head(result, arguments)
-                "patch" -> FlutterRestApi.patch(result, arguments)
-                "query" -> FlutterGraphQLApi(dispatcher).query(result, arguments)
-                "mutate" -> FlutterGraphQLApi(dispatcher).mutate(result, arguments)
-                "subscribe" -> FlutterGraphQLApi(dispatcher).subscribe(
-                    result,
-                    arguments,
-                    graphqlSubscriptionStreamHandler!!
-                )
-                else -> result.notImplemented()
-            }
-        } catch (e: Exception) {
-            handler.post {
-                postExceptionToFlutterChannel(
-                    result, "ApiException",
-                    createSerializedUnrecognizedError(e)
-                )
-            }
-        }
-=======
     }
 
     override fun onDetachedFromEngine(@NonNull flutterPluginBinding: FlutterPlugin.FlutterPluginBinding) {
@@ -111,7 +61,6 @@
             flutterPluginBinding.binaryMessenger,
             null,
         )
->>>>>>> 2809cc64
     }
 
     override fun addPlugin(
@@ -136,46 +85,4 @@
             result.error(e)
         }
     }
-<<<<<<< HEAD
-
-    override fun onDetachedFromEngine(@NonNull flutterPluginBinding: FlutterPlugin.FlutterPluginBinding) {
-        flutterAuthProviders?.setMethodChannel(null)
-        channel?.setMethodCallHandler(null)
-        channel = null
-        eventchannel?.setStreamHandler(null)
-        eventchannel = null
-        graphqlSubscriptionStreamHandler?.close()
-        graphqlSubscriptionStreamHandler = null
-
-        NativeApiPluginBindings.NativeApiBridge.setup(
-            flutterPluginBinding.binaryMessenger,
-            null,
-        )
-    }
-
-    override fun addPlugin(
-        authProvidersList: MutableList<String>,
-        result: NativeApiPluginBindings.Result<Void>
-    ) {
-        try {
-            val authProviders = authProvidersList.map { AuthorizationType.valueOf(it) }
-            if (flutterAuthProviders == null) {
-                flutterAuthProviders = FlutterAuthProviders(authProviders)
-            }
-            flutterAuthProviders!!.setMethodChannel(channel)
-            Amplify.addPlugin(
-                AWSApiPlugin
-                    .builder()
-                    .apiAuthProviders(flutterAuthProviders!!.factory)
-                    .build()
-            )
-            logger.info("Added API plugin")
-            result.success(null)
-        } catch (e: Exception) {
-            logger.error(e.message)
-            result.error(e)
-        }
-    }
-=======
->>>>>>> 2809cc64
 }