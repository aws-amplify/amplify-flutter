<<<<<<< HEAD
=======
## 1.0.0-next.1+1

- Minor bug fixes and improvements

>>>>>>> 23cf22c0
## 1.0.0-next.1

- Minor bug fixes and improvements

## 1.0.0-next.0 (2022-08-02)

Initial developer preview release for all platforms.

### Developer Preview

The Amplify Flutter libraries are being rewritten in Dart. This version is part of our developer preview for all platforms and is **not** intended for production usage. Please follow our [Web](https://github.com/aws-amplify/amplify-flutter/issues/234) and [Desktop](https://github.com/aws-amplify/amplify-flutter/issues/133) support tickets to monitor the status of supported categories. We will be releasing Web and Desktop support for all Amplify categories incrementally.

For production use cases please use the latest, non-tagged versions of amplify-flutter packages from `pub.dev`. They offer a stable, production-ready experience for Android and iOS.

## 0.5.0 (2022-05-17)

- feat: Initial release of this plugin
- chore: bump amplify-android version to 1.35.3 (#1586)
- chore: downgrade amplify-android to 1.33.0 (#1591)<|MERGE_RESOLUTION|>--- conflicted
+++ resolved
@@ -1,10 +1,7 @@
-<<<<<<< HEAD
-=======
 ## 1.0.0-next.1+1
 
 - Minor bug fixes and improvements
 
->>>>>>> 23cf22c0
 ## 1.0.0-next.1
 
 - Minor bug fixes and improvements
