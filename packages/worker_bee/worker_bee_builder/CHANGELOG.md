<<<<<<< HEAD
## 0.1.4+6

### Fixes
- fix(repo): Flutter 3.3 support
=======
## 0.2.0

### Features
- Dart 3 support (must update Dart SDK constraint to `^3.0.0`)
>>>>>>> a27b3be8

## 0.1.4+5

- Minor bug fixes and improvements

## 0.1.4+4

- Minor bug fixes and improvements

## 0.1.4+3

### Fixes
- fix(worker_bee): Test path resolution

## 0.1.4+2

- Minor bug fixes and improvements

## 0.1.4+1

- Minor bug fixes and improvements

## 0.1.4

- Minor bug fixes and improvements

## 0.1.3

- Minor bug fixes and improvements

## 0.1.2

- Minor bug fixes and improvements

## 0.1.1

- Minor bug fixes and improvements

## 0.1.0

- Initial version.<|MERGE_RESOLUTION|>--- conflicted
+++ resolved
@@ -1,14 +1,12 @@
-<<<<<<< HEAD
+## 0.2.0
+
+### Features
+- Dart 3 support (must update Dart SDK constraint to `^3.0.0`)
+
 ## 0.1.4+6
 
 ### Fixes
 - fix(repo): Flutter 3.3 support
-=======
-## 0.2.0
-
-### Features
-- Dart 3 support (must update Dart SDK constraint to `^3.0.0`)
->>>>>>> a27b3be8
 
 ## 0.1.4+5
 
