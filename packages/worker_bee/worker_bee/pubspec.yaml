--- conflicted
+++ resolved
@@ -9,11 +9,7 @@
   sdk: ">=2.18.0 <4.0.0"
 
 dependencies:
-<<<<<<< HEAD
-  async: ^2.10.0
-=======
   async: ^2.9.0
->>>>>>> 8984d93d
   aws_common: ">=0.4.2+4 <0.5.0"
   built_collection: ^5.0.0
   built_value: ">=8.4.0 <8.5.0"
