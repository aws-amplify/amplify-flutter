--- conflicted
+++ resolved
@@ -1,10 +1,6 @@
 name: worker_bee
 description: A cross-platform isolated worker runtime for Dart Web, VM, and Flutter.
-<<<<<<< HEAD
-version: 0.1.2
-=======
 version: 0.1.3
->>>>>>> 23cf22c0
 homepage: https://github.com/aws-amplify/amplify-flutter/tree/next
 repository: https://github.com/aws-amplify/amplify-flutter/tree/next/packages/worker_bee/worker_bee
 issue_tracker: https://github.com/aws-amplify/amplify-flutter/issues
@@ -14,11 +10,7 @@
 
 dependencies:
   async: ^2.8.0
-<<<<<<< HEAD
-  aws_common: ">=0.3.0 <0.4.0"
-=======
   aws_common: ">=0.3.3 <0.4.0"
->>>>>>> 23cf22c0
   built_collection: ^5.0.0
   built_value: ">=8.4.0 <8.5.0"
   collection: ^1.15.0
