// Copyright 2022 Amazon.com, Inc. or its affiliates. All Rights Reserved.
//
// Licensed under the Apache License, Version 2.0 (the "License");
// you may not use this file except in compliance with the License.
// You may obtain a copy of the License at
//
//      http://www.apache.org/licenses/LICENSE-2.0
//
// Unless required by applicable law or agreed to in writing, software
// distributed under the License is distributed on an "AS IS" BASIS,
// WITHOUT WARRANTIES OR CONDITIONS OF ANY KIND, either express or implied.
// See the License for the specific language governing permissions and
// limitations under the License.

import 'dart:async';
import 'dart:io';

import 'package:aft/aft.dart';
import 'package:async/async.dart';
import 'package:aws_common/aws_common.dart';
import 'package:http/http.dart' as http;
import 'package:pub/src/http.dart' as pub_http;

enum PubAction {
  get(
    'Resolves packages using the pubspec.lock file',
    'Successfully got packages',
  ),
  upgrade(
    'Upgrades packages and the pubspec.lock file to their latest versions',
    'Successfully upgraded packages',
  ),
  publish(
    'Publishes package to pub.dev',
    'Successfully published package',
  );

  const PubAction(this.description, this.successMessage);

  final String description;
  final String successMessage;
}

/// Aliases for some `pub` commands which act on the whole repo.
class PubCommand extends AmplifyCommand {
  PubCommand() {
    addSubcommand(PubSubcommand(PubAction.get));
    addSubcommand(PubSubcommand(PubAction.upgrade));
    addSubcommand(PublishCommand());
  }

  @override
  String get description =>
      'Aliases for some `pub` commands which act on the whole repo';

  @override
  String get name => 'pub';
}

class PubSubcommand extends AmplifyCommand {
  PubSubcommand(this.action) {
    argParser.addFlag(
      'build',
      help: 'Runs build_runner for packages which need it',
      negatable: false,
      defaultsTo: false,
    );
  }

  final PubAction action;

  @override
  String get description => action.description;

  @override
  String get name => action.name;

  late final bool build = argResults!['build'] as bool;

  @override
  Future<void> run() async {
    await super.run();
    await pubAction(
      action: action,
      allPackages: allPackages.values,
      verbose: verbose,
      logger: logger,
      createPubRunner: createPubRunner,
      httpClient: httpClient,
    );
    if (build) {
      for (final package in allPackages.values) {
        await runBuildRunner(package, logger: logger, verbose: verbose);
      }
    }
  }
}

Future<void> pubAction({
  required PubAction action,
  required Iterable<PackageInfo> allPackages,
  required bool verbose,
  required PubCommandRunner Function() createPubRunner,
  required http.Client httpClient,
  AWSLogger? logger,
}) async {
  // Set the internal HTTP client to one that can be reused multiple times.
  pub_http.innerHttpClient = httpClient;
  logger ??= AWSLogger('pubAction');

  logger.info('Running `pub ${action.name}` in all packages...');
  final results = <String, Result<void>>{};
<<<<<<< HEAD
  for (final package in allPackages.values) {
    logger.info('${package.name}...');
=======
  for (final package in allPackages) {
    if (package.skipChecks) {
      continue;
    }
    final packageProgress = logger?.progress(package.name);
>>>>>>> 19d0170e
    switch (package.flavor) {
      case PackageFlavor.flutter:
        results[package.name] = await Result.capture(
          runFlutterPub(
            action,
            package,
            logger: logger,
          ),
        );
        break;
      case PackageFlavor.dart:
        results[package.name] = await Result.capture(
          runDartPub(
            action,
            package.name,
            package.path,
            verbose: verbose,
            pubRunner: createPubRunner(),
          ),
        );
        break;
    }
  }

  final failed = results.entries.where((entry) => entry.value.isError);
  if (failed.isNotEmpty) {
    logger.error('The following packages failed: ');
    for (final failedPackage in failed) {
      final error = failedPackage.value.asError!;
      logger
        ..error(failedPackage.key)
        ..error(error.error.toString())
        ..error(error.stackTrace.toString());
    }
    exitCode = 1;
  }
}<|MERGE_RESOLUTION|>--- conflicted
+++ resolved
@@ -110,16 +110,11 @@
 
   logger.info('Running `pub ${action.name}` in all packages...');
   final results = <String, Result<void>>{};
-<<<<<<< HEAD
-  for (final package in allPackages.values) {
-    logger.info('${package.name}...');
-=======
   for (final package in allPackages) {
     if (package.skipChecks) {
       continue;
     }
-    final packageProgress = logger?.progress(package.name);
->>>>>>> 19d0170e
+    logger.info('${package.name}...');
     switch (package.flavor) {
       case PackageFlavor.flutter:
         results[package.name] = await Result.capture(
