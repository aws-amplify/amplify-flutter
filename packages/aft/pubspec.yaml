name: aft
description: Amplify Flutter repo tools.
version: 0.1.1
publish_to: none

environment:
  sdk: '>=2.17.0 <3.0.0'

dependencies: 
  args: ^2.3.0
  async: ^2.9.0
  aws_common: ">=0.2.3 <0.3.0"
  built_collection: ^5.1.1
  built_value: ">=8.4.0 <8.5.0"
  checked_yaml: ^2.0.0
  cli_util: ^0.3.5
  collection: ^1.16.0
  flutter_tools:
    git:
      url: https://github.com/flutter/flutter.git
<<<<<<< HEAD
      ref: 244672cb7a3bf57a913eea210920a458da251798
=======
      ref: 0df0e2ea1f7fe5021c3593d61903e70bdbda8107
>>>>>>> cfba146c
      path: packages/flutter_tools
  git: ^2.0.0
  graphs: ^2.1.0
  http: ^0.13.0
  json_annotation: ^4.6.0
  mason_logger: ^0.2.0
  meta: ^1.7.0
  path: any
  pub:
    git:
      url: https://github.com/dart-lang/pub.git
<<<<<<< HEAD
      ref: 7d30cf0bb2b1f1f03c3eb7d46509a6130a6c5468
=======
      ref: 0a48753420cbd03eb72a92d38ef06fe3164dc335
>>>>>>> cfba146c
  pub_semver: ^2.1.1
  pubspec_parse: ^1.2.0
  smithy: ">=0.1.1 <0.2.0"
  smithy_codegen: ">=0.1.1 <0.2.0"
  stream_transform: ^2.0.0
  very_good_test_runner: 0.1.2
  yaml: ^3.1.0
  yaml_edit: ^2.0.3

dependency_overrides:
  built_value: ">=8.4.0 <8.5.0"
  frontend_server_client: ^3.0.0

dev_dependencies:
  amplify_lints:
    path: ../amplify_lints
  build_runner: ^2.0.0
  built_value_generator: 8.4.1
  json_serializable: 6.3.1
  test: ^1.16.0

executables:
  aft:<|MERGE_RESOLUTION|>--- conflicted
+++ resolved
@@ -18,11 +18,7 @@
   flutter_tools:
     git:
       url: https://github.com/flutter/flutter.git
-<<<<<<< HEAD
       ref: 244672cb7a3bf57a913eea210920a458da251798
-=======
-      ref: 0df0e2ea1f7fe5021c3593d61903e70bdbda8107
->>>>>>> cfba146c
       path: packages/flutter_tools
   git: ^2.0.0
   graphs: ^2.1.0
@@ -34,11 +30,7 @@
   pub:
     git:
       url: https://github.com/dart-lang/pub.git
-<<<<<<< HEAD
       ref: 7d30cf0bb2b1f1f03c3eb7d46509a6130a6c5468
-=======
-      ref: 0a48753420cbd03eb72a92d38ef06fe3164dc335
->>>>>>> cfba146c
   pub_semver: ^2.1.1
   pubspec_parse: ^1.2.0
   smithy: ">=0.1.1 <0.2.0"
