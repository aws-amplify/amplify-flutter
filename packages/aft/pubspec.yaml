--- conflicted
+++ resolved
@@ -8,25 +8,16 @@
 
 dependencies: 
   args: ^2.3.0
-<<<<<<< HEAD
-  async: ^2.9.0
-  aws_common: ">=0.2.3 <0.3.0"
-=======
   async: ^2.8.0
   aws_common:
     path: ../aws_common
->>>>>>> 4aa2a633
   checked_yaml: ^2.0.0
   cli_util: ^0.3.5
   collection: ^1.16.0
   flutter_tools:
     git:
       url: https://github.com/flutter/flutter.git
-<<<<<<< HEAD
-      ref: 0df0e2ea1f7fe5021c3593d61903e70bdbda8107
-=======
       ref: f186e1bd3ed0c8471ad9b52929f70292621ab796
->>>>>>> 4aa2a633
       path: packages/flutter_tools
   git: ^2.0.0
   graphs: ^2.1.0
@@ -37,13 +28,6 @@
   pub:
     git:
       url: https://github.com/dart-lang/pub.git
-<<<<<<< HEAD
-      ref: 0a48753420cbd03eb72a92d38ef06fe3164dc335
-  pub_semver: ^2.1.1
-  pubspec_parse: ^1.2.0
-  smithy: ">=0.1.1 <0.2.0"
-  smithy_codegen: ">=0.1.1 <0.2.0"
-=======
       ref: 5527068c31a3b92beb8f9bfe0953ff9580b3dc86
   pub_semver: ^2.1.1
   pubspec_parse: ^1.2.0
@@ -51,7 +35,6 @@
     path: ../smithy/smithy
   smithy_codegen:
     path: ../smithy/smithy_codegen
->>>>>>> 4aa2a633
   stream_transform: ^2.0.0
   yaml: ^3.1.0
   yaml_edit: ^2.0.3
@@ -62,16 +45,12 @@
   aws_signature_v4:
     path: ../aws_signature_v4
   built_value: ">=8.4.0 <8.5.0"
-<<<<<<< HEAD
-  frontend_server_client: ^3.0.0
-=======
   smithy:
     path: ../smithy/smithy
   smithy_aws:
     path: ../smithy/smithy_aws
   smithy_codegen:
     path: ../smithy/smithy_codegen
->>>>>>> 4aa2a633
 
 dev_dependencies:
   amplify_lints:
