--- conflicted
+++ resolved
@@ -8,13 +8,8 @@
 
 dependencies: 
   args: ^2.3.0
-<<<<<<< HEAD
-  async: ^2.8.0
-  aws_common: ^0.1.0
-=======
   async: ^2.9.0
   aws_common: ^0.2.0
->>>>>>> f64e4c10
   checked_yaml: ^2.0.0
   cli_util: ^0.3.5
   collection: ^1.16.0
@@ -24,14 +19,10 @@
       ref: master
       path: packages/flutter_tools
   git: ^2.0.0
-<<<<<<< HEAD
   graphs: ^2.1.0
   http: ^0.13.0
-  json_annotation: ^4.4.0
+  json_annotation: ^4.6.0
   meta: ^1.7.0
-=======
-  json_annotation: ^4.6.0
->>>>>>> f64e4c10
   path: any
   pub:
     git:
