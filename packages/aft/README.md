--- conflicted
+++ resolved
@@ -8,14 +8,10 @@
 - `clean`: Cleans temporary files and build artifacts for all packages
 - `deps check`: Checks dependencies of all packages against `aft.yaml`
 - `generate-sdk`: Generates the AWS SDK for a given package
-<<<<<<< HEAD
-- `list`: Lists all packages in the repo
-- 'test' Runs unit and integration tests. Arguments include `unit`, `integ` and `-v`.
-=======
 - `link`: Links all packages together using `pubspec_overrides.yaml`
 - `list`: Lists all packages in the repo
 - `pub`: Run pub commands for all packages in the repo
   - `get`: Runs `dart pub get`/`flutter pub get` for all packages
   - `upgrade`: Runs `dart pub upgrade`/`flutter pub upgrade` for all packages
   - `publish`: Runs `dart pub publish`/`flutter pub publish` for all packages which need publishing
->>>>>>> 63739495
+- `test`: Runs unit and integration tests. Arguments include `unit`, `integ` and `-v`.