--- conflicted
+++ resolved
@@ -1,10 +1,6 @@
 # amplify_flutter_example
 
-<<<<<<< HEAD
-A new Flutter project.
-=======
 An example application for the top-level amplify-flutter package.
->>>>>>> d1b8c3d0
 
 ## Getting Started
 
