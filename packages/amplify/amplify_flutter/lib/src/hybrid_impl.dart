// Copyright 2022 Amazon.com, Inc. or its affiliates. All Rights Reserved.
//
// Licensed under the Apache License, Version 2.0 (the "License");
// you may not use this file except in compliance with the License.
// You may obtain a copy of the License at
//
//      http://www.apache.org/licenses/LICENSE-2.0
//
// Unless required by applicable law or agreed to in writing, software
// distributed under the License is distributed on an "AS IS" BASIS,
// WITHOUT WARRANTIES OR CONDITIONS OF ANY KIND, either express or implied.
// See the License for the specific language governing permissions and
// limitations under the License.

import 'dart:convert';

import 'package:amplify_flutter/amplify_flutter.dart';
import 'package:amplify_flutter/src/amplify_impl.dart';

/// {@template amplify_flutter.amplify_hybrid_impl}
/// A hybrid implementation of [AmplifyClass] which uses method channels for
/// iOS/Android plugins and Dart, otherwise.
/// {@endtemplate}
class AmplifyHybridImpl extends AmplifyClassImpl {
  /// {@macro amplify_flutter.amplify_hybrid_impl}
  AmplifyHybridImpl() : super.protected();

  final _methodChannelAmplify = MethodChannelAmplify();

  @override
  Future<void> configurePlatform(String config) async {
    final amplifyConfig = AmplifyConfig.fromJson(
      (jsonDecode(config) as Map<Object?, Object?>).cast(),
    );
    await Future.wait(
      [
        ...Auth.plugins,
<<<<<<< HEAD
        ...Storage.plugins,
      ].map((p) => p.configure(
          config: amplifyConfig, authProviderRepo: authProviderRepo)),
=======
      ].map(
        (p) => p.configure(
          config: amplifyConfig,
          authProviderRepo: authProviderRepo,
        ),
      ),
>>>>>>> 33b9b0dc
      eagerError: true,
    );
    await _methodChannelAmplify.configurePlatform(config);
  }

  @override
  Future<void> addPlugin(AmplifyPluginInterface plugin) async {
    if (isConfigured) {
      throw const AmplifyAlreadyConfiguredException(
        'Amplify has already been configured and adding plugins after configure is not supported.',
        recoverySuggestion:
            'Check if Amplify is already configured using Amplify.isConfigured.',
      );
    }
    try {
      if (plugin is AuthPluginInterface) {
        await Auth.addPlugin(
          plugin,
          authProviderRepo: authProviderRepo,
        );
      } else if (plugin is AnalyticsPluginInterface) {
        await Analytics.addPlugin(
          plugin,
          authProviderRepo: authProviderRepo,
        );
      } else if (plugin is StoragePluginInterface) {
        await Storage.addPlugin(
          plugin,
          authProviderRepo: authProviderRepo,
        );
      } else if (plugin is DataStorePluginInterface) {
        try {
          await DataStore.addPlugin(
            plugin,
            authProviderRepo: authProviderRepo,
          );
        } on AmplifyAlreadyConfiguredException {
          // A new plugin is added in native libraries during `addPlugin`
          // call for DataStore, which means during an app restart, this
          // method will throw an exception in android. We will ignore this
          // like other plugins and move on. Other exceptions fall through.
        }
        Hub.addChannel(
          HubChannel.DataStore,
          plugin.streamController.stream,
        );
      } else if (plugin is APIPluginInterface) {
        await API.addPlugin(plugin, authProviderRepo: authProviderRepo);
      } else {
        throw AmplifyException(
          'The type of plugin ${plugin.runtimeType} is not yet supported '
          'in Amplify.',
          recoverySuggestion:
              AmplifyExceptionMessages.missingRecoverySuggestion,
        );
      }
    } on AmplifyAlreadyConfiguredException {
      return;
    } on Exception catch (e) {
      safePrint('Amplify plugin was not added');
      throw AmplifyException(
        'Amplify plugin ${plugin.runtimeType} was not added successfully.',
        recoverySuggestion: AmplifyExceptionMessages.missingRecoverySuggestion,
        underlyingException: e,
      );
    }
  }
}<|MERGE_RESOLUTION|>--- conflicted
+++ resolved
@@ -35,18 +35,12 @@
     await Future.wait(
       [
         ...Auth.plugins,
-<<<<<<< HEAD
-        ...Storage.plugins,
-      ].map((p) => p.configure(
-          config: amplifyConfig, authProviderRepo: authProviderRepo)),
-=======
       ].map(
         (p) => p.configure(
           config: amplifyConfig,
           authProviderRepo: authProviderRepo,
         ),
       ),
->>>>>>> 33b9b0dc
       eagerError: true,
     );
     await _methodChannelAmplify.configurePlatform(config);
