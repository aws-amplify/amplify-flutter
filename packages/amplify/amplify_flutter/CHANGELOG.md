--- conflicted
+++ resolved
@@ -1,10 +1,3 @@
-<<<<<<< HEAD
-## 1.0.1
-
-### Fixes
-- fix(repo): Flutter 3.3 support
-- fix: convert AuthUserAttributeKey in updateUserAttributes
-=======
 ## 1.1.0
 
 ### Features
@@ -15,7 +8,12 @@
 - fix(notifications): configure call hangs on Flutter app hot restart ([#3013](https://github.com/aws-amplify/amplify-flutter/pull/3013))
 - fix(repo): AGP 8.0 compatibility ([#2942](https://github.com/aws-amplify/amplify-flutter/pull/2942))
 - fix: wait for addPlugin prior to configuration ([#3018](https://github.com/aws-amplify/amplify-flutter/pull/3018))
->>>>>>> a27b3be8
+
+## 1.0.1
+
+### Fixes
+- fix(repo): Flutter 3.3 support
+- fix: convert AuthUserAttributeKey in updateUserAttributes
 
 ## 1.0.0
 
