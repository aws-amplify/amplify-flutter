--- conflicted
+++ resolved
@@ -1,5 +1,3 @@
-<<<<<<< HEAD
-=======
 ## 1.0.0-next.1+1
 
 ### Fixes
@@ -48,7 +46,6 @@
 
 - Minor bug fixes and improvements
 
->>>>>>> 4aa2a633
 ## 1.0.0-next.0+2
 
 - Minor bug fixes and improvements
