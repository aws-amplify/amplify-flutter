name: amplify_flutter
description: The top level Flutter package for the AWS Amplify libraries.
version: 2.6.1
homepage: https://docs.amplify.aws/lib/q/platform/flutter/
repository: https://github.com/aws-amplify/amplify-flutter/tree/main/packages/amplify/amplify_flutter
issue_tracker: https://github.com/aws-amplify/amplify-flutter/issues

environment:
  sdk: ^3.7.0
  flutter: ">=3.29.0"

# Helps `pana` since we do not use Flutter plugins for most platforms
platforms:
  ios:
  android:
  macos:
  windows:
  linux:
  web:

dependencies:
  amplify_core: ">=2.6.1 <2.7.0"
  amplify_secure_storage: ">=0.5.8 <0.6.0"
  aws_common: ">=0.7.6 <0.8.0"
  collection: ^1.15.0
  flutter:
    sdk: flutter
  meta: ^1.16.0

dev_dependencies:
<<<<<<< HEAD
  amplify_lints: ^3.1.0
=======
  amplify_lints: ">=3.1.1 <3.2.0"
>>>>>>> 1b9155e2
  amplify_test:
    path: ../../test/amplify_test
  build_runner: ^2.4.9
  flutter_test:
    sdk: flutter
  json_serializable: 6.8.0<|MERGE_RESOLUTION|>--- conflicted
+++ resolved
@@ -28,11 +28,7 @@
   meta: ^1.16.0
 
 dev_dependencies:
-<<<<<<< HEAD
   amplify_lints: ^3.1.0
-=======
-  amplify_lints: ">=3.1.1 <3.2.0"
->>>>>>> 1b9155e2
   amplify_test:
     path: ../../test/amplify_test
   build_runner: ^2.4.9
