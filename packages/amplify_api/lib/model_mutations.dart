--- conflicted
+++ resolved
@@ -24,13 +24,12 @@
     return ModelMutationsFactory.instance.create<T>(model);
   }
 
-<<<<<<< HEAD
   static GraphQLRequest<T> deleteById<T extends Model>(
       ModelType<T> modelType, String id) {
     return ModelMutationsFactory.instance.deleteById<T>(modelType, id);
-=======
+  }
+
   static GraphQLRequest<T> update<T extends Model>(T model) {
     return ModelMutationsFactory.instance.update<T>(model);
->>>>>>> 8131173b
   }
 }