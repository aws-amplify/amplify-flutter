--- conflicted
+++ resolved
@@ -11,11 +11,7 @@
     final itemsJson = jsonData['items'] as List?;
 
     if (itemsJson == null || itemsJson.isEmpty) {
-<<<<<<< HEAD
-      return PaginatedResultImpl<T>([], null, null, null);
-=======
       return PaginatedResultImpl<T>([], limit, null, filter);
->>>>>>> 41cd1411
     }
 
     final items = itemsJson
@@ -26,13 +22,8 @@
         )
         .toList();
 
-<<<<<<< HEAD
-    return PaginatedResultImpl<T>(items, jsonData['limit'],
-        jsonData['nextToken'] as String?, jsonData['filter']);
-=======
     return PaginatedResultImpl<T>(
         items, limit, jsonData['nextToken'] as String?, filter);
->>>>>>> 41cd1411
   }
 
   @override
