--- conflicted
+++ resolved
@@ -43,16 +43,10 @@
     int? limit,
     QueryPredicate? where,
   }) {
-<<<<<<< HEAD
     final filter = GraphQLRequestFactory.instance
         .queryPredicateToGraphQLFilter(where, modelType);
     final variables = GraphQLRequestFactory.instance
-        .buildVariablesForListRequest(
-            limit: modelPagination?.limit, filter: filter);
-=======
-    final variables = GraphQLRequestFactory.instance
-        .buildVariables(limit: limit, queryPredicate: where);
->>>>>>> 7671db00
+        .buildVariablesForListRequest(limit: limit, filter: filter);
 
     return GraphQLRequestFactory.instance.buildRequest<PaginatedResult<T>>(
         modelType: PaginatedModelTypeImpl(modelType),
