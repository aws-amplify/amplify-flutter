/*
 * Copyright 2021 Amazon.com, Inc. or its affiliates. All Rights Reserved.
 *
 * Licensed under the Apache License, Version 2.0 (the "License").
 * You may not use this file except in compliance with the License.
 * A copy of the License is located at
 *
 *  http://aws.amazon.com/apache2.0
 *
 * or in the "license" file accompanying this file. This file is distributed
 * on an "AS IS" BASIS, WITHOUT WARRANTIES OR CONDITIONS OF ANY KIND, either
 * express or implied. See the License for the specific language governing
 * permissions and limitations under the License.
 */

import 'package:amplify_api/amplify_api.dart';
import 'package:amplify_api/src/graphql/graphql_request_factory.dart';
import 'package:amplify_api/src/graphql/paginated_model_type_impl.dart';
import 'package:amplify_datastore_plugin_interface/amplify_datastore_plugin_interface.dart';

/// Number of levels of children to include with a request. e.g. a blog will have
/// posts but not comments when set to 1.
const defaultQueryDepth = 1;

class ModelQueriesFactory extends ModelQueriesInterface {
  // Singleton methods/properties
  // usage: ModelQueriesFactory.instance;
  ModelQueriesFactory._();

  static final ModelQueriesFactory _instance = ModelQueriesFactory._();

  static ModelQueriesFactory get instance => _instance;

  @override
  GraphQLRequest<T> get<T extends Model>(ModelType<T> modelType, String id) {
    Map<String, String> variables = {'id': id};
    return GraphQLRequestFactory.instance.buildRequest<T>(
        modelType: modelType,
        variables: variables,
        requestType: GraphQLRequestType.query,
        requestOperation: GraphQLRequestOperation.get,
        depth: defaultQueryDepth);
  }

  @override
  GraphQLRequest<PaginatedResult<T>> list<T extends Model>(
    ModelType<T> modelType, {
    int? limit,
    QueryPredicate? where,
  }) {
<<<<<<< HEAD
    final filter = where != null
        ? GraphQLRequestFactory.instance
            .queryPredicateToGraphQLFilter(where, modelType)
        : null;
    final variables = GraphQLRequestFactory.instance
        .buildVariablesForListRequest(
            limit: modelPagination?.limit, filter: filter);
=======
    final filter = GraphQLRequestFactory.instance
        .queryPredicateToGraphQLFilter(where, modelType);
    final variables = GraphQLRequestFactory.instance
        .buildVariablesForListRequest(limit: limit, filter: filter);
>>>>>>> 41cd1411

    return GraphQLRequestFactory.instance.buildRequest<PaginatedResult<T>>(
        modelType: PaginatedModelTypeImpl(modelType),
        variables: variables,
        requestType: GraphQLRequestType.query,
        requestOperation: GraphQLRequestOperation.list,
        depth: defaultQueryDepth);
  }
}<|MERGE_RESOLUTION|>--- conflicted
+++ resolved
@@ -48,20 +48,10 @@
     int? limit,
     QueryPredicate? where,
   }) {
-<<<<<<< HEAD
-    final filter = where != null
-        ? GraphQLRequestFactory.instance
-            .queryPredicateToGraphQLFilter(where, modelType)
-        : null;
-    final variables = GraphQLRequestFactory.instance
-        .buildVariablesForListRequest(
-            limit: modelPagination?.limit, filter: filter);
-=======
     final filter = GraphQLRequestFactory.instance
         .queryPredicateToGraphQLFilter(where, modelType);
     final variables = GraphQLRequestFactory.instance
         .buildVariablesForListRequest(limit: limit, filter: filter);
->>>>>>> 41cd1411
 
     return GraphQLRequestFactory.instance.buildRequest<PaginatedResult<T>>(
         modelType: PaginatedModelTypeImpl(modelType),
