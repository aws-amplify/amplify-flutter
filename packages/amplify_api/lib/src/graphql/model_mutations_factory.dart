import 'package:amplify_api/amplify_api.dart';
import 'package:amplify_api/src/graphql/graphql_request_factory.dart';
import 'package:amplify_datastore_plugin_interface/src/types/query/query_field.dart';
import 'package:amplify_datastore_plugin_interface/src/types/models/model.dart';

class ModelMutationsFactory extends ModelMutationsInterface {
  // Singleton methods/properties
  // usage: ModelQueriesFactory.instance;
  ModelMutationsFactory._();

  static final ModelMutationsFactory _instance = ModelMutationsFactory._();

  static ModelMutationsFactory get instance => _instance;

  @override
  GraphQLRequest<T> create<T extends Model>(T model) {
<<<<<<< HEAD
    final input =
        GraphQLRequestFactory.instance.buildInputVariableForMutations(model);
    // Does not use buildVariablesForMutationRequest because creations don't have conditions.
    final variables = {'input': input};
=======
    // ignore: implicit_dynamic_map_literal
    Map<String, dynamic> variables = {'input': model.toJson()};
>>>>>>> 41cd1411

    return GraphQLRequestFactory.instance.buildRequest(
        model: model,
        variables: variables,
        modelType: model.getInstanceType(),
        requestType: GraphQLRequestType.mutation,
        requestOperation: GraphQLRequestOperation.create);
  }

  @override
  GraphQLRequest<T> delete<T extends Model>(T model, {QueryPredicate? where}) {
    return deleteById(model.getInstanceType() as ModelType<T>, model.getId(),
        where: where);
  }

  @override
  GraphQLRequest<T> deleteById<T extends Model>(
      ModelType<T> modelType, String id,
      {QueryPredicate? where}) {
<<<<<<< HEAD
    final condition = where != null
        ? GraphQLRequestFactory.instance
            .queryPredicateToGraphQLFilter(where, modelType)
        : null;
=======
    final condition = GraphQLRequestFactory.instance
        .queryPredicateToGraphQLFilter(where, modelType);
>>>>>>> 41cd1411
    final input = {'id': id};
    final variables = GraphQLRequestFactory.instance
        .buildVariablesForMutationRequest(input: input, condition: condition);

    return GraphQLRequestFactory.instance.buildRequest(
        variables: variables,
        modelType: modelType,
        requestType: GraphQLRequestType.mutation,
        requestOperation: GraphQLRequestOperation.delete);
  }

  @override
  GraphQLRequest<T> update<T extends Model>(T model, {QueryPredicate? where}) {
<<<<<<< HEAD
    final condition = where != null
        ? GraphQLRequestFactory.instance
            .queryPredicateToGraphQLFilter(where, model.getInstanceType())
        : null;
    final input =
        GraphQLRequestFactory.instance.buildInputVariableForMutations(model);
    final variables = GraphQLRequestFactory.instance
        .buildVariablesForMutationRequest(input: input, condition: condition);
=======
    final condition = GraphQLRequestFactory.instance
        .queryPredicateToGraphQLFilter(where, model.getInstanceType());
    final variables = GraphQLRequestFactory.instance
        .buildVariablesForMutationRequest(
            input: model.toJson(), condition: condition);
>>>>>>> 41cd1411

    return GraphQLRequestFactory.instance.buildRequest(
        model: model,
        variables: variables,
        modelType: model.getInstanceType(),
        requestType: GraphQLRequestType.mutation,
        requestOperation: GraphQLRequestOperation.update);
  }
}<|MERGE_RESOLUTION|>--- conflicted
+++ resolved
@@ -14,15 +14,10 @@
 
   @override
   GraphQLRequest<T> create<T extends Model>(T model) {
-<<<<<<< HEAD
     final input =
         GraphQLRequestFactory.instance.buildInputVariableForMutations(model);
     // Does not use buildVariablesForMutationRequest because creations don't have conditions.
     final variables = {'input': input};
-=======
-    // ignore: implicit_dynamic_map_literal
-    Map<String, dynamic> variables = {'input': model.toJson()};
->>>>>>> 41cd1411
 
     return GraphQLRequestFactory.instance.buildRequest(
         model: model,
@@ -42,15 +37,8 @@
   GraphQLRequest<T> deleteById<T extends Model>(
       ModelType<T> modelType, String id,
       {QueryPredicate? where}) {
-<<<<<<< HEAD
-    final condition = where != null
-        ? GraphQLRequestFactory.instance
-            .queryPredicateToGraphQLFilter(where, modelType)
-        : null;
-=======
     final condition = GraphQLRequestFactory.instance
         .queryPredicateToGraphQLFilter(where, modelType);
->>>>>>> 41cd1411
     final input = {'id': id};
     final variables = GraphQLRequestFactory.instance
         .buildVariablesForMutationRequest(input: input, condition: condition);
@@ -64,22 +52,11 @@
 
   @override
   GraphQLRequest<T> update<T extends Model>(T model, {QueryPredicate? where}) {
-<<<<<<< HEAD
-    final condition = where != null
-        ? GraphQLRequestFactory.instance
-            .queryPredicateToGraphQLFilter(where, model.getInstanceType())
-        : null;
-    final input =
-        GraphQLRequestFactory.instance.buildInputVariableForMutations(model);
-    final variables = GraphQLRequestFactory.instance
-        .buildVariablesForMutationRequest(input: input, condition: condition);
-=======
     final condition = GraphQLRequestFactory.instance
         .queryPredicateToGraphQLFilter(where, model.getInstanceType());
     final variables = GraphQLRequestFactory.instance
         .buildVariablesForMutationRequest(
             input: model.toJson(), condition: condition);
->>>>>>> 41cd1411
 
     return GraphQLRequestFactory.instance.buildRequest(
         model: model,
