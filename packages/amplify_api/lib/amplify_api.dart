/*
 * Copyright 2020 Amazon.com, Inc. or its affiliates. All Rights Reserved.
 *
 * Licensed under the Apache License, Version 2.0 (the "License").
 * You may not use this file except in compliance with the License.
 * A copy of the License is located at
 *
 *  http://aws.amazon.com/apache2.0
 *
 * or in the "license" file accompanying this file. This file is distributed
 * on an "AS IS" BASIS, WITHOUT WARRANTIES OR CONDITIONS OF ANY KIND, either
 * express or implied. See the License for the specific language governing
 * permissions and limitations under the License.
 */

library amplify_api_plugin;

import 'package:amplify_api_plugin_interface/amplify_api_plugin_interface.dart';
import 'package:plugin_platform_interface/plugin_platform_interface.dart';
import './method_channel_api.dart';

export 'package:amplify_api_plugin_interface/src/types.dart';

class AmplifyAPI extends APIPluginInterface {
  static final Object _token = Object();

  AmplifyAPI({
    List<APIAuthProvider> authProviders = const [],
  }) : super(token: _token) {
    authProviders.forEach(registerAuthProvider);
  }

  static AmplifyAPI _instance = AmplifyAPIMethodChannel();

  /// The default instance of [AmplifyAPIPlugin] to use.
  static AmplifyAPI get instance => _instance;

  static set instance(AmplifyAPI instance) {
    PlatformInterface.verifyToken(instance, _token);
    _instance = instance;
  }

  @override
  Future<APIAuthProviderRefresher> addPlugin() async {
    return _instance.addPlugin();
  }

  @override
  void registerAuthProvider(APIAuthProvider authProvider) {
    _instance.registerAuthProvider(authProvider);
  }

  // ====== GraphQL =======
  @override
  GraphQLOperation<T> query<T>({required GraphQLRequest<T> request}) {
    return _instance.query(request: request);
  }

  @override
  GraphQLOperation<T> mutate<T>({required GraphQLRequest<T> request}) {
    return _instance.mutate(request: request);
  }

  @override
<<<<<<< HEAD
  Stream<GraphQLResponse<T>> subscribe<T>(
    GraphQLRequest<T> request, {
    void Function()? onEstablished,
  }) {
    return _instance.subscribe(request, onEstablished: onEstablished);
=======
  GraphQLSubscriptionOperation<T> subscribe<T>(
      {required GraphQLRequest<T> request,
      required Function(GraphQLResponse<T>) onData,
      Function()? onEstablished,
      Function(dynamic)? onError,
      Function()? onDone}) {
    return _instance.subscribe(
        request: request,
        onEstablished: onEstablished,
        onData: onData,
        onError: onError,
        onDone: onDone);
>>>>>>> 28d50869
  }

  // ====== RestAPI ======
  @override
  void cancelRequest(String cancelToken) {
    _instance.cancelRequest(cancelToken);
  }

  @override
  RestOperation get({required RestOptions restOptions}) {
    return _instance.get(restOptions: restOptions);
  }

  @override
  RestOperation put({required RestOptions restOptions}) {
    return _instance.put(restOptions: restOptions);
  }

  @override
  RestOperation post({required RestOptions restOptions}) {
    return _instance.post(restOptions: restOptions);
  }

  @override
  RestOperation delete({required RestOptions restOptions}) {
    return _instance.delete(restOptions: restOptions);
  }

  @override
  RestOperation head({required RestOptions restOptions}) {
    return _instance.head(restOptions: restOptions);
  }

  @override
  RestOperation patch({required RestOptions restOptions}) {
    return _instance.patch(restOptions: restOptions);
  }
}<|MERGE_RESOLUTION|>--- conflicted
+++ resolved
@@ -62,26 +62,11 @@
   }
 
   @override
-<<<<<<< HEAD
   Stream<GraphQLResponse<T>> subscribe<T>(
     GraphQLRequest<T> request, {
     void Function()? onEstablished,
   }) {
     return _instance.subscribe(request, onEstablished: onEstablished);
-=======
-  GraphQLSubscriptionOperation<T> subscribe<T>(
-      {required GraphQLRequest<T> request,
-      required Function(GraphQLResponse<T>) onData,
-      Function()? onEstablished,
-      Function(dynamic)? onError,
-      Function()? onDone}) {
-    return _instance.subscribe(
-        request: request,
-        onEstablished: onEstablished,
-        onData: onData,
-        onError: onError,
-        onDone: onDone);
->>>>>>> 28d50869
   }
 
   // ====== RestAPI ======
