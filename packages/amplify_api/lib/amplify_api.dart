/*
 * Copyright 2020 Amazon.com, Inc. or its affiliates. All Rights Reserved.
 *
 * Licensed under the Apache License, Version 2.0 (the "License").
 * You may not use this file except in compliance with the License.
 * A copy of the License is located at
 *
 *  http://aws.amazon.com/apache2.0
 *
 * or in the "license" file accompanying this file. This file is distributed
 * on an "AS IS" BASIS, WITHOUT WARRANTIES OR CONDITIONS OF ANY KIND, either
 * express or implied. See the License for the specific language governing
 * permissions and limitations under the License.
 */

library amplify_api_plugin;

import 'package:amplify_api_plugin_interface/amplify_api_plugin_interface.dart';
import 'package:amplify_datastore_plugin_interface/amplify_datastore_plugin_interface.dart';
import 'package:plugin_platform_interface/plugin_platform_interface.dart';
import 'package:meta/meta.dart';
import './method_channel_api.dart';
<<<<<<< HEAD
import './graphql_helpers.dart';

=======

export 'model_queries.dart';
>>>>>>> 2a7c888b
export 'package:amplify_api_plugin_interface/src/types.dart';

class AmplifyAPI extends APIPluginInterface {
  static final Object _token = Object();

  AmplifyAPI({ModelProviderInterface? modelProvider})
<<<<<<< HEAD
      : super(token: _token, modelProvider: modelProvider) {
    _instance.modelProvider = modelProvider;
  }
=======
      : super(token: _token, modelProvider: modelProvider);
>>>>>>> 2a7c888b

  /// Internal use constructor
  @protected
  AmplifyAPI.tokenOnly() : super.tokenOnly(token: _token);

  static AmplifyAPI _instance = AmplifyAPIMethodChannel();

  /// The default instance of [AmplifyAPIPlugin] to use.
  static AmplifyAPI get instance => _instance;

  ModelProviderInterface? getModelProvider() {
    return modelProvider;
  }

  static set instance(AmplifyAPI instance) {
    PlatformInterface.verifyToken(instance, _token);
    _instance = instance;
  }

  @override
  Future<void> addPlugin() async {
    return _instance.addPlugin();
  }

  // ====== GraphQL =======
  @override
  GraphQLOperation<T> query<T>({required GraphQLRequest<T> request}) {
    return _instance.query(request: request);
  }

  @override
  GraphQLOperation<T> mutate<T>({required GraphQLRequest<T> request}) {
    return _instance.mutate(request: request);
  }

  GraphQLSubscriptionOperation<T> subscribe<T>(
      {required GraphQLRequest<T> request,
      required Function(GraphQLResponse<T>) onData,
      Function()? onEstablished,
      Function(dynamic)? onError,
      Function()? onDone}) {
    return _instance.subscribe(
        request: request,
        onEstablished: onEstablished,
        onData: onData,
        onError: onError,
        onDone: onDone);
  }

  // ====== RestAPI ======
  @override
  void cancelRequest(String cancelToken) {
    _instance.cancelRequest(cancelToken);
  }

  @override
  RestOperation get({required RestOptions restOptions}) {
    return _instance.get(restOptions: restOptions);
  }

  @override
  RestOperation put({required RestOptions restOptions}) {
    return _instance.put(restOptions: restOptions);
  }

  @override
  RestOperation post({required RestOptions restOptions}) {
    return _instance.post(restOptions: restOptions);
  }

  @override
  RestOperation delete({required RestOptions restOptions}) {
    return _instance.delete(restOptions: restOptions);
  }

  @override
  RestOperation head({required RestOptions restOptions}) {
    return _instance.head(restOptions: restOptions);
  }

  @override
  RestOperation patch({required RestOptions restOptions}) {
    return _instance.patch(restOptions: restOptions);
  }
}<|MERGE_RESOLUTION|>--- conflicted
+++ resolved
@@ -20,27 +20,18 @@
 import 'package:plugin_platform_interface/plugin_platform_interface.dart';
 import 'package:meta/meta.dart';
 import './method_channel_api.dart';
-<<<<<<< HEAD
-import './graphql_helpers.dart';
-
-=======
 
 export 'model_queries.dart';
->>>>>>> 2a7c888b
 export 'package:amplify_api_plugin_interface/src/types.dart';
 
 class AmplifyAPI extends APIPluginInterface {
   static final Object _token = Object();
 
   AmplifyAPI({ModelProviderInterface? modelProvider})
-<<<<<<< HEAD
       : super(token: _token, modelProvider: modelProvider) {
     _instance.modelProvider = modelProvider;
   }
-=======
-      : super(token: _token, modelProvider: modelProvider);
->>>>>>> 2a7c888b
-
+  
   /// Internal use constructor
   @protected
   AmplifyAPI.tokenOnly() : super.tokenOnly(token: _token);
