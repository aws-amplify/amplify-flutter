--- conflicted
+++ resolved
@@ -21,32 +21,23 @@
 import 'package:meta/meta.dart';
 import './method_channel_api.dart';
 
-<<<<<<< HEAD
 export './model_mutations.dart';
 export './model_queries.dart';
-=======
->>>>>>> a344d0c3
-export 'package:amplify_api_plugin_interface/src/types.dart';
 
 class AmplifyAPI extends APIPluginInterface {
   static final Object _token = Object();
 
-<<<<<<< HEAD
-  AmplifyAPI({ModelProviderInterface? modelProvider})
+  AmplifyAPI(
+      {List<APIAuthProvider> authProviders = const [],
+      ModelProviderInterface? modelProvider})
       : super(token: _token, modelProvider: modelProvider) {
     _instance.modelProvider = modelProvider;
+    authProviders.forEach(registerAuthProvider);
   }
 
   /// Internal use constructor
   @protected
   AmplifyAPI.tokenOnly() : super.tokenOnly(token: _token);
-=======
-  AmplifyAPI({
-    List<APIAuthProvider> authProviders = const [],
-  }) : super(token: _token) {
-    authProviders.forEach(registerAuthProvider);
-  }
->>>>>>> a344d0c3
 
   static AmplifyAPI _instance = AmplifyAPIMethodChannel();
 
