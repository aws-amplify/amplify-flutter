/*
 * Copyright 2020 Amazon.com, Inc. or its affiliates. All Rights Reserved.
 *
 * Licensed under the Apache License, Version 2.0 (the "License").
 * You may not use this file except in compliance with the License.
 * A copy of the License is located at
 *
 *  http://aws.amazon.com/apache2.0
 *
 * or in the "license" file accompanying this file. This file is distributed
 * on an "AS IS" BASIS, WITHOUT WARRANTIES OR CONDITIONS OF ANY KIND, either
 * express or implied. See the License for the specific language governing
 * permissions and limitations under the License.
 */

import 'dart:typed_data';

import 'package:flutter/services.dart';
import 'package:flutter/foundation.dart';
import 'package:amplify_api_plugin_interface/amplify_api_plugin_interface.dart';

import 'amplify_api.dart';

const MethodChannel _channel = MethodChannel('com.amazonaws.amplify/api');

class AmplifyAPIMethodChannel extends AmplifyAPI {
  // ====== GraphQL ======
  @override
  GraphQLOperation<T> query<T>({@required GraphQLRequest<T> request}) {
    Future<GraphQLResponse<T>> response =
        _getMethodChannelResponse(methodName: 'query', request: request);

    //TODO: Cancel implementation will be added along with REST API as it is shared
    GraphQLOperation<T> result = GraphQLOperation<T>(
        cancel: () {
          cancelRequest(request.cancelToken);
        },
        response: response);

    return result;
  }

  @override
  GraphQLOperation<T> mutate<T>({@required GraphQLRequest<T> request}) {
    Future<GraphQLResponse<T>> response =
        _getMethodChannelResponse(methodName: 'mutate', request: request);

    //TODO: Cancel implementation will be added along with REST API as it is shared
    GraphQLOperation<T> result = GraphQLOperation<T>(
        cancel: () {
          cancelRequest(request.cancelToken);
        },
        response: response);

    return result;
  }

  Future<GraphQLResponse<T>> _getMethodChannelResponse<T>({
    @required methodName,
    @required GraphQLRequest<T> request,
  }) async {
    try {
      final Map<String, dynamic> result =
          await _channel.invokeMapMethod<String, dynamic>(
        methodName,
        request.serializeAsMap(),
      );

      final errors = _deserializeGraphQLResponseErrors(result);

      GraphQLResponse<T> response =
          GraphQLResponse<T>(data: result['data'], errors: errors);

      return response;
    } on PlatformException catch (e) {
      throw _formatError(e);
    }
  }

  // ====== RestAPI ======
  @visibleForTesting
  RestOperation _restFunctionHelper(
      {@required String methodName, @required RestOptions restOptions}) {
    // Send Request cancelToken to Native
    String cancelToken = UUID.getUUID();

    Future<RestResponse> futureResponse =
        _callNativeRestMethod(methodName, cancelToken, restOptions);

    return new RestOperation(
        response: futureResponse, cancel: () => {cancelRequest(cancelToken)});
  }

  Future<RestResponse> _callNativeRestMethod(
      String methodName, String cancelToken, RestOptions restOptions) async {
    // Prepare map input
    Map<String, dynamic> inputsMap = new Map<String, dynamic>();
    inputsMap["restOptions"] = restOptions.serializeAsMap();
    inputsMap["cancelToken"] = cancelToken;

    // Attempt switch to proper async
    try {
      final Map<String, dynamic> data = await _channel
          .invokeMapMethod<String, dynamic>(methodName, inputsMap);
      return _formatRestResponse(data);
    } on PlatformException catch (e) {
      throw (_formatError(e));
    }
  }

  RestResponse _formatRestResponse(Map<String, dynamic> res) {
    if (res.containsKey("data")) {
      return RestResponse(data: res["data"] as Uint8List);
    } else {
      throw new Exception("Malformed RestResponse");
    }
  }

  @override
  RestOperation get({@required RestOptions restOptions}) {
    return _restFunctionHelper(methodName: "get", restOptions: restOptions);
  }

  @override
  RestOperation put({@required RestOptions restOptions}) {
    return _restFunctionHelper(methodName: "put", restOptions: restOptions);
  }

  @override
  RestOperation post({@required RestOptions restOptions}) {
    return _restFunctionHelper(methodName: "post", restOptions: restOptions);
  }

  @override
  RestOperation delete({@required RestOptions restOptions}) {
    return _restFunctionHelper(methodName: "delete", restOptions: restOptions);
  }

  @override
  RestOperation head({@required RestOptions restOptions}) {
    return _restFunctionHelper(methodName: "head", restOptions: restOptions);
  }

  @override
  RestOperation patch({@required RestOptions restOptions}) {
    return _restFunctionHelper(methodName: "patch", restOptions: restOptions);
  }

  @override
  void cancelRequest(String cancelToken) async {
    print("Attempting to cancel RestOperation " + cancelToken);

    await _channel.invokeMethod("cancel", cancelToken).then((result) {
      print("Cancel succeeded for RestOperation: " + cancelToken);
    }).catchError((e) {
      print("Cancel request failed due to: " + e.message + " " + e.code);
    });
  }

  // ====== GENERAL METHODS ======

  ApiError _formatError(PlatformException e) {
    return ApiError(code: e.code, message: e.message, details: e.details);
  }

  //TODO: Deserialize all fields of the GraphQLResponseError as per spec
  List<GraphQLResponseError> _deserializeGraphQLResponseErrors(
<<<<<<< HEAD
      Map<String, dynamic> result) {
    if (result['errors'] != null) {
      final errors = result['errors'] as List<String>;
      if (errors.length > 0) {
        final result = errors
            .map((message) => GraphQLResponseError(message: message))
            .toList();
        return result;
=======
      Map<String, dynamic> response) {
    if (response['errors'] != null) {
      final errors = response['errors'] as List;
      if (errors.length > 0) {
        final graphQLErrors = errors
            .map((message) => GraphQLResponseError(message: message))
            .toList();
        return graphQLErrors;
>>>>>>> febb1032
      }
    }
    return [];
  }
}<|MERGE_RESOLUTION|>--- conflicted
+++ resolved
@@ -165,16 +165,6 @@
 
   //TODO: Deserialize all fields of the GraphQLResponseError as per spec
   List<GraphQLResponseError> _deserializeGraphQLResponseErrors(
-<<<<<<< HEAD
-      Map<String, dynamic> result) {
-    if (result['errors'] != null) {
-      final errors = result['errors'] as List<String>;
-      if (errors.length > 0) {
-        final result = errors
-            .map((message) => GraphQLResponseError(message: message))
-            .toList();
-        return result;
-=======
       Map<String, dynamic> response) {
     if (response['errors'] != null) {
       final errors = response['errors'] as List;
@@ -183,7 +173,6 @@
             .map((message) => GraphQLResponseError(message: message))
             .toList();
         return graphQLErrors;
->>>>>>> febb1032
       }
     }
     return [];
