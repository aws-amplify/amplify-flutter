--- conflicted
+++ resolved
@@ -213,22 +213,8 @@
       }
       final errors = _deserializeGraphQLResponseErrors(result);
 
-<<<<<<< HEAD
-      // Catch data while its non-nullable and provide error messages
-      if (result['data'] == null) {
-        throw ApiException(
-            "Appsync responded with null data, please refer to the underlying exception",
-            underlyingException: errors.toString());
-      }
-
-      GraphQLResponse<T> response = GraphQLResponseDecoder.instance
-          .decode<T>(request: request, data: result['data'], errors: errors);
-=======
-      final response = GraphQLResponse<T>(
-        data: result['data'] ?? '',
-        errors: errors,
-      );
->>>>>>> a344d0c3
+      GraphQLResponse<T> response = GraphQLResponseDecoder.instance.decode<T>(
+          request: request, data: result['data'] ?? '', errors: errors);
 
       return response;
     } on PlatformException catch (e) {
