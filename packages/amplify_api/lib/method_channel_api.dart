/*
 * Copyright 2020 Amazon.com, Inc. or its affiliates. All Rights Reserved.
 *
 * Licensed under the Apache License, Version 2.0 (the "License").
 * You may not use this file except in compliance with the License.
 * A copy of the License is located at
 *
 *  http://aws.amazon.com/apache2.0
 *
 * or in the "license" file accompanying this file. This file is distributed
 * on an "AS IS" BASIS, WITHOUT WARRANTIES OR CONDITIONS OF ANY KIND, either
 * express or implied. See the License for the specific language governing
 * permissions and limitations under the License.
 */

import 'dart:async';
import 'dart:typed_data';

import 'package:amplify_api/graphql/graphql_subscription_event.dart';
import 'package:amplify_api/graphql/graphql_subscription_transformer.dart';
import 'package:amplify_core/types/index.dart';
import 'package:flutter/foundation.dart';
import 'package:flutter/services.dart';
import 'package:amplify_core/types/exception/AmplifyExceptionMessages.dart';
import 'package:amplify_api_plugin_interface/amplify_api_plugin_interface.dart';

import 'amplify_api.dart';

part 'src/auth_token.dart';

const MethodChannel _channel = MethodChannel('com.amazonaws.amplify/api');

class AmplifyAPIMethodChannel extends AmplifyAPI {
  static const _eventChannel =
      EventChannel('com.amazonaws.amplify/api_observe_events');
<<<<<<< HEAD
  late final Stream<GraphQLSubscriptionEvent> _allSubscriptionsStream =
      _eventChannel
          .receiveBroadcastStream(0)
          .transform(_graphQLSubscriptionEventTransformer);

  /// Transforms incoming platform events into typed [GraphQLSubscriptionEvent] objects
  /// and relays errors to the correct subscription stream.
  late final _graphQLSubscriptionEventTransformer =
      StreamTransformer<dynamic, GraphQLSubscriptionEvent>.fromHandlers(
    handleData: (
      dynamic data,
      EventSink<GraphQLSubscriptionEvent> eventSink,
    ) {
      final eventJson = (data as Map).cast<String, dynamic>();
      eventSink.add(GraphQLSubscriptionEvent.fromJson(eventJson));
    },
    handleError: (
      Object error,
      StackTrace stackTrace,
      EventSink<GraphQLSubscriptionEvent> eventSink,
    ) {
      if (error is! PlatformException) {
        eventSink.addError(error, stackTrace);
        _subscriptions.clear();
        return;
      }
      final subscriptionId = error.message;
      if (subscriptionId == null ||
          !_subscriptions.containsKey(subscriptionId)) {
        eventSink.addError(error, stackTrace);
        _subscriptions.clear();
        return;
      }
      final errorEvent = GraphQLSubscriptionEvent(
        subscriptionId: subscriptionId,
        type: GraphQLSubscriptionEventType.error,
        error: _deserializeException(error),
      );
      eventSink.add(errorEvent);
    },
  );

  final Map<String, Stream> _subscriptions = {};
=======
  late final Stream<dynamic> _allSubscriptionsStream =
      _eventChannel.receiveBroadcastStream(0);
>>>>>>> 28d50869

  /// Key to use for authorization tokens in serialized platform requests.
  static const _authTokensMapKey = 'tokens';

  /// The registered [APIAuthProvider] instances.
  final Map<APIAuthorizationType, APIAuthProvider> _authProviders = {};

  @override
  Future<APIAuthProviderRefresher> addPlugin() async {
    try {
      await _channel.invokeMethod<void>('addPlugin');
<<<<<<< HEAD
=======
      return _authProviderRefresher;
>>>>>>> 28d50869
    } on PlatformException catch (e) {
      if (e.code == 'AmplifyAlreadyConfiguredException') {
        throw const AmplifyAlreadyConfiguredException(
            AmplifyExceptionMessages.alreadyConfiguredDefaultMessage,
            recoverySuggestion:
                AmplifyExceptionMessages.alreadyConfiguredDefaultSuggestion);
      } else {
        throw AmplifyException.fromMap((e.details as Map).cast());
      }
    }
  }

  // ====== GraphQL ======

  @override
  void registerAuthProvider(APIAuthProvider authProvider) {
    _authProviders[authProvider.type] = authProvider;
  }

<<<<<<< HEAD
=======
  /// A token refresher which can be used outside of this plugin (i.e. in DataStore)
  /// without exposing the auth providers themselves or their tokens.
  Future<void> _authProviderRefresher([
    APIAuthorizationType? authType,
  ]) {
    if (_authProviders.isEmpty) {
      return SynchronousFuture(null);
    }
    Future<List<Map<String, dynamic>>> _tokensFuture;
    if (authType != null) {
      final provider = _authProviders[authType];
      if (provider == null) {
        throw ApiException(
          'No provider registered for type: $authType',
          recoverySuggestion:
              'Make sure to call addPlugin with a list of auth providers.',
        );
      }
      _tokensFuture = provider.authToken.then((token) => [token]);
    } else {
      _tokensFuture = _getLatestAuthTokens();
    }
    return _tokensFuture.then(_updateAuthTokens);
  }

>>>>>>> 28d50869
  /// Retrieves the latest tokens for all registered [_authProviders].
  Future<List<Map<String, dynamic>>> _getLatestAuthTokens() {
    return Future.wait(_authProviders.values.map(
      (authProvider) => authProvider.authToken,
    ));
  }

<<<<<<< HEAD
=======
  /// Updates authorization tokens on the platform side.
  Future<void> _updateAuthTokens(List<Map<String, dynamic>> tokens) {
    return _channel.invokeMethod('updateTokens', {
      _authTokensMapKey: tokens,
    });
  }

>>>>>>> 28d50869
  @override
  GraphQLOperation<T> query<T>({required GraphQLRequest<T> request}) {
    Future<GraphQLResponse<T>> response =
        _getMethodChannelResponse(methodName: 'query', request: request);

    //TODO: Cancel implementation will be added along with REST API as it is shared
    GraphQLOperation<T> result = GraphQLOperation<T>(
<<<<<<< HEAD
      cancel: () => cancelRequest(request.id),
=======
      cancel: () => cancelRequest(request.cancelToken),
>>>>>>> 28d50869
      response: response,
    );

    return result;
  }

  @override
  GraphQLOperation<T> mutate<T>({required GraphQLRequest<T> request}) {
    Future<GraphQLResponse<T>> response =
        _getMethodChannelResponse(methodName: 'mutate', request: request);

    //TODO: Cancel implementation will be added along with REST API as it is shared
    GraphQLOperation<T> result = GraphQLOperation<T>(
<<<<<<< HEAD
      cancel: () => cancelRequest(request.id),
=======
      cancel: () => cancelRequest(request.cancelToken),
>>>>>>> 28d50869
      response: response,
    );

    return result;
  }

  @override
<<<<<<< HEAD
  Stream<GraphQLResponse<T>> subscribe<T>(
    GraphQLRequest<T> request, {
    void Function()? onEstablished,
  }) {
    final subscriptionId = request.id;
    if (_subscriptions.containsKey(subscriptionId)) {
      onEstablished?.call();
      return _subscriptions[subscriptionId]! as Stream<GraphQLResponse<T>>;
    }
    return _subscriptions[subscriptionId] = _allSubscriptionsStream
        .where((event) => event.subscriptionId == subscriptionId)
        .transform(GraphQLSubscriptionTransformer<T>())
        .asBroadcastStream(
          onListen: (_) => _setupSubscription(
            id: subscriptionId,
            request: request,
            onEstablished: onEstablished,
          ),
          onCancel: (_) {
            _subscriptions.remove(subscriptionId);
            cancelRequest(subscriptionId);
          },
        );
=======
  GraphQLSubscriptionOperation<T> subscribe<T>({
    required GraphQLRequest<T> request,
    required Function(GraphQLResponse<T>) onData,
    Function()? onEstablished,
    Function(dynamic)? onError,
    Function()? onDone,
  }) {
    //TODO: Either re-name the cancelToken field to id, or remove entirely
    final subscriptionId = request.cancelToken;

    _setupSubscription(
      id: subscriptionId,
      request: request,
      onEstablished: onEstablished,
    );

    Stream<Map<String, dynamic>> filteredStream = _allSubscriptionsStream
        .cast<Map>()
        .where((event) {
          return event['id'] == subscriptionId;
        })
        .map((event) => <String, dynamic>{
              'type': event['type'],
              'payload': event['payload'],
            })
        .cast<Map<String, dynamic>>()
        .asBroadcastStream();

    StreamSubscription _subscription = filteredStream.listen((event) {
      if (event['type'] == 'DONE') {
        if (onDone != null) onDone();
      } else {
        final payload = (event['payload'] as Map).cast<String, dynamic>();
        final errors = _deserializeGraphQLResponseErrors(payload);

        GraphQLResponse<T> response =
            GraphQLResponse<T>(data: payload['data'], errors: errors);
        onData(response);
      }
    });

    _subscription.onError((dynamic subscriptionError) {
      if (subscriptionError is PlatformException) {
        subscriptionError = _deserializeException(subscriptionError);
      }

      print('Subscription failed with error: $subscriptionError');

      if (onError != null) {
        onError(subscriptionError);
      }
      _subscription.cancel();
    });

    void cancel() {
      _subscription.cancel();
      cancelRequest(subscriptionId);
    }

    return GraphQLSubscriptionOperation(cancel: cancel);
>>>>>>> 28d50869
  }

  Future<GraphQLResponse<T>> _getMethodChannelResponse<T>({
    required String methodName,
    required GraphQLRequest<T> request,
  }) async {
    try {
      final result = await _channel.invokeMapMethod<String, dynamic>(
        methodName,
        await _serializeGraphQLRequest(request),
      );
      if (result == null) {
        throw const AmplifyException(
          AmplifyExceptionMessages.nullReturnedFromMethodChannel,
        );
      }
      final errors = _deserializeGraphQLResponseErrors(result);

      final response = GraphQLResponse<T>(
        data: result['data'] ?? '',
        errors: errors,
      );

      return response;
    } on PlatformException catch (e) {
      throw _deserializeException(e);
    }
  }

  /// Handles subscription setup. Subscriptions are only established once
  /// the returned stream has a listener. This prevents the need for inflight
  /// cancelation and for buffering events.
  Future<void> _setupSubscription({
    required String id,
    required GraphQLRequest request,
    void Function()? onEstablished,
  }) async {
    try {
      await _channel.invokeMethod<String>(
        'subscribe',
        await _serializeGraphQLRequest(request),
      );
      onEstablished?.call();
    } on PlatformException catch (e) {
      throw _deserializeException(e);
    }
  }

  /// Serializes a GraphQL request by including authorization tokens, if needed.
  /// If no auth providers are registered, the returned future completes synchronously,
  /// avoiding unnecessary delays in the event loop.
  Future<Map<String, dynamic>> _serializeGraphQLRequest(
    GraphQLRequest request,
  ) {
    final requestMap = request.serializeAsMap();
    if (_authProviders.isEmpty) {
      return SynchronousFuture(requestMap);
    }
    return _getLatestAuthTokens().then((tokens) {
      requestMap[_authTokensMapKey] = tokens;
      return requestMap;
    });
  }

  // ====== RestAPI ======
  RestOperation _restFunctionHelper(
      {required String methodName, required RestOptions restOptions}) {
    // Send Request cancelToken to Native
    String cancelToken = UUID.getUUID();

    Future<RestResponse> futureResponse =
        _callNativeRestMethod(methodName, cancelToken, restOptions);

    return RestOperation(
      response: futureResponse,
      cancel: () => cancelRequest(cancelToken),
    );
  }

  Future<RestResponse> _callNativeRestMethod(
      String methodName, String cancelToken, RestOptions restOptions) async {
    // Prepare map input
    Map<String, dynamic> inputsMap = <String, dynamic>{};
    inputsMap['restOptions'] = restOptions.serializeAsMap();
    inputsMap['cancelToken'] = cancelToken;

    // Attempt switch to proper async
    try {
      final Map<String, dynamic>? data = (await (_channel
          .invokeMapMethod<String, dynamic>(methodName, inputsMap)));
      if (data == null) {
        throw const AmplifyException(
          AmplifyExceptionMessages.nullReturnedFromMethodChannel,
        );
      }
      return _formatRestResponse(data);
    } on PlatformException catch (e) {
      throw _deserializeException(e);
    }
  }

  bool _shouldThrow(int statusCode) {
    return statusCode < 200 || statusCode > 299;
  }

  RestResponse _formatRestResponse(Map<String, dynamic> res) {
    final statusCode = res['statusCode'] as int;
    final headers = res['headers'] as Map?;
    final response = RestResponse(
      data: res['data'] as Uint8List?,
      headers: headers?.cast<String, String>(),
      statusCode: statusCode,
    );
    if (_shouldThrow(statusCode)) {
      throw RestException(response);
    }
    return response;
  }

  @override
  RestOperation get({required RestOptions restOptions}) {
    return _restFunctionHelper(methodName: 'get', restOptions: restOptions);
  }

  @override
  RestOperation put({required RestOptions restOptions}) {
    return _restFunctionHelper(methodName: 'put', restOptions: restOptions);
  }

  @override
  RestOperation post({required RestOptions restOptions}) {
    return _restFunctionHelper(methodName: 'post', restOptions: restOptions);
  }

  @override
  RestOperation delete({required RestOptions restOptions}) {
    return _restFunctionHelper(methodName: 'delete', restOptions: restOptions);
  }

  @override
  RestOperation head({required RestOptions restOptions}) {
    return _restFunctionHelper(methodName: 'head', restOptions: restOptions);
  }

  @override
  RestOperation patch({required RestOptions restOptions}) {
    return _restFunctionHelper(methodName: 'patch', restOptions: restOptions);
  }

  @override
  Future<void> cancelRequest(String cancelToken) async {
    print('Attempting to cancel Operation ' + cancelToken);

    try {
      await _channel.invokeMethod<void>('cancel', cancelToken);
      print('Cancel succeeded for Operation: ' + cancelToken);
    } on PlatformException catch (e) {
      print('Cancel request failed due to: $e');
    }
  }

  // ====== GENERAL METHODS ======

  ApiException _deserializeException(PlatformException e) {
    if (e.code == 'ApiException') {
      return ApiException.fromMap(Map<String, String>.from(e.details));
    } else {
      // This shouldn't happen. All exceptions coming from platform for
      // amplify_api should have a known code. Throw an unknown error.
      return ApiException(
        AmplifyExceptionMessages.missingExceptionMessage,
        recoverySuggestion: AmplifyExceptionMessages.missingRecoverySuggestion,
        underlyingException: e.toString(),
      );
    }
  }

  List<GraphQLResponseError> _deserializeGraphQLResponseErrors(
    Map<String, dynamic> response,
  ) {
    final errors = response['errors'] as List?;
    if (errors == null || errors.isEmpty) {
      return const [];
    }
    return errors
        .cast<Map>()
        .map((message) => GraphQLResponseError.fromJson(
              message.cast<String, dynamic>(),
            ))
        .toList();
  }
}<|MERGE_RESOLUTION|>--- conflicted
+++ resolved
@@ -33,7 +33,6 @@
 class AmplifyAPIMethodChannel extends AmplifyAPI {
   static const _eventChannel =
       EventChannel('com.amazonaws.amplify/api_observe_events');
-<<<<<<< HEAD
   late final Stream<GraphQLSubscriptionEvent> _allSubscriptionsStream =
       _eventChannel
           .receiveBroadcastStream(0)
@@ -77,10 +76,6 @@
   );
 
   final Map<String, Stream> _subscriptions = {};
-=======
-  late final Stream<dynamic> _allSubscriptionsStream =
-      _eventChannel.receiveBroadcastStream(0);
->>>>>>> 28d50869
 
   /// Key to use for authorization tokens in serialized platform requests.
   static const _authTokensMapKey = 'tokens';
@@ -92,10 +87,7 @@
   Future<APIAuthProviderRefresher> addPlugin() async {
     try {
       await _channel.invokeMethod<void>('addPlugin');
-<<<<<<< HEAD
-=======
       return _authProviderRefresher;
->>>>>>> 28d50869
     } on PlatformException catch (e) {
       if (e.code == 'AmplifyAlreadyConfiguredException') {
         throw const AmplifyAlreadyConfiguredException(
@@ -115,8 +107,6 @@
     _authProviders[authProvider.type] = authProvider;
   }
 
-<<<<<<< HEAD
-=======
   /// A token refresher which can be used outside of this plugin (i.e. in DataStore)
   /// without exposing the auth providers themselves or their tokens.
   Future<void> _authProviderRefresher([
@@ -142,7 +132,6 @@
     return _tokensFuture.then(_updateAuthTokens);
   }
 
->>>>>>> 28d50869
   /// Retrieves the latest tokens for all registered [_authProviders].
   Future<List<Map<String, dynamic>>> _getLatestAuthTokens() {
     return Future.wait(_authProviders.values.map(
@@ -150,8 +139,6 @@
     ));
   }
 
-<<<<<<< HEAD
-=======
   /// Updates authorization tokens on the platform side.
   Future<void> _updateAuthTokens(List<Map<String, dynamic>> tokens) {
     return _channel.invokeMethod('updateTokens', {
@@ -159,7 +146,6 @@
     });
   }
 
->>>>>>> 28d50869
   @override
   GraphQLOperation<T> query<T>({required GraphQLRequest<T> request}) {
     Future<GraphQLResponse<T>> response =
@@ -167,11 +153,7 @@
 
     //TODO: Cancel implementation will be added along with REST API as it is shared
     GraphQLOperation<T> result = GraphQLOperation<T>(
-<<<<<<< HEAD
       cancel: () => cancelRequest(request.id),
-=======
-      cancel: () => cancelRequest(request.cancelToken),
->>>>>>> 28d50869
       response: response,
     );
 
@@ -185,11 +167,7 @@
 
     //TODO: Cancel implementation will be added along with REST API as it is shared
     GraphQLOperation<T> result = GraphQLOperation<T>(
-<<<<<<< HEAD
       cancel: () => cancelRequest(request.id),
-=======
-      cancel: () => cancelRequest(request.cancelToken),
->>>>>>> 28d50869
       response: response,
     );
 
@@ -197,7 +175,6 @@
   }
 
   @override
-<<<<<<< HEAD
   Stream<GraphQLResponse<T>> subscribe<T>(
     GraphQLRequest<T> request, {
     void Function()? onEstablished,
@@ -221,68 +198,6 @@
             cancelRequest(subscriptionId);
           },
         );
-=======
-  GraphQLSubscriptionOperation<T> subscribe<T>({
-    required GraphQLRequest<T> request,
-    required Function(GraphQLResponse<T>) onData,
-    Function()? onEstablished,
-    Function(dynamic)? onError,
-    Function()? onDone,
-  }) {
-    //TODO: Either re-name the cancelToken field to id, or remove entirely
-    final subscriptionId = request.cancelToken;
-
-    _setupSubscription(
-      id: subscriptionId,
-      request: request,
-      onEstablished: onEstablished,
-    );
-
-    Stream<Map<String, dynamic>> filteredStream = _allSubscriptionsStream
-        .cast<Map>()
-        .where((event) {
-          return event['id'] == subscriptionId;
-        })
-        .map((event) => <String, dynamic>{
-              'type': event['type'],
-              'payload': event['payload'],
-            })
-        .cast<Map<String, dynamic>>()
-        .asBroadcastStream();
-
-    StreamSubscription _subscription = filteredStream.listen((event) {
-      if (event['type'] == 'DONE') {
-        if (onDone != null) onDone();
-      } else {
-        final payload = (event['payload'] as Map).cast<String, dynamic>();
-        final errors = _deserializeGraphQLResponseErrors(payload);
-
-        GraphQLResponse<T> response =
-            GraphQLResponse<T>(data: payload['data'], errors: errors);
-        onData(response);
-      }
-    });
-
-    _subscription.onError((dynamic subscriptionError) {
-      if (subscriptionError is PlatformException) {
-        subscriptionError = _deserializeException(subscriptionError);
-      }
-
-      print('Subscription failed with error: $subscriptionError');
-
-      if (onError != null) {
-        onError(subscriptionError);
-      }
-      _subscription.cancel();
-    });
-
-    void cancel() {
-      _subscription.cancel();
-      cancelRequest(subscriptionId);
-    }
-
-    return GraphQLSubscriptionOperation(cancel: cancel);
->>>>>>> 28d50869
   }
 
   Future<GraphQLResponse<T>> _getMethodChannelResponse<T>({
