--- conflicted
+++ resolved
@@ -17,6 +17,7 @@
 import 'dart:typed_data';
 
 import 'package:amplify_core/types/index.dart';
+import 'package:flutter/foundation.dart';
 import 'package:flutter/services.dart';
 import 'package:amplify_core/types/exception/AmplifyExceptionMessages.dart';
 import 'package:amplify_api_plugin_interface/amplify_api_plugin_interface.dart';
@@ -28,20 +29,16 @@
 const MethodChannel _channel = MethodChannel('com.amazonaws.amplify/api');
 
 class AmplifyAPIMethodChannel extends AmplifyAPI {
-<<<<<<< HEAD
   static const _eventChannel =
       EventChannel('com.amazonaws.amplify/api_observe_events');
   late final Stream<dynamic> _allSubscriptionsStream =
       _eventChannel.receiveBroadcastStream(0);
-=======
+
   /// Key to use for authorization tokens in serialized platform requests.
   static const _authTokensMapKey = 'tokens';
 
   /// The registered [APIAuthProvider] instances.
   final Map<APIAuthorizationType, APIAuthProvider> _authProviders = {};
-
-  dynamic _allSubscriptionsStream = null;
->>>>>>> 1d27acbd
 
   @override
   Future<void> addPlugin() async {
@@ -169,24 +166,15 @@
     required GraphQLRequest<T> request,
   }) async {
     try {
-      final Map<String, dynamic>? result =
-          await _channel.invokeMapMethod<String, dynamic>(
+      final result = await _channel.invokeMapMethod<String, dynamic>(
         methodName,
-<<<<<<< HEAD
-        request.serializeAsMap(),
+        await _serializeGraphQLRequest(request),
       );
       if (result == null) {
         throw const AmplifyException(
           AmplifyExceptionMessages.nullReturnedFromMethodChannel,
         );
       }
-=======
-        await _serializeGraphQLRequest(request),
-      )));
-      if (result == null)
-        throw AmplifyException(
-            AmplifyExceptionMessages.nullReturnedFromMethodChannel);
->>>>>>> 1d27acbd
       final errors = _deserializeGraphQLResponseErrors(result);
 
       final response = GraphQLResponse<T>(
