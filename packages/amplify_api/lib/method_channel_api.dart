--- conflicted
+++ resolved
@@ -34,25 +34,14 @@
   late final Stream<dynamic> _allSubscriptionsStream =
       _eventChannel.receiveBroadcastStream(0);
 
-<<<<<<< HEAD
-  /// Key to use for authorization tokens in serialized platform requests.
-  static const _authTokensMapKey = 'tokens';
-
-=======
->>>>>>> f658f948
   /// The registered [APIAuthProvider] instances.
   final Map<APIAuthorizationType, APIAuthProvider> _authProviders = {};
 
   @override
-  Future<APIAuthProviderRefresher> addPlugin() async {
-    try {
-<<<<<<< HEAD
-      await _channel.invokeMethod<void>('addPlugin');
-      return _authProviderRefresher;
-=======
+  Future<void> addPlugin() async {
+    try {
       setupAuthProviders();
       await _channel.invokeMethod<void>('addPlugin');
->>>>>>> f658f948
     } on PlatformException catch (e) {
       if (e.code == 'AmplifyAlreadyConfiguredException') {
         throw const AmplifyAlreadyConfiguredException(
@@ -72,44 +61,6 @@
     _authProviders[authProvider.type] = authProvider;
   }
 
-<<<<<<< HEAD
-  /// A token refresher which can be used outside of this plugin (i.e. in DataStore)
-  /// without exposing the auth providers themselves or their tokens.
-  Future<void> _authProviderRefresher([
-    APIAuthorizationType? authType,
-  ]) {
-    if (_authProviders.isEmpty) {
-      return SynchronousFuture(null);
-    }
-    Future<List<Map<String, dynamic>>> _tokensFuture;
-    if (authType != null) {
-      final provider = _authProviders[authType];
-      if (provider == null) {
-        throw ApiException(
-          'No provider registered for type: $authType',
-          recoverySuggestion:
-              'Make sure to call addPlugin with a list of auth providers.',
-        );
-      }
-      _tokensFuture = provider.authToken.then((token) => [token]);
-    } else {
-      _tokensFuture = _getLatestAuthTokens();
-    }
-    return _tokensFuture.then(_updateAuthTokens);
-  }
-
-  /// Retrieves the latest tokens for all registered [_authProviders].
-  Future<List<Map<String, dynamic>>> _getLatestAuthTokens() {
-    return Future.wait(_authProviders.values.map(
-      (authProvider) => authProvider.authToken,
-    ));
-  }
-
-  /// Updates authorization tokens on the platform side.
-  Future<void> _updateAuthTokens(List<Map<String, dynamic>> tokens) {
-    return _channel.invokeMethod('updateTokens', {
-      _authTokensMapKey: tokens,
-=======
   /// Sets up the platform binding for requesting tokens from the native side.
   @visibleForTesting
   void setupAuthProviders() {
@@ -133,7 +84,6 @@
         return authProvider.authToken;
       }
       throw PlatformException(code: 'UNKNOWN');
->>>>>>> f658f948
     });
   }
 
@@ -235,11 +185,7 @@
     try {
       final result = await _channel.invokeMapMethod<String, dynamic>(
         methodName,
-<<<<<<< HEAD
-        await _serializeGraphQLRequest(request),
-=======
         request.serializeAsMap(),
->>>>>>> f658f948
       );
       if (result == null) {
         throw const AmplifyException(
@@ -267,7 +213,7 @@
     try {
       await _channel.invokeMethod<String>(
         'subscribe',
-        await _serializeGraphQLRequest(request),
+        request.serializeAsMap(),
       );
 
       if (onEstablished != null) {
@@ -276,22 +222,6 @@
     } on PlatformException catch (e) {
       throw _deserializeException(e);
     }
-  }
-
-  /// Serializes a GraphQL request by including authorization tokens, if needed.
-  /// If no auth providers are registered, the returned future completes synchronously,
-  /// avoiding unnecessary delays in the event loop.
-  Future<Map<String, dynamic>> _serializeGraphQLRequest(
-    GraphQLRequest request,
-  ) {
-    final requestMap = request.serializeAsMap();
-    if (_authProviders.isEmpty) {
-      return SynchronousFuture(requestMap);
-    }
-    return _getLatestAuthTokens().then((tokens) {
-      requestMap[_authTokensMapKey] = tokens;
-      return requestMap;
-    });
   }
 
   // ====== RestAPI ======
@@ -315,12 +245,6 @@
     Map<String, dynamic> inputsMap = <String, dynamic>{};
     inputsMap['restOptions'] = restOptions.serializeAsMap();
     inputsMap['cancelToken'] = cancelToken;
-<<<<<<< HEAD
-
-    // Refresh auth tokens
-    await _authProviderRefresher();
-=======
->>>>>>> f658f948
 
     // Attempt switch to proper async
     try {
