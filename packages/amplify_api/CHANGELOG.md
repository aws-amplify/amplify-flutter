--- conflicted
+++ resolved
@@ -14,11 +14,8 @@
 
 - feat(api): GraphQL Subscription Stream (#905)
 
-<<<<<<< HEAD
-=======
 ## 0.2.10 (2021-11-23)
 
->>>>>>> 15e503ee
 ## 0.2.9 (2021-11-17)
 
 - chore: upgrade amplify-android to 1.28.3-rc
