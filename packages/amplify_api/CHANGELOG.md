--- conflicted
+++ resolved
@@ -1,5 +1,3 @@
-<<<<<<< HEAD
-=======
 ## 0.2.3 (2021-09-09)
 
 ### Features
@@ -17,7 +15,6 @@
 
 - fix(api): OIDC/Lambda Fixes (#862)
 
->>>>>>> 28d50869
 ## 0.2.2 (2021-08-04)
 
 ### Fixes
