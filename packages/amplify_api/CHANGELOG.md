--- conflicted
+++ resolved
@@ -1,5 +1,3 @@
-<<<<<<< HEAD
-=======
 ## 0.2.7 (2021-11-08)
 
 ### Chores
@@ -17,7 +15,6 @@
 ### Fixes
 - fix(api): OIDC/Lambda changes for DataStore
 
->>>>>>> f658f948
 ## 0.2.4 (2021-09-10)
 
 ### Fixes
