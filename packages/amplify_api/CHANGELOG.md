--- conflicted
+++ resolved
@@ -1,10 +1,10 @@
+## 0.3.2 (2022-01-21)
+
+- chore: bump amplify-android to 1.31.2
+
 ## 0.3.1 (2022-01-20)
 
 - chore: bump amplify-ios to 1.18.3
-<<<<<<< HEAD
-- chore: bump amplify-android to 1.31.2
-=======
->>>>>>> 856fef1b
 
 ## 0.3.0 (2022-01-20)
 
