/*
 * Copyright 2020 Amazon.com, Inc. or its affiliates. All Rights Reserved.
 *
 * Licensed under the Apache License, Version 2.0 (the "License").
 * You may not use this file except in compliance with the License.
 * A copy of the License is located at
 *
 *  http://aws.amazon.com/apache2.0
 *
 * or in the "license" file accompanying this file. This file is distributed
 * on an "AS IS" BASIS, WITHOUT WARRANTIES OR CONDITIONS OF ANY KIND, either
 * express or implied. See the License for the specific language governing
 * permissions and limitations under the License.
 */

package com.amazonaws.amplify.amplify_api

import android.content.Context
import android.os.Handler
import android.os.Looper
import androidx.annotation.NonNull
import androidx.annotation.VisibleForTesting
import com.amazonaws.amplify.amplify_api.auth.FlutterAuthProviders
import com.amazonaws.amplify.amplify_api.rest_api.FlutterRestApi
import com.amazonaws.amplify.amplify_core.AtomicResult
<<<<<<< HEAD
=======
import com.amazonaws.amplify.amplify_core.cast
>>>>>>> b2b467e3
import com.amazonaws.amplify.amplify_core.exception.ExceptionUtil.Companion.createSerializedUnrecognizedError
import com.amazonaws.amplify.amplify_core.exception.ExceptionUtil.Companion.handleAddPluginException
import com.amazonaws.amplify.amplify_core.exception.ExceptionUtil.Companion.postExceptionToFlutterChannel
import com.amplifyframework.api.aws.AWSApiPlugin
import com.amplifyframework.api.aws.AuthorizationType
import com.amplifyframework.core.Amplify
import io.flutter.embedding.engine.plugins.FlutterPlugin
import io.flutter.plugin.common.EventChannel
import io.flutter.plugin.common.MethodCall
import io.flutter.plugin.common.MethodChannel
import io.flutter.plugin.common.MethodChannel.MethodCallHandler
import io.flutter.plugin.common.MethodChannel.Result
import kotlinx.coroutines.CoroutineDispatcher
import kotlinx.coroutines.Dispatchers

/** AmplifyApiPlugin */
class AmplifyApiPlugin : FlutterPlugin, MethodCallHandler {

    private lateinit var channel: MethodChannel
    private lateinit var eventchannel: EventChannel
    private lateinit var context: Context
    private val graphqlSubscriptionStreamHandler: GraphQLSubscriptionStreamHandler
    private val logger = Amplify.Logging.forNamespace("amplify:flutter:api")
    private var dispatcher: CoroutineDispatcher

    constructor() {
        graphqlSubscriptionStreamHandler = GraphQLSubscriptionStreamHandler()
        dispatcher = Dispatchers.IO
    }

    @VisibleForTesting
    constructor(
        eventHandler: GraphQLSubscriptionStreamHandler,
        dispatcher: CoroutineDispatcher = Dispatchers.IO
    ) {
        graphqlSubscriptionStreamHandler = eventHandler
        this.dispatcher = dispatcher
    }

    private val handler = Handler(Looper.getMainLooper())

    override fun onAttachedToEngine(@NonNull flutterPluginBinding: FlutterPlugin.FlutterPluginBinding) {
        channel = MethodChannel(flutterPluginBinding.binaryMessenger, "com.amazonaws.amplify/api")
        channel.setMethodCallHandler(this)
        eventchannel = EventChannel(
            flutterPluginBinding.binaryMessenger,
            "com.amazonaws.amplify/api_observe_events"
        )
        eventchannel.setStreamHandler(graphqlSubscriptionStreamHandler)
        context = flutterPluginBinding.applicationContext
    }

    @Suppress("UNCHECKED_CAST")
    override fun onMethodCall(call: MethodCall, _result: Result) {
        val methodName = call.method
        val result = AtomicResult(_result, call.method)
<<<<<<< HEAD
=======
        val arguments: Map<String, Any> = (call.arguments as? Map<*, *>)?.cast() ?: mapOf()
>>>>>>> b2b467e3

        if (methodName == "cancel") {
            onCancel(result, (call.arguments as String))
            return
        } else if (methodName == "addPlugin") {
            try {
                val authProvidersList: List<String> =
                    (arguments["authProviders"] as List<*>?)?.cast() ?: listOf()
                val authProviders = authProvidersList.map { AuthorizationType.valueOf(it) }
                Amplify.addPlugin(
                    AWSApiPlugin
                        .builder()
                        .apiAuthProviders(FlutterAuthProviders(authProviders, channel).factory)
                        .build()
                )
                logger.info("Added API plugin")
                result.success(null)
            } catch (e: Exception) {
                handleAddPluginException("API", e, result)
            }
            return
        }

        try {


            when (call.method) {
                "get" -> FlutterRestApi.get(result, arguments)
                "post" -> FlutterRestApi.post(result, arguments)
                "put" -> FlutterRestApi.put(result, arguments)
                "delete" -> FlutterRestApi.delete(result, arguments)
                "head" -> FlutterRestApi.head(result, arguments)
                "patch" -> FlutterRestApi.patch(result, arguments)
                "query" -> FlutterGraphQLApi(dispatcher).query(result, arguments)
                "mutate" -> FlutterGraphQLApi(dispatcher).mutate(result, arguments)
                "subscribe" -> FlutterGraphQLApi(dispatcher).subscribe(
                    result,
                    arguments,
                    graphqlSubscriptionStreamHandler
                )
                else -> result.notImplemented()
            }
        } catch (e: Exception) {
            handler.post {
                postExceptionToFlutterChannel(
                    result, "ApiException",
                    createSerializedUnrecognizedError(e)
                )
            }
        }
    }

    fun onCancel(
        flutterResult: Result,
        cancelToken: String
    ) {
        if (OperationsManager.containsOperation(cancelToken)) {
            OperationsManager.cancelOperation(cancelToken)
            flutterResult.success("Operation Canceled")
        } else {
            flutterResult.error(
                "AmplifyAPI-CancelError",
                "The Operation may have already been completed or expired and cannot be canceled anymore",
                "Operation does not exist"
            )
        }
    }

    override fun onDetachedFromEngine(@NonNull binding: FlutterPlugin.FlutterPluginBinding) {
        channel.setMethodCallHandler(null)
    }
}<|MERGE_RESOLUTION|>--- conflicted
+++ resolved
@@ -23,10 +23,7 @@
 import com.amazonaws.amplify.amplify_api.auth.FlutterAuthProviders
 import com.amazonaws.amplify.amplify_api.rest_api.FlutterRestApi
 import com.amazonaws.amplify.amplify_core.AtomicResult
-<<<<<<< HEAD
-=======
 import com.amazonaws.amplify.amplify_core.cast
->>>>>>> b2b467e3
 import com.amazonaws.amplify.amplify_core.exception.ExceptionUtil.Companion.createSerializedUnrecognizedError
 import com.amazonaws.amplify.amplify_core.exception.ExceptionUtil.Companion.handleAddPluginException
 import com.amazonaws.amplify.amplify_core.exception.ExceptionUtil.Companion.postExceptionToFlutterChannel
@@ -83,10 +80,7 @@
     override fun onMethodCall(call: MethodCall, _result: Result) {
         val methodName = call.method
         val result = AtomicResult(_result, call.method)
-<<<<<<< HEAD
-=======
         val arguments: Map<String, Any> = (call.arguments as? Map<*, *>)?.cast() ?: mapOf()
->>>>>>> b2b467e3
 
         if (methodName == "cancel") {
             onCancel(result, (call.arguments as String))
