/*
 * Copyright 2020 Amazon.com, Inc. or its affiliates. All Rights Reserved.
 *
 * Licensed under the Apache License, Version 2.0 (the "License").
 * You may not use this file except in compliance with the License.
 * A copy of the License is located at
 *
 *  http://aws.amazon.com/apache2.0
 *
 * or in the "license" file accompanying this file. This file is distributed
 * on an "AS IS" BASIS, WITHOUT WARRANTIES OR CONDITIONS OF ANY KIND, either
 * express or implied. See the License for the specific language governing
 * permissions and limitations under the License.
 */

package com.amazonaws.amplify.amplify_api

import android.content.Context
import android.os.Handler
import android.os.Looper
import androidx.annotation.NonNull
import androidx.annotation.VisibleForTesting
import com.amazonaws.amplify.amplify_api.auth.FlutterAuthProviders
import com.amazonaws.amplify.amplify_api.rest_api.FlutterRestApi
<<<<<<< HEAD
import com.amazonaws.amplify.amplify_core.cast
import com.amazonaws.amplify.amplify_core.exception.ExceptionUtil.Companion.createSerializedUnrecognizedError
import com.amazonaws.amplify.amplify_core.exception.ExceptionUtil.Companion.handleAddPluginException
import com.amazonaws.amplify.amplify_core.exception.ExceptionUtil.Companion.postExceptionToFlutterChannel
import com.amplifyframework.api.ApiException
=======
import com.amazonaws.amplify.amplify_core.AtomicResult
import com.amazonaws.amplify.amplify_core.exception.ExceptionUtil.Companion.createSerializedUnrecognizedError
import com.amazonaws.amplify.amplify_core.exception.ExceptionUtil.Companion.handleAddPluginException
import com.amazonaws.amplify.amplify_core.exception.ExceptionUtil.Companion.postExceptionToFlutterChannel
>>>>>>> f658f948
import com.amplifyframework.api.aws.AWSApiPlugin
import com.amplifyframework.api.aws.AuthorizationType
import com.amplifyframework.core.Amplify
import io.flutter.embedding.engine.plugins.FlutterPlugin
import io.flutter.plugin.common.EventChannel
import io.flutter.plugin.common.MethodCall
import io.flutter.plugin.common.MethodChannel
import io.flutter.plugin.common.MethodChannel.MethodCallHandler
import io.flutter.plugin.common.MethodChannel.Result
<<<<<<< HEAD
=======
import kotlinx.coroutines.CoroutineDispatcher
import kotlinx.coroutines.Dispatchers
>>>>>>> f658f948

/** AmplifyApiPlugin */
class AmplifyApiPlugin : FlutterPlugin, MethodCallHandler {
    companion object {
        /**
         * Thrown when [tokenType] is used but is not a valid [AuthorizationType].
         */
        private fun invalidTokenType(tokenType: String? = null) = ApiException.ApiAuthException(
            "Invalid arguments",
            "Invalid token type: $tokenType"
        )
    }

    private lateinit var channel: MethodChannel
    private lateinit var eventchannel: EventChannel
    private lateinit var context: Context
    private val graphqlSubscriptionStreamHandler: GraphQLSubscriptionStreamHandler
    private val logger = Amplify.Logging.forNamespace("amplify:flutter:api")
<<<<<<< HEAD
=======
    private var dispatcher: CoroutineDispatcher
>>>>>>> f658f948

    constructor() {
        graphqlSubscriptionStreamHandler = GraphQLSubscriptionStreamHandler()
        dispatcher = Dispatchers.IO
    }

    @VisibleForTesting
    constructor(
        eventHandler: GraphQLSubscriptionStreamHandler,
        dispatcher: CoroutineDispatcher = Dispatchers.IO
    ) {
        graphqlSubscriptionStreamHandler = eventHandler
        this.dispatcher = dispatcher
    }

    private val handler = Handler(Looper.getMainLooper())

    override fun onAttachedToEngine(@NonNull flutterPluginBinding: FlutterPlugin.FlutterPluginBinding) {
        channel = MethodChannel(flutterPluginBinding.binaryMessenger, "com.amazonaws.amplify/api")
        channel.setMethodCallHandler(this)
        eventchannel = EventChannel(
            flutterPluginBinding.binaryMessenger,
            "com.amazonaws.amplify/api_observe_events"
        )
        eventchannel.setStreamHandler(graphqlSubscriptionStreamHandler)
        context = flutterPluginBinding.applicationContext
    }

    @Suppress("UNCHECKED_CAST")
<<<<<<< HEAD
    override fun onMethodCall(call: MethodCall, result: Result) {
        val methodName = call.method
=======
    override fun onMethodCall(call: MethodCall, _result: Result) {
        val methodName = call.method
        val result = AtomicResult(_result, call.method)
>>>>>>> f658f948

        if (methodName == "cancel") {
            onCancel(result, (call.arguments as String))
            return
        } else if (methodName == "addPlugin") {
            try {
                Amplify.addPlugin(
                    AWSApiPlugin
                        .builder()
<<<<<<< HEAD
                        .apiAuthProviders(FlutterAuthProviders.factory)
=======
                        .apiAuthProviders(FlutterAuthProviders(channel).factory)
>>>>>>> f658f948
                        .build()
                )
                logger.info("Added API plugin")
                result.success(null)
            } catch (e: Exception) {
                handleAddPluginException("API", e, result)
            }
            return
        }

        try {
            val arguments: Map<String, Any> = call.arguments as Map<String, Any>
<<<<<<< HEAD

            // Update tokens if included with request
            val tokens = arguments["tokens"] as? List<*>
            if (tokens != null && tokens.isNotEmpty()) {
                updateTokens(tokens)
            }
=======
>>>>>>> f658f948

            when (call.method) {
                "get" -> FlutterRestApi.get(result, arguments)
                "post" -> FlutterRestApi.post(result, arguments)
                "put" -> FlutterRestApi.put(result, arguments)
                "delete" -> FlutterRestApi.delete(result, arguments)
                "head" -> FlutterRestApi.head(result, arguments)
                "patch" -> FlutterRestApi.patch(result, arguments)
<<<<<<< HEAD
                "query" -> FlutterGraphQLApi.query(result, arguments)
                "mutate" -> FlutterGraphQLApi.mutate(result, arguments)
                "subscribe" -> FlutterGraphQLApi.subscribe(
=======
                "query" -> FlutterGraphQLApi(dispatcher).query(result, arguments)
                "mutate" -> FlutterGraphQLApi(dispatcher).mutate(result, arguments)
                "subscribe" -> FlutterGraphQLApi(dispatcher).subscribe(
>>>>>>> f658f948
                    result,
                    arguments,
                    graphqlSubscriptionStreamHandler
                )
<<<<<<< HEAD
                "updateTokens" -> {
                    if (tokens == null || tokens.isEmpty()) {
                        throw ApiException(
                            "Invalid token map provided",
                            "Provide tokens in the \"tokens\" field"
                        )
                    }

                    // Tokens already updated
                    result.success(null)
                }
=======
>>>>>>> f658f948
                else -> result.notImplemented()
            }
        } catch (e: Exception) {
            handler.post {
                postExceptionToFlutterChannel(
                    result, "ApiException",
                    createSerializedUnrecognizedError(e)
                )
            }
        }
    }

    fun onCancel(
        flutterResult: Result,
        cancelToken: String
    ) {
        if (OperationsManager.containsOperation(cancelToken)) {
            OperationsManager.cancelOperation(cancelToken)
            flutterResult.success("Operation Canceled")
        } else {
            flutterResult.error(
                "AmplifyAPI-CancelError",
                "The Operation may have already been completed or expired and cannot be canceled anymore",
                "Operation does not exist"
            )
<<<<<<< HEAD
        }
    }

    private fun updateTokens(tokens: List<*>) {
        for (authToken in tokens.cast<Map<String, Any?>>()) {
            val token = authToken["token"] as? String?
            val tokenType = authToken["type"] as? String ?: throw invalidTokenType()
            val authType: AuthorizationType = try {
                AuthorizationType.from(tokenType)
            } catch (e: Exception) {
                throw invalidTokenType(tokenType)
            }
            FlutterAuthProviders.setToken(authType, token)
=======
>>>>>>> f658f948
        }
    }

    override fun onDetachedFromEngine(@NonNull binding: FlutterPlugin.FlutterPluginBinding) {
        channel.setMethodCallHandler(null)
    }
}<|MERGE_RESOLUTION|>--- conflicted
+++ resolved
@@ -22,18 +22,10 @@
 import androidx.annotation.VisibleForTesting
 import com.amazonaws.amplify.amplify_api.auth.FlutterAuthProviders
 import com.amazonaws.amplify.amplify_api.rest_api.FlutterRestApi
-<<<<<<< HEAD
-import com.amazonaws.amplify.amplify_core.cast
-import com.amazonaws.amplify.amplify_core.exception.ExceptionUtil.Companion.createSerializedUnrecognizedError
-import com.amazonaws.amplify.amplify_core.exception.ExceptionUtil.Companion.handleAddPluginException
-import com.amazonaws.amplify.amplify_core.exception.ExceptionUtil.Companion.postExceptionToFlutterChannel
-import com.amplifyframework.api.ApiException
-=======
 import com.amazonaws.amplify.amplify_core.AtomicResult
 import com.amazonaws.amplify.amplify_core.exception.ExceptionUtil.Companion.createSerializedUnrecognizedError
 import com.amazonaws.amplify.amplify_core.exception.ExceptionUtil.Companion.handleAddPluginException
 import com.amazonaws.amplify.amplify_core.exception.ExceptionUtil.Companion.postExceptionToFlutterChannel
->>>>>>> f658f948
 import com.amplifyframework.api.aws.AWSApiPlugin
 import com.amplifyframework.api.aws.AuthorizationType
 import com.amplifyframework.core.Amplify
@@ -43,11 +35,8 @@
 import io.flutter.plugin.common.MethodChannel
 import io.flutter.plugin.common.MethodChannel.MethodCallHandler
 import io.flutter.plugin.common.MethodChannel.Result
-<<<<<<< HEAD
-=======
 import kotlinx.coroutines.CoroutineDispatcher
 import kotlinx.coroutines.Dispatchers
->>>>>>> f658f948
 
 /** AmplifyApiPlugin */
 class AmplifyApiPlugin : FlutterPlugin, MethodCallHandler {
@@ -66,10 +55,7 @@
     private lateinit var context: Context
     private val graphqlSubscriptionStreamHandler: GraphQLSubscriptionStreamHandler
     private val logger = Amplify.Logging.forNamespace("amplify:flutter:api")
-<<<<<<< HEAD
-=======
     private var dispatcher: CoroutineDispatcher
->>>>>>> f658f948
 
     constructor() {
         graphqlSubscriptionStreamHandler = GraphQLSubscriptionStreamHandler()
@@ -99,14 +85,9 @@
     }
 
     @Suppress("UNCHECKED_CAST")
-<<<<<<< HEAD
-    override fun onMethodCall(call: MethodCall, result: Result) {
-        val methodName = call.method
-=======
     override fun onMethodCall(call: MethodCall, _result: Result) {
         val methodName = call.method
         val result = AtomicResult(_result, call.method)
->>>>>>> f658f948
 
         if (methodName == "cancel") {
             onCancel(result, (call.arguments as String))
@@ -116,11 +97,7 @@
                 Amplify.addPlugin(
                     AWSApiPlugin
                         .builder()
-<<<<<<< HEAD
-                        .apiAuthProviders(FlutterAuthProviders.factory)
-=======
                         .apiAuthProviders(FlutterAuthProviders(channel).factory)
->>>>>>> f658f948
                         .build()
                 )
                 logger.info("Added API plugin")
@@ -133,15 +110,6 @@
 
         try {
             val arguments: Map<String, Any> = call.arguments as Map<String, Any>
-<<<<<<< HEAD
-
-            // Update tokens if included with request
-            val tokens = arguments["tokens"] as? List<*>
-            if (tokens != null && tokens.isNotEmpty()) {
-                updateTokens(tokens)
-            }
-=======
->>>>>>> f658f948
 
             when (call.method) {
                 "get" -> FlutterRestApi.get(result, arguments)
@@ -150,33 +118,13 @@
                 "delete" -> FlutterRestApi.delete(result, arguments)
                 "head" -> FlutterRestApi.head(result, arguments)
                 "patch" -> FlutterRestApi.patch(result, arguments)
-<<<<<<< HEAD
-                "query" -> FlutterGraphQLApi.query(result, arguments)
-                "mutate" -> FlutterGraphQLApi.mutate(result, arguments)
-                "subscribe" -> FlutterGraphQLApi.subscribe(
-=======
                 "query" -> FlutterGraphQLApi(dispatcher).query(result, arguments)
                 "mutate" -> FlutterGraphQLApi(dispatcher).mutate(result, arguments)
                 "subscribe" -> FlutterGraphQLApi(dispatcher).subscribe(
->>>>>>> f658f948
                     result,
                     arguments,
                     graphqlSubscriptionStreamHandler
                 )
-<<<<<<< HEAD
-                "updateTokens" -> {
-                    if (tokens == null || tokens.isEmpty()) {
-                        throw ApiException(
-                            "Invalid token map provided",
-                            "Provide tokens in the \"tokens\" field"
-                        )
-                    }
-
-                    // Tokens already updated
-                    result.success(null)
-                }
-=======
->>>>>>> f658f948
                 else -> result.notImplemented()
             }
         } catch (e: Exception) {
@@ -202,22 +150,6 @@
                 "The Operation may have already been completed or expired and cannot be canceled anymore",
                 "Operation does not exist"
             )
-<<<<<<< HEAD
-        }
-    }
-
-    private fun updateTokens(tokens: List<*>) {
-        for (authToken in tokens.cast<Map<String, Any?>>()) {
-            val token = authToken["token"] as? String?
-            val tokenType = authToken["type"] as? String ?: throw invalidTokenType()
-            val authType: AuthorizationType = try {
-                AuthorizationType.from(tokenType)
-            } catch (e: Exception) {
-                throw invalidTokenType(tokenType)
-            }
-            FlutterAuthProviders.setToken(authType, token)
-=======
->>>>>>> f658f948
         }
     }
 
