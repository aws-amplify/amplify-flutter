/*
 * Copyright 2020 Amazon.com, Inc. or its affiliates. All Rights Reserved.
 *
 * Licensed under the Apache License, Version 2.0 (the "License").
 * You may not use this file except in compliance with the License.
 * A copy of the License is located at
 *
 *  http://aws.amazon.com/apache2.0
 *
 * or in the "license" file accompanying this file. This file is distributed
 * on an "AS IS" BASIS, WITHOUT WARRANTIES OR CONDITIONS OF ANY KIND, either
 * express or implied. See the License for the specific language governing
 * permissions and limitations under the License.
 */

package com.amazonaws.amplify.amplify_api

import android.content.Context
import android.os.Handler
import android.os.Looper
import androidx.annotation.NonNull
import androidx.annotation.VisibleForTesting
import com.amazonaws.amplify.amplify_api.auth.FlutterAuthProviders
import com.amazonaws.amplify.amplify_api.rest_api.FlutterRestApi
<<<<<<< HEAD
import com.amazonaws.amplify.amplify_core.asMap
import com.amazonaws.amplify.amplify_core.exception.ExceptionUtil.Companion.createSerializedUnrecognizedError
import com.amazonaws.amplify.amplify_core.exception.ExceptionUtil.Companion.handleAddPluginException
import com.amazonaws.amplify.amplify_core.exception.ExceptionUtil.Companion.postExceptionToFlutterChannel
=======
import com.amazonaws.amplify.amplify_core.exception.ExceptionUtil.Companion.createSerializedUnrecognizedError
import com.amazonaws.amplify.amplify_core.exception.ExceptionUtil.Companion.handleAddPluginException
import com.amazonaws.amplify.amplify_core.exception.ExceptionUtil.Companion.postExceptionToFlutterChannel
import com.amplifyframework.api.ApiException
>>>>>>> 1d27acbd
import com.amplifyframework.api.aws.AWSApiPlugin
import com.amplifyframework.api.aws.AuthorizationType
import com.amplifyframework.core.Amplify
import io.flutter.embedding.engine.plugins.FlutterPlugin
import io.flutter.plugin.common.EventChannel
import io.flutter.plugin.common.MethodCall
import io.flutter.plugin.common.MethodChannel
import io.flutter.plugin.common.MethodChannel.MethodCallHandler
import io.flutter.plugin.common.MethodChannel.Result

/** AmplifyApiPlugin */
class AmplifyApiPlugin : FlutterPlugin, MethodCallHandler {
    companion object {
        /**
         * Thrown when [tokenType] is used but is not a valid [AuthorizationType].
         */
        private fun invalidTokenType(tokenType: String? = null) = ApiException.ApiAuthException(
            "Invalid arguments",
            "Invalid token type: $tokenType"
        )
    }

    private lateinit var channel: MethodChannel
    private lateinit var eventchannel: EventChannel
    private lateinit var context: Context
    private val graphqlSubscriptionStreamHandler: GraphQLSubscriptionStreamHandler
    private val logger = Amplify.Logging.forNamespace("amplify:flutter:api")

    constructor() {
        graphqlSubscriptionStreamHandler = GraphQLSubscriptionStreamHandler()
    }

    @VisibleForTesting
    constructor(eventHandler: GraphQLSubscriptionStreamHandler) {
        graphqlSubscriptionStreamHandler = eventHandler
    }

    private val handler = Handler(Looper.getMainLooper())

    override fun onAttachedToEngine(@NonNull flutterPluginBinding: FlutterPlugin.FlutterPluginBinding) {
        channel = MethodChannel(flutterPluginBinding.binaryMessenger, "com.amazonaws.amplify/api")
        channel.setMethodCallHandler(this)
        eventchannel = EventChannel(
            flutterPluginBinding.binaryMessenger,
            "com.amazonaws.amplify/api_observe_events"
        )
        eventchannel.setStreamHandler(graphqlSubscriptionStreamHandler)
        context = flutterPluginBinding.applicationContext
    }

    @Suppress("UNCHECKED_CAST")
    override fun onMethodCall(call: MethodCall, result: Result) {
        val methodName = call.method

        if (methodName == "cancel") {
            onCancel(result, (call.arguments as String))
            return
        } else if (methodName == "addPlugin") {
            try {
<<<<<<< HEAD
                Amplify.addPlugin(AWSApiPlugin())
                logger.info("Added API plugin")
=======
                Amplify.addPlugin(
                    AWSApiPlugin
                        .builder()
                        .apiAuthProviders(FlutterAuthProviders.factory)
                        .build()
                )
                LOG.info("Added API plugin")
>>>>>>> 1d27acbd
                result.success(null)
            } catch (e: Exception) {
                handleAddPluginException("API", e, result)
            }
            return
        }

        try {
<<<<<<< HEAD
            val arguments = call.arguments.asMap<String, Any>()
=======
            val arguments: Map<String, Any> = call.arguments as Map<String, Any>

            // Update tokens if included with request
            val tokens = arguments["tokens"] as? List<*>
            if (tokens != null && tokens.isNotEmpty()) {
                for (authToken in tokens as List<Map<*, *>>) {
                    val token = authToken["token"] as? String?
                    val tokenType = authToken["type"] as? String ?: throw invalidTokenType()
                    val authType: AuthorizationType = try {
                        AuthorizationType.from(tokenType)
                    } catch (e: Exception) {
                        throw invalidTokenType(tokenType)
                    }
                    FlutterAuthProviders.setToken(authType, token)
                }
            }
>>>>>>> 1d27acbd

            when (call.method) {
                "get" -> FlutterRestApi.get(result, arguments)
                "post" -> FlutterRestApi.post(result, arguments)
                "put" -> FlutterRestApi.put(result, arguments)
                "delete" -> FlutterRestApi.delete(result, arguments)
                "head" -> FlutterRestApi.head(result, arguments)
                "patch" -> FlutterRestApi.patch(result, arguments)
                "query" -> FlutterGraphQLApi.query(result, arguments)
                "mutate" -> FlutterGraphQLApi.mutate(result, arguments)
                "subscribe" -> FlutterGraphQLApi.subscribe(
                    result,
                    arguments,
                    graphqlSubscriptionStreamHandler
                )
                else -> result.notImplemented()
            }
        } catch (e: Exception) {
            handler.post {
                postExceptionToFlutterChannel(
                    result, "ApiException",
                    createSerializedUnrecognizedError(e)
                )
            }
        }
    }

<<<<<<< HEAD
    private fun onCancel(
=======
    fun onCancel(
>>>>>>> 1d27acbd
        flutterResult: Result,
        cancelToken: String
    ) {
        if (OperationsManager.containsOperation(cancelToken)) {
            OperationsManager.cancelOperation(cancelToken)
            flutterResult.success("Operation Canceled")
        } else {
            flutterResult.error(
                "AmplifyAPI-CancelError",
                "The Operation may have already been completed or expired and cannot be canceled anymore",
                "Operation does not exist"
            )
        }
    }

    override fun onDetachedFromEngine(@NonNull binding: FlutterPlugin.FlutterPluginBinding) {
        channel.setMethodCallHandler(null)
    }
}<|MERGE_RESOLUTION|>--- conflicted
+++ resolved
@@ -22,17 +22,10 @@
 import androidx.annotation.VisibleForTesting
 import com.amazonaws.amplify.amplify_api.auth.FlutterAuthProviders
 import com.amazonaws.amplify.amplify_api.rest_api.FlutterRestApi
-<<<<<<< HEAD
-import com.amazonaws.amplify.amplify_core.asMap
-import com.amazonaws.amplify.amplify_core.exception.ExceptionUtil.Companion.createSerializedUnrecognizedError
-import com.amazonaws.amplify.amplify_core.exception.ExceptionUtil.Companion.handleAddPluginException
-import com.amazonaws.amplify.amplify_core.exception.ExceptionUtil.Companion.postExceptionToFlutterChannel
-=======
 import com.amazonaws.amplify.amplify_core.exception.ExceptionUtil.Companion.createSerializedUnrecognizedError
 import com.amazonaws.amplify.amplify_core.exception.ExceptionUtil.Companion.handleAddPluginException
 import com.amazonaws.amplify.amplify_core.exception.ExceptionUtil.Companion.postExceptionToFlutterChannel
 import com.amplifyframework.api.ApiException
->>>>>>> 1d27acbd
 import com.amplifyframework.api.aws.AWSApiPlugin
 import com.amplifyframework.api.aws.AuthorizationType
 import com.amplifyframework.core.Amplify
@@ -92,10 +85,6 @@
             return
         } else if (methodName == "addPlugin") {
             try {
-<<<<<<< HEAD
-                Amplify.addPlugin(AWSApiPlugin())
-                logger.info("Added API plugin")
-=======
                 Amplify.addPlugin(
                     AWSApiPlugin
                         .builder()
@@ -103,7 +92,6 @@
                         .build()
                 )
                 LOG.info("Added API plugin")
->>>>>>> 1d27acbd
                 result.success(null)
             } catch (e: Exception) {
                 handleAddPluginException("API", e, result)
@@ -112,9 +100,6 @@
         }
 
         try {
-<<<<<<< HEAD
-            val arguments = call.arguments.asMap<String, Any>()
-=======
             val arguments: Map<String, Any> = call.arguments as Map<String, Any>
 
             // Update tokens if included with request
@@ -131,7 +116,6 @@
                     FlutterAuthProviders.setToken(authType, token)
                 }
             }
->>>>>>> 1d27acbd
 
             when (call.method) {
                 "get" -> FlutterRestApi.get(result, arguments)
@@ -159,11 +143,7 @@
         }
     }
 
-<<<<<<< HEAD
-    private fun onCancel(
-=======
     fun onCancel(
->>>>>>> 1d27acbd
         flutterResult: Result,
         cancelToken: String
     ) {
