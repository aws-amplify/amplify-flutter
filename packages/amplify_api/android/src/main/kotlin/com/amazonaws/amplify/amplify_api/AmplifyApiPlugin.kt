/*
 * Copyright 2020 Amazon.com, Inc. or its affiliates. All Rights Reserved.
 *
 * Licensed under the Apache License, Version 2.0 (the "License").
 * You may not use this file except in compliance with the License.
 * A copy of the License is located at
 *
 *  http://aws.amazon.com/apache2.0
 *
 * or in the "license" file accompanying this file. This file is distributed
 * on an "AS IS" BASIS, WITHOUT WARRANTIES OR CONDITIONS OF ANY KIND, either
 * express or implied. See the License for the specific language governing
 * permissions and limitations under the License.
 */

package com.amazonaws.amplify.amplify_api

import android.content.Context
import android.os.Handler
import android.os.Looper
import androidx.annotation.VisibleForTesting
import com.amazonaws.amplify.amplify_api.types.FlutterApiErrorMessage
import com.amazonaws.amplify.amplify_api.types.FlutterApiErrorUtils
import com.amazonaws.amplify.amplify_api.types.AmplifyGraphQLModule
import com.amazonaws.amplify.amplify_api.types.OperationsManager
import com.amazonaws.amplify.amplify_api.types.rest_api.AmplifyRestAPIModule
import com.amplifyframework.api.aws.AWSApiPlugin
import com.amplifyframework.api.aws.GsonVariablesSerializer
import com.amplifyframework.api.graphql.SimpleGraphQLRequest
import com.amplifyframework.core.Amplify
import io.flutter.embedding.engine.plugins.FlutterPlugin
import io.flutter.plugin.common.MethodCall
import io.flutter.plugin.common.MethodChannel
import io.flutter.plugin.common.MethodChannel.MethodCallHandler
import io.flutter.plugin.common.MethodChannel.Result


/** AmplifyApiPlugin */
class AmplifyApiPlugin : FlutterPlugin, MethodCallHandler {

    private lateinit var channel: MethodChannel
    private lateinit var context: Context
    private val LOG = Amplify.Logging.forNamespace("amplify:flutter:api")

    private var restAPIModule : AmplifyRestAPIModule = AmplifyRestAPIModule()

    override fun onAttachedToEngine(@NonNull flutterPluginBinding: FlutterPlugin.FlutterPluginBinding) {
        channel = MethodChannel(flutterPluginBinding.binaryMessenger, "com.amazonaws.amplify/api")
        channel.setMethodCallHandler(this)
        context = flutterPluginBinding.applicationContext
        Amplify.addPlugin(AWSApiPlugin())
        LOG.info("Initiated API plugin")
    }

<<<<<<< HEAD
  override fun onMethodCall( call: MethodCall, result: Result) {

    var methodName = call.method

    if(methodName == "cancel"){
      onCancel(result, (call.arguments as String))
      return
    }

    if(methodName == "get" || methodName == "post" || methodName == "put" || methodName == "delete" || methodName == "head" || methodName == "patch"){
      if(!restAPIModule.isValidArgumentsMap(result, call.arguments)) return
    }

    if(methodName == "query" || methodName == "mutate"){
      if(!graphQLModule.isValidArgumentsMap(result, call.arguments)) return
    }

    var arguments : Map<String, Any> = call.arguments as Map<String,Any>

    when (call.method) {
      "get" -> restAPIModule.onGet(result, arguments)
      "post" -> restAPIModule.onPost(result, arguments)
      "put" -> restAPIModule.onPut(result, arguments)
      "delete" -> restAPIModule.onDelete(result, arguments)
      "head" -> restAPIModule.onHead(result, arguments)
      "patch" -> restAPIModule.onPatch(result, arguments)
      "query" -> query(result, arguments)
      "mutate" -> mutate(result, arguments)
      else -> result.notImplemented()
=======
    override fun onMethodCall(@NonNull call: MethodCall, @NonNull result: Result) {
        when (call.method) {
            "query" ->
                FlutterGraphQLApiModule.query(result, call.arguments as Map<String, Any>)
            "mutate" ->
                FlutterGraphQLApiModule.mutate(result, call.arguments as Map<String, Any>)
            else -> result.notImplemented()
        }
>>>>>>> 1f6638eb
    }
  }

<<<<<<< HEAD
    @VisibleForTesting
    fun query(flutterResult: Result, request: Map<String, Any>) {
        var document: String
        var variables: Map<String, Any>

    try {
      document = request["document"] as String
      variables = request["variables"] as Map<String, Any>
    } catch (e: ClassCastException) {
      FlutterApiErrorUtils.createFlutterError(
              flutterResult,
              FlutterApiErrorMessage.ERROR_CASTING_INPUT_IN_PLATFORM_CODE.toString(),
              e)
      return
    } catch (e: Exception) {
      FlutterApiErrorUtils.createFlutterError(
              flutterResult,
              FlutterApiErrorMessage.AMPLIFY_REQUEST_MALFORMED.toString(),
              e)
      return
    }
    Amplify.API.query(
        SimpleGraphQLRequest<String>(
                document,
                variables,
                String::class.java,
                GsonVariablesSerializer()
        ),
        {response ->
          var result: Map<String, Any> = mapOf(
                  "data" to response.data,
                  "errors" to response.errors.map {it.message}
          )
          LOG.info("GraphQL query operation succeeded with response: $result")
          handler.post { flutterResult.success(result) }
        },
        {
          LOG.error("GraphQL query operation failed", it)
          FlutterApiErrorUtils.createFlutterError(
                  flutterResult,
                  FlutterApiErrorMessage.AMPLIFY_API_QUERY_FAILED.toString(),
                  it)
        }
    )
  }

    @VisibleForTesting
    fun mutate(flutterResult: Result, request: Map<String, Any>) {
        var document: String
        var variables: Map<String, Any>

    try {
      document = request["document"] as String
      variables = request["variables"] as Map<String, Any>
    } catch (e: ClassCastException) {
      FlutterApiErrorUtils.createFlutterError(
              flutterResult,
              FlutterApiErrorMessage.ERROR_CASTING_INPUT_IN_PLATFORM_CODE.toString(),
              e)
      return
    } catch (e: Exception) {
      FlutterApiErrorUtils.createFlutterError(
              flutterResult,
              FlutterApiErrorMessage.AMPLIFY_REQUEST_MALFORMED.toString(),
              e)
      return
    }

    Amplify.API.mutate(
            SimpleGraphQLRequest<String>(
                    document,
                    variables,
                    String::class.java,
                    GsonVariablesSerializer()
            ),
            {response ->
              var result: Map<String, Any> = mapOf(
                      "data" to response.data,
                      "errors" to response.errors.map {it.message}
              )
              LOG.info("GraphQL mutate operation succeeded with response : $result")
              handler.post { flutterResult.success(result) }
            },
            {
              LOG.error("GraphQL mutate operation failed", it)
              FlutterApiErrorUtils.createFlutterError(
                      flutterResult,
                      FlutterApiErrorMessage.AMPLIFY_API_MUTATE_FAILED.toString(),
                      it
              )
            }
    )
  }

  // ====== RestAPI =======
  fun onCancel(
          flutterResult: Result,
          cancelToken: String) {
    if(OperationsManager.containsOperation(cancelToken)){
      OperationsManager.cancelOperation(cancelToken)
      flutterResult.success("Operation Canceled")
    } else {
      flutterResult.error(
              "AmplifyRestAPI-CancelError",
              "RestOperation completed or expired and cannot be canceled anymore",
              "Operation does not exist")
    }
  }

  override fun onAttachedToActivity(binding: ActivityPluginBinding) {
    this.mainActivity = binding.activity
  }

  override fun onDetachedFromActivity() {
    this.mainActivity = null
  }

  override fun onDetachedFromActivityForConfigChanges() {
    onDetachedFromActivity()
  }

  override fun onReattachedToActivityForConfigChanges(binding: ActivityPluginBinding) {
    onAttachedToActivity(binding)
  }

  override fun onDetachedFromEngine( binding: FlutterPlugin.FlutterPluginBinding) {
    channel.setMethodCallHandler(null)
  }
=======
    override fun onDetachedFromEngine(@NonNull binding: FlutterPlugin.FlutterPluginBinding) {
        channel.setMethodCallHandler(null)
    }
>>>>>>> 1f6638eb
}<|MERGE_RESOLUTION|>--- conflicted
+++ resolved
@@ -52,181 +52,53 @@
         LOG.info("Initiated API plugin")
     }
 
-<<<<<<< HEAD
-  override fun onMethodCall( call: MethodCall, result: Result) {
+    override fun onMethodCall( call: MethodCall, result: Result) {
 
-    var methodName = call.method
+        var methodName = call.method
 
-    if(methodName == "cancel"){
-      onCancel(result, (call.arguments as String))
-      return
+        if(methodName == "cancel"){
+          onCancel(result, (call.arguments as String))
+          return
+        }
+
+        if(methodName == "get" || methodName == "post" || methodName == "put" || methodName == "delete" || methodName == "head" || methodName == "patch"){
+          if(!restAPIModule.isValidArgumentsMap(result, call.arguments)) return
+        }
+
+        if(methodName == "query" || methodName == "mutate"){
+          if(!graphQLModule.isValidArgumentsMap(result, call.arguments)) return
+        }
+
+        var arguments : Map<String, Any> = call.arguments as Map<String,Any>
+
+        when (call.method) {
+          "get" -> restAPIModule.onGet(result, arguments)
+          "post" -> restAPIModule.onPost(result, arguments)
+          "put" -> restAPIModule.onPut(result, arguments)
+          "delete" -> restAPIModule.onDelete(result, arguments)
+          "head" -> restAPIModule.onHead(result, arguments)
+          "patch" -> restAPIModule.onPatch(result, arguments)
+          "query" -> FlutterGraphQLApiModule.query(result, call.arguments as Map<String, Any>)
+          "mutate" -> FlutterGraphQLApiModule.mutate(result, call.arguments as Map<String, Any>)
+          else -> result.notImplemented()
+        }
     }
 
-    if(methodName == "get" || methodName == "post" || methodName == "put" || methodName == "delete" || methodName == "head" || methodName == "patch"){
-      if(!restAPIModule.isValidArgumentsMap(result, call.arguments)) return
+    fun onCancel(
+            flutterResult: Result,
+            cancelToken: String) {
+        if(OperationsManager.containsOperation(cancelToken)){
+            OperationsManager.cancelOperation(cancelToken)
+            flutterResult.success("Operation Canceled")
+        } else {
+            flutterResult.error(
+                    "AmplifyRestAPI-CancelError",
+                    "RestOperation completed or expired and cannot be canceled anymore",
+                    "Operation does not exist")
+        }
     }
 
-    if(methodName == "query" || methodName == "mutate"){
-      if(!graphQLModule.isValidArgumentsMap(result, call.arguments)) return
-    }
-
-    var arguments : Map<String, Any> = call.arguments as Map<String,Any>
-
-    when (call.method) {
-      "get" -> restAPIModule.onGet(result, arguments)
-      "post" -> restAPIModule.onPost(result, arguments)
-      "put" -> restAPIModule.onPut(result, arguments)
-      "delete" -> restAPIModule.onDelete(result, arguments)
-      "head" -> restAPIModule.onHead(result, arguments)
-      "patch" -> restAPIModule.onPatch(result, arguments)
-      "query" -> query(result, arguments)
-      "mutate" -> mutate(result, arguments)
-      else -> result.notImplemented()
-=======
-    override fun onMethodCall(@NonNull call: MethodCall, @NonNull result: Result) {
-        when (call.method) {
-            "query" ->
-                FlutterGraphQLApiModule.query(result, call.arguments as Map<String, Any>)
-            "mutate" ->
-                FlutterGraphQLApiModule.mutate(result, call.arguments as Map<String, Any>)
-            else -> result.notImplemented()
-        }
->>>>>>> 1f6638eb
-    }
-  }
-
-<<<<<<< HEAD
-    @VisibleForTesting
-    fun query(flutterResult: Result, request: Map<String, Any>) {
-        var document: String
-        var variables: Map<String, Any>
-
-    try {
-      document = request["document"] as String
-      variables = request["variables"] as Map<String, Any>
-    } catch (e: ClassCastException) {
-      FlutterApiErrorUtils.createFlutterError(
-              flutterResult,
-              FlutterApiErrorMessage.ERROR_CASTING_INPUT_IN_PLATFORM_CODE.toString(),
-              e)
-      return
-    } catch (e: Exception) {
-      FlutterApiErrorUtils.createFlutterError(
-              flutterResult,
-              FlutterApiErrorMessage.AMPLIFY_REQUEST_MALFORMED.toString(),
-              e)
-      return
-    }
-    Amplify.API.query(
-        SimpleGraphQLRequest<String>(
-                document,
-                variables,
-                String::class.java,
-                GsonVariablesSerializer()
-        ),
-        {response ->
-          var result: Map<String, Any> = mapOf(
-                  "data" to response.data,
-                  "errors" to response.errors.map {it.message}
-          )
-          LOG.info("GraphQL query operation succeeded with response: $result")
-          handler.post { flutterResult.success(result) }
-        },
-        {
-          LOG.error("GraphQL query operation failed", it)
-          FlutterApiErrorUtils.createFlutterError(
-                  flutterResult,
-                  FlutterApiErrorMessage.AMPLIFY_API_QUERY_FAILED.toString(),
-                  it)
-        }
-    )
-  }
-
-    @VisibleForTesting
-    fun mutate(flutterResult: Result, request: Map<String, Any>) {
-        var document: String
-        var variables: Map<String, Any>
-
-    try {
-      document = request["document"] as String
-      variables = request["variables"] as Map<String, Any>
-    } catch (e: ClassCastException) {
-      FlutterApiErrorUtils.createFlutterError(
-              flutterResult,
-              FlutterApiErrorMessage.ERROR_CASTING_INPUT_IN_PLATFORM_CODE.toString(),
-              e)
-      return
-    } catch (e: Exception) {
-      FlutterApiErrorUtils.createFlutterError(
-              flutterResult,
-              FlutterApiErrorMessage.AMPLIFY_REQUEST_MALFORMED.toString(),
-              e)
-      return
-    }
-
-    Amplify.API.mutate(
-            SimpleGraphQLRequest<String>(
-                    document,
-                    variables,
-                    String::class.java,
-                    GsonVariablesSerializer()
-            ),
-            {response ->
-              var result: Map<String, Any> = mapOf(
-                      "data" to response.data,
-                      "errors" to response.errors.map {it.message}
-              )
-              LOG.info("GraphQL mutate operation succeeded with response : $result")
-              handler.post { flutterResult.success(result) }
-            },
-            {
-              LOG.error("GraphQL mutate operation failed", it)
-              FlutterApiErrorUtils.createFlutterError(
-                      flutterResult,
-                      FlutterApiErrorMessage.AMPLIFY_API_MUTATE_FAILED.toString(),
-                      it
-              )
-            }
-    )
-  }
-
-  // ====== RestAPI =======
-  fun onCancel(
-          flutterResult: Result,
-          cancelToken: String) {
-    if(OperationsManager.containsOperation(cancelToken)){
-      OperationsManager.cancelOperation(cancelToken)
-      flutterResult.success("Operation Canceled")
-    } else {
-      flutterResult.error(
-              "AmplifyRestAPI-CancelError",
-              "RestOperation completed or expired and cannot be canceled anymore",
-              "Operation does not exist")
-    }
-  }
-
-  override fun onAttachedToActivity(binding: ActivityPluginBinding) {
-    this.mainActivity = binding.activity
-  }
-
-  override fun onDetachedFromActivity() {
-    this.mainActivity = null
-  }
-
-  override fun onDetachedFromActivityForConfigChanges() {
-    onDetachedFromActivity()
-  }
-
-  override fun onReattachedToActivityForConfigChanges(binding: ActivityPluginBinding) {
-    onAttachedToActivity(binding)
-  }
-
-  override fun onDetachedFromEngine( binding: FlutterPlugin.FlutterPluginBinding) {
-    channel.setMethodCallHandler(null)
-  }
-=======
     override fun onDetachedFromEngine(@NonNull binding: FlutterPlugin.FlutterPluginBinding) {
         channel.setMethodCallHandler(null)
     }
->>>>>>> 1f6638eb
 }