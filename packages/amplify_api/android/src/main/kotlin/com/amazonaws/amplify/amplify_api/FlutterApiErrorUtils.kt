--- conflicted
+++ resolved
@@ -27,15 +27,12 @@
     companion object {
         private val handler = Handler(Looper.getMainLooper())
 
-<<<<<<< HEAD
-        fun createFlutterError(flutterResult: Result, msg: String, errorMap: Map<String, Any>) {
+        @JvmStatic
+        fun postFlutterError(flutterResult: Result, msg: String, errorMap: Map<String, Any>) {
             handler.post { flutterResult.error("AmplifyException", msg, errorMap) }
         }
-        fun createFlutterError(flutterResult: MethodChannel.Result, msg: String, @NonNull error: Exception) {
-=======
         @JvmStatic
         fun postFlutterError(flutterResult: MethodChannel.Result, msg: String, @NonNull error: Exception) {
->>>>>>> 8e64fdae
             val errorMap = createErrorMap(error)
             handler.post { flutterResult.error("AmplifyException", msg, errorMap) }
         }
@@ -57,7 +54,8 @@
             errorMap.put("PLATFORM_EXCEPTIONS", mapOf(
                     "platform" to "Android",
                     "localizedErrorMessage" to localizedError,
-                    "recoverySuggestion" to recoverySuggestion
+                    "recoverySuggestion" to recoverySuggestion,
+                    "errorString" to error.toString()
             ))
             return errorMap
         }
