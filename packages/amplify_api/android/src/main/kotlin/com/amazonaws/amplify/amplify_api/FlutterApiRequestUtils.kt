/*
 * Copyright 2020 Amazon.com, Inc. or its affiliates. All Rights Reserved.
 *
 * Licensed under the Apache License, Version 2.0 (the "License").
 * You may not use this file except in compliance with the License.
 * A copy of the License is located at
 *
 *  http://aws.amazon.com/apache2.0
 *
 * or in the "license" file accompanying this file. This file is distributed
 * on an "AS IS" BASIS, WITHOUT WARRANTIES OR CONDITIONS OF ANY KIND, either
 * express or implied. See the License for the specific language governing
 * permissions and limitations under the License.
 */

package com.amazonaws.amplify.amplify_api

import com.amplifyframework.AmplifyException
import io.flutter.plugin.common.MethodChannel


class FlutterApiRequestUtils {
    companion object {
<<<<<<< HEAD

        fun isValidArgumentsMap(flutterResult: MethodChannel.Result, args: Any): Boolean {

            try {
                var arguments = args as Map<String, Any>
                var restOptions = arguments["restOptions"] as Map<String, Any>
                var cancelToken = arguments["cancelToken"] as String
            } catch (e: ClassCastException) {
                FlutterApiErrorUtils.createFlutterError(
                        flutterResult,
                        FlutterApiErrorMessage.ERROR_CASTING_INPUT_IN_PLATFORM_CODE.toString(),
                        e
                )
                return false;
            } catch (e: Exception) {
                FlutterApiErrorUtils.createFlutterError(
                        flutterResult,
                        FlutterApiErrorMessage.AMPLIFY_REQUEST_MALFORMED.toString(),
                        e
                )
                return false;
            }

            return true;
        }


=======
        @JvmStatic
>>>>>>> 8e64fdae
        fun getGraphQLDocument(request: Map<String, Any>): String {
            try {
                return request["document"] as String
            } catch (cause: Exception) {
                   throw AmplifyException(
                            "The graphQL document request argument was not passed as a String",
                            cause,
                            "The request should include the graphQL document as a String")
            }
        }

        @JvmStatic
        fun getVariables(request: Map<String, Any>): Map<String, Any> {
            try {
                return request["variables"] as Map<String, Any>
            } catch (cause: Exception) {
                throw AmplifyException(
                        "The variables request argument was not passed as a dictionary",
                        cause,
                        "The request should include the variables argument as a [String: Any] dictionary")
            }
        }

        fun getCancelToken(request: Map<String, Any>): String {
            try {
                return request["cancelToken"] as String
            } catch (cause: Exception) {
                throw AmplifyException(
                        "The cancelToken request argument was not passed as a String",
                        cause,
                        "The request should include the cancelToken argument as a String")
            }
        }
    }
}<|MERGE_RESOLUTION|>--- conflicted
+++ resolved
@@ -21,7 +21,6 @@
 
 class FlutterApiRequestUtils {
     companion object {
-<<<<<<< HEAD
 
         fun isValidArgumentsMap(flutterResult: MethodChannel.Result, args: Any): Boolean {
 
@@ -48,10 +47,7 @@
             return true;
         }
 
-
-=======
         @JvmStatic
->>>>>>> 8e64fdae
         fun getGraphQLDocument(request: Map<String, Any>): String {
             try {
                 return request["document"] as String
