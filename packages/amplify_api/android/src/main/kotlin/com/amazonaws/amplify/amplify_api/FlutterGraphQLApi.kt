--- conflicted
+++ resolved
@@ -239,18 +239,10 @@
         }
 
         val errorCallback = Consumer<ApiException> {
-<<<<<<< HEAD
-            OperationsManager.removeOperation(id)
-            if (established) {
-                graphqlSubscriptionStreamHandler.sendError(
-                    "ApiException",
-                    id,
-=======
             if (id.isNotEmpty()) OperationsManager.removeOperation(id)
             if (established) {
                 graphqlSubscriptionStreamHandler.sendError(
                     "ApiException",
->>>>>>> b88d99e6
                     ExceptionUtil.createSerializedError(it)
                 )
             } else {
