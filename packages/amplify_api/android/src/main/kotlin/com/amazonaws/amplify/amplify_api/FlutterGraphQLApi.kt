/*
 * Copyright 2020 Amazon.com, Inc. or its affiliates. All Rights Reserved.
 *
 * Licensed under the Apache License, Version 2.0 (the "License").
 * You may not use this file except in compliance with the License.
 * A copy of the License is located at
 *
 *  http://aws.amazon.com/apache2.0
 *
 * or in the "license" file accompanying this file. This file is distributed
 * on an "AS IS" BASIS, WITHOUT WARRANTIES OR CONDITIONS OF ANY KIND, either
 * express or implied. See the License for the specific language governing
 * permissions and limitations under the License.
 */

package com.amazonaws.amplify.amplify_api

import android.os.Handler
import android.os.Looper
import com.amazonaws.amplify.amplify_core.exception.ExceptionUtil
import com.amplifyframework.api.ApiException
import com.amplifyframework.api.aws.GsonVariablesSerializer
import com.amplifyframework.api.graphql.GraphQLOperation
import com.amplifyframework.api.graphql.GraphQLPathSegment
import com.amplifyframework.api.graphql.GraphQLResponse
import com.amplifyframework.api.graphql.SimpleGraphQLRequest
import com.amplifyframework.core.Action
import com.amplifyframework.core.Amplify
import com.amplifyframework.core.Consumer
import io.flutter.plugin.common.MethodChannel
import kotlinx.coroutines.*

class FlutterGraphQLApi(private val dispatcher: CoroutineDispatcher) {
    companion object {
        private val handler = Handler(Looper.getMainLooper())
        private val LOG = Amplify.Logging.forNamespace("amplify:flutter:api")
        private val scope = CoroutineScope(CoroutineName("FlutterGraphQLApi"))
    }

<<<<<<< HEAD
        @JvmStatic
        fun query(flutterResult: MethodChannel.Result, request: Map<String, Any>) {
            val apiName: String?
            val document: String
            val variables: Map<String, Any>
            val cancelToken: String

            try {
                apiName = FlutterApiRequest.getGraphQlApiName(request)
                document = FlutterApiRequest.getGraphQLDocument(request)
                variables = FlutterApiRequest.getVariables(request)
                cancelToken = FlutterApiRequest.getCancelToken(request)
            } catch (e: Exception) {
                handler.post {
                    ExceptionUtil.postExceptionToFlutterChannel(
                        flutterResult, "ApiException",
                        ExceptionUtil.createSerializedUnrecognizedError(e)
                    )
                }
                return
            }

            val operation: GraphQLOperation<String>?

            val responseCallback = Consumer<GraphQLResponse<String>> { response ->
                if (cancelToken.isNotEmpty()) OperationsManager.removeOperation(cancelToken)

                val result: Map<String, Any> = mapOf(
                    "data" to response.data,
                    "errors" to response.errors.map { it.toMap() }
                )
                LOG.debug("GraphQL query operation succeeded with response: $result")
                handler.post { flutterResult.success(result) }
            }

            val errorCallback = Consumer<ApiException> { exception ->
                if (cancelToken.isNotEmpty()) OperationsManager.removeOperation(cancelToken)

                LOG.error("GraphQL mutate operation failed", exception)
                handler.post {
                    ExceptionUtil.postExceptionToFlutterChannel(
                        flutterResult, "ApiException",
                        ExceptionUtil.createSerializedError(exception)
                    )
                }
            }

=======
    fun query(flutterResult: MethodChannel.Result, request: Map<String, Any>) {
        val apiName: String?
        val document: String
        val variables: Map<String, Any>
        val cancelToken: String

        try {
            apiName = FlutterApiRequest.getGraphQlApiName(request)
            document = FlutterApiRequest.getGraphQLDocument(request)
            variables = FlutterApiRequest.getVariables(request)
            cancelToken = FlutterApiRequest.getCancelToken(request)
        } catch (e: Exception) {
            handler.post {
                ExceptionUtil.postExceptionToFlutterChannel(
                    flutterResult, "ApiException",
                    ExceptionUtil.createSerializedUnrecognizedError(e)
                )
            }
            return
        }

        val responseCallback = Consumer<GraphQLResponse<String>> { response ->
            if (cancelToken.isNotEmpty()) OperationsManager.removeOperation(cancelToken)

            val result: Map<String, Any> = mapOf(
                "data" to response.data,
                "errors" to response.errors.map { it.toMap() }
            )
            LOG.debug("GraphQL query operation succeeded with response: $result")
            handler.post { flutterResult.success(result) }
        }

        val errorCallback = Consumer<ApiException> { exception ->
            if (cancelToken.isNotEmpty()) OperationsManager.removeOperation(cancelToken)

            LOG.error("GraphQL mutate operation failed", exception)
            handler.post {
                ExceptionUtil.postExceptionToFlutterChannel(
                    flutterResult, "ApiException",
                    ExceptionUtil.createSerializedError(exception)
                )
            }
        }

        scope.launch(dispatcher) {
            val operation: GraphQLOperation<String>?

>>>>>>> f658f948
            if (apiName != null) {
                operation = Amplify.API.query(
                    apiName,
                    SimpleGraphQLRequest<String>(
                        document,
                        variables,
                        String::class.java,
                        GsonVariablesSerializer()
                    ),
                    responseCallback,
                    errorCallback
                )
            } else {
                operation = Amplify.API.query(
                    SimpleGraphQLRequest<String>(
                        document,
                        variables,
                        String::class.java,
                        GsonVariablesSerializer()
                    ),
                    responseCallback,
                    errorCallback
                )
            }

            if (operation != null) {
                OperationsManager.addOperation(cancelToken, operation)
            }
        }
    }

<<<<<<< HEAD
        @JvmStatic
        fun mutate(flutterResult: MethodChannel.Result, request: Map<String, Any>) {
            val apiName: String?
            val document: String
            val variables: Map<String, Any>
            val cancelToken: String

            try {
                apiName = FlutterApiRequest.getGraphQlApiName(request)
                document = FlutterApiRequest.getGraphQLDocument(request)
                variables = FlutterApiRequest.getVariables(request)
                cancelToken = FlutterApiRequest.getCancelToken(request)
            } catch (e: Exception) {
                handler.post {
                    ExceptionUtil.postExceptionToFlutterChannel(
                        flutterResult, "ApiException",
                        ExceptionUtil.createSerializedUnrecognizedError(e)
                    )
                }
                return
            }
            val operation: GraphQLOperation<String?>?

            val responseCallback = Consumer<GraphQLResponse<String>> { response ->
                if (cancelToken.isNotEmpty()) OperationsManager.removeOperation(cancelToken)

                val result: Map<String, Any> = mapOf(
                    "data" to response.data,
                    "errors" to response.errors.map { it.toMap() }
                )
                LOG.debug("GraphQL mutate operation succeeded with response : $result")
                handler.post { flutterResult.success(result) }
            }

            val errorCallback = Consumer<ApiException> { exception ->
                if (cancelToken.isNotEmpty()) OperationsManager.removeOperation(cancelToken)

                LOG.error("GraphQL mutate operation failed", exception)
                handler.post {
                    ExceptionUtil.postExceptionToFlutterChannel(
                        flutterResult, "ApiException",
                        ExceptionUtil.createSerializedError(exception)
                    )
                }
            }
=======
    fun mutate(flutterResult: MethodChannel.Result, request: Map<String, Any>) {
        val apiName: String?
        val document: String
        val variables: Map<String, Any>
        val cancelToken: String

        try {
            apiName = FlutterApiRequest.getGraphQlApiName(request)
            document = FlutterApiRequest.getGraphQLDocument(request)
            variables = FlutterApiRequest.getVariables(request)
            cancelToken = FlutterApiRequest.getCancelToken(request)
        } catch (e: Exception) {
            handler.post {
                ExceptionUtil.postExceptionToFlutterChannel(
                    flutterResult, "ApiException",
                    ExceptionUtil.createSerializedUnrecognizedError(e)
                )
            }
            return
        }

        val responseCallback = Consumer<GraphQLResponse<String>> { response ->
            if (cancelToken.isNotEmpty()) OperationsManager.removeOperation(cancelToken)

            val result: Map<String, Any> = mapOf(
                "data" to response.data,
                "errors" to response.errors.map { it.toMap() }
            )
            LOG.debug("GraphQL mutate operation succeeded with response : $result")
            handler.post { flutterResult.success(result) }
        }

        val errorCallback = Consumer<ApiException> { exception ->
            if (cancelToken.isNotEmpty()) OperationsManager.removeOperation(cancelToken)

            LOG.error("GraphQL mutate operation failed", exception)
            handler.post {
                ExceptionUtil.postExceptionToFlutterChannel(
                    flutterResult, "ApiException",
                    ExceptionUtil.createSerializedError(exception)
                )
            }
        }

        scope.launch(dispatcher) {
            val operation: GraphQLOperation<String?>?
>>>>>>> f658f948

            if (apiName != null) {
                operation = Amplify.API.mutate(
                    apiName,
                    SimpleGraphQLRequest<String>(
                        document,
                        variables,
                        String::class.java,
                        GsonVariablesSerializer()
                    ),
                    responseCallback,
                    errorCallback
                )
            } else {
                operation = Amplify.API.mutate(
                    SimpleGraphQLRequest<String>(
                        document,
                        variables,
                        String::class.java,
                        GsonVariablesSerializer()
                    ),
                    responseCallback,
                    errorCallback
                )
            }

            if (operation != null) {
                OperationsManager.addOperation(cancelToken, operation)
            }
        }
    }

    fun subscribe(
        flutterResult: MethodChannel.Result,
        request: Map<String, Any>,
        graphqlSubscriptionStreamHandler: GraphQLSubscriptionStreamHandler
    ) {
        val apiName: String?
        val document: String
        val variables: Map<String, Any>
        val id: String
        var established = false

        try {
            apiName = FlutterApiRequest.getGraphQlApiName(request)
            document = FlutterApiRequest.getGraphQLDocument(request)
            variables = FlutterApiRequest.getVariables(request)
            id = FlutterApiRequest.getCancelToken(request)
        } catch (e: Exception) {
            handler.post {
                ExceptionUtil.postExceptionToFlutterChannel(
                    flutterResult, "ApiException",
                    ExceptionUtil.createSerializedUnrecognizedError(e)
                )
            }
            return
        }

        val connectionCallback = Consumer<String> {
            established = true
            LOG.debug("Subscription established: $id")
            handler.post { flutterResult.success(null) }
        }

        val responseCallback = Consumer<GraphQLResponse<String>> { response ->
            val payload: Map<String, Any> = mapOf(
                "data" to response.data,
                "errors" to response.errors.map { it.toMap() }
            )
            LOG.debug("GraphQL subscription event received: $payload")
            graphqlSubscriptionStreamHandler.sendEvent(
                payload,
                id,
                GraphQLSubscriptionEventTypes.DATA
            )
        }

<<<<<<< HEAD
        @JvmStatic
        fun subscribe(
            flutterResult: MethodChannel.Result,
            request: Map<String, Any>,
            graphqlSubscriptionStreamHandler: GraphQLSubscriptionStreamHandler
        ) {
            val apiName: String?
            val document: String
            val variables: Map<String, Any>
            val id: String
            var established = false

            try {
                apiName = FlutterApiRequest.getGraphQlApiName(request)
                document = FlutterApiRequest.getGraphQLDocument(request)
                variables = FlutterApiRequest.getVariables(request)
                id = FlutterApiRequest.getCancelToken(request)
            } catch (e: Exception) {
                handler.post {
                    ExceptionUtil.postExceptionToFlutterChannel(
                        flutterResult, "ApiException",
                        ExceptionUtil.createSerializedUnrecognizedError(e)
=======
        val errorCallback = Consumer<ApiException> {
            if (id.isNotEmpty()) OperationsManager.removeOperation(id)
            if (established) {
                graphqlSubscriptionStreamHandler.sendError(
                    "ApiException",
                    ExceptionUtil.createSerializedError(it)
                )
            } else {
                handler.post {
                    ExceptionUtil.postExceptionToFlutterChannel(
                        flutterResult, "ApiException",
                        ExceptionUtil.createSerializedError(it)
>>>>>>> f658f948
                    )
                }
            }
<<<<<<< HEAD
            val operation: GraphQLOperation<String?>?

            val connectionCallback = Consumer<String> {
                established = true
                LOG.debug("Subscription established: $id")
                handler.post { flutterResult.success(null) }
            }

            val responseCallback = Consumer<GraphQLResponse<String>> { response ->
                val payload: Map<String, Any> = mapOf(
                    "data" to response.data,
                    "errors" to response.errors.map { it.toMap() }
                )
                LOG.debug("GraphQL subscription event received: $payload")
                graphqlSubscriptionStreamHandler.sendEvent(
                    payload,
                    id,
                    GraphQLSubscriptionEventTypes.DATA
                )
            }

            val errorCallback = Consumer<ApiException> {
                if (id.isNotEmpty()) OperationsManager.removeOperation(id)
                if (established) {
                    graphqlSubscriptionStreamHandler.sendError(
                        "ApiException",
                        ExceptionUtil.createSerializedError(it)
                    )
                } else {
                    handler.post {
                        ExceptionUtil.postExceptionToFlutterChannel(
                            flutterResult, "ApiException",
                            ExceptionUtil.createSerializedError(it)
                        )
                    }
                }
            }

            val disconnectionCallback = Action {
                if (id.isNotEmpty()) OperationsManager.removeOperation(id)
                LOG.debug("Subscription has been closed successfully")
                graphqlSubscriptionStreamHandler.sendEvent(
                    null,
                    id,
                    GraphQLSubscriptionEventTypes.DONE
                )
            }
=======
        }

        val disconnectionCallback = Action {
            if (id.isNotEmpty()) OperationsManager.removeOperation(id)
            LOG.debug("Subscription has been closed successfully")
            graphqlSubscriptionStreamHandler.sendEvent(
                null,
                id,
                GraphQLSubscriptionEventTypes.DONE
            )
        }

        scope.launch(dispatcher) {
            val operation: GraphQLOperation<String?>?
>>>>>>> f658f948

            if (apiName != null) {
                operation = Amplify.API.subscribe(
                    apiName,
                    SimpleGraphQLRequest<String>(
                        document,
                        variables,
                        String::class.java,
                        GsonVariablesSerializer()
                    ),
                    connectionCallback,
                    responseCallback,
                    errorCallback,
                    disconnectionCallback
                )
            } else {
                operation = Amplify.API.subscribe(
                    SimpleGraphQLRequest<String>(
                        document,
                        variables,
                        String::class.java,
                        GsonVariablesSerializer()
                    ),
                    connectionCallback,
                    responseCallback,
                    errorCallback,
                    disconnectionCallback
                )
            }
            if (operation != null) {
                OperationsManager.addOperation(id, operation)
            }
        }
    }
}

fun GraphQLResponse.Error.toMap(): Map<String, Any?> = mapOf(
    "message" to message,
    "locations" to locations?.map { mapOf("line" to it.line, "column" to it.column) },
    "path" to path?.map<GraphQLPathSegment, Any?> {
        when {
            it.isInteger -> it.asInt
            it.isString -> it.asString
            else -> null
        }
    },
    "extensions" to extensions
)<|MERGE_RESOLUTION|>--- conflicted
+++ resolved
@@ -37,55 +37,6 @@
         private val scope = CoroutineScope(CoroutineName("FlutterGraphQLApi"))
     }
 
-<<<<<<< HEAD
-        @JvmStatic
-        fun query(flutterResult: MethodChannel.Result, request: Map<String, Any>) {
-            val apiName: String?
-            val document: String
-            val variables: Map<String, Any>
-            val cancelToken: String
-
-            try {
-                apiName = FlutterApiRequest.getGraphQlApiName(request)
-                document = FlutterApiRequest.getGraphQLDocument(request)
-                variables = FlutterApiRequest.getVariables(request)
-                cancelToken = FlutterApiRequest.getCancelToken(request)
-            } catch (e: Exception) {
-                handler.post {
-                    ExceptionUtil.postExceptionToFlutterChannel(
-                        flutterResult, "ApiException",
-                        ExceptionUtil.createSerializedUnrecognizedError(e)
-                    )
-                }
-                return
-            }
-
-            val operation: GraphQLOperation<String>?
-
-            val responseCallback = Consumer<GraphQLResponse<String>> { response ->
-                if (cancelToken.isNotEmpty()) OperationsManager.removeOperation(cancelToken)
-
-                val result: Map<String, Any> = mapOf(
-                    "data" to response.data,
-                    "errors" to response.errors.map { it.toMap() }
-                )
-                LOG.debug("GraphQL query operation succeeded with response: $result")
-                handler.post { flutterResult.success(result) }
-            }
-
-            val errorCallback = Consumer<ApiException> { exception ->
-                if (cancelToken.isNotEmpty()) OperationsManager.removeOperation(cancelToken)
-
-                LOG.error("GraphQL mutate operation failed", exception)
-                handler.post {
-                    ExceptionUtil.postExceptionToFlutterChannel(
-                        flutterResult, "ApiException",
-                        ExceptionUtil.createSerializedError(exception)
-                    )
-                }
-            }
-
-=======
     fun query(flutterResult: MethodChannel.Result, request: Map<String, Any>) {
         val apiName: String?
         val document: String
@@ -133,7 +84,6 @@
         scope.launch(dispatcher) {
             val operation: GraphQLOperation<String>?
 
->>>>>>> f658f948
             if (apiName != null) {
                 operation = Amplify.API.query(
                     apiName,
@@ -165,53 +115,6 @@
         }
     }
 
-<<<<<<< HEAD
-        @JvmStatic
-        fun mutate(flutterResult: MethodChannel.Result, request: Map<String, Any>) {
-            val apiName: String?
-            val document: String
-            val variables: Map<String, Any>
-            val cancelToken: String
-
-            try {
-                apiName = FlutterApiRequest.getGraphQlApiName(request)
-                document = FlutterApiRequest.getGraphQLDocument(request)
-                variables = FlutterApiRequest.getVariables(request)
-                cancelToken = FlutterApiRequest.getCancelToken(request)
-            } catch (e: Exception) {
-                handler.post {
-                    ExceptionUtil.postExceptionToFlutterChannel(
-                        flutterResult, "ApiException",
-                        ExceptionUtil.createSerializedUnrecognizedError(e)
-                    )
-                }
-                return
-            }
-            val operation: GraphQLOperation<String?>?
-
-            val responseCallback = Consumer<GraphQLResponse<String>> { response ->
-                if (cancelToken.isNotEmpty()) OperationsManager.removeOperation(cancelToken)
-
-                val result: Map<String, Any> = mapOf(
-                    "data" to response.data,
-                    "errors" to response.errors.map { it.toMap() }
-                )
-                LOG.debug("GraphQL mutate operation succeeded with response : $result")
-                handler.post { flutterResult.success(result) }
-            }
-
-            val errorCallback = Consumer<ApiException> { exception ->
-                if (cancelToken.isNotEmpty()) OperationsManager.removeOperation(cancelToken)
-
-                LOG.error("GraphQL mutate operation failed", exception)
-                handler.post {
-                    ExceptionUtil.postExceptionToFlutterChannel(
-                        flutterResult, "ApiException",
-                        ExceptionUtil.createSerializedError(exception)
-                    )
-                }
-            }
-=======
     fun mutate(flutterResult: MethodChannel.Result, request: Map<String, Any>) {
         val apiName: String?
         val document: String
@@ -258,7 +161,6 @@
 
         scope.launch(dispatcher) {
             val operation: GraphQLOperation<String?>?
->>>>>>> f658f948
 
             if (apiName != null) {
                 operation = Amplify.API.mutate(
@@ -336,30 +238,6 @@
             )
         }
 
-<<<<<<< HEAD
-        @JvmStatic
-        fun subscribe(
-            flutterResult: MethodChannel.Result,
-            request: Map<String, Any>,
-            graphqlSubscriptionStreamHandler: GraphQLSubscriptionStreamHandler
-        ) {
-            val apiName: String?
-            val document: String
-            val variables: Map<String, Any>
-            val id: String
-            var established = false
-
-            try {
-                apiName = FlutterApiRequest.getGraphQlApiName(request)
-                document = FlutterApiRequest.getGraphQLDocument(request)
-                variables = FlutterApiRequest.getVariables(request)
-                id = FlutterApiRequest.getCancelToken(request)
-            } catch (e: Exception) {
-                handler.post {
-                    ExceptionUtil.postExceptionToFlutterChannel(
-                        flutterResult, "ApiException",
-                        ExceptionUtil.createSerializedUnrecognizedError(e)
-=======
         val errorCallback = Consumer<ApiException> {
             if (id.isNotEmpty()) OperationsManager.removeOperation(id)
             if (established) {
@@ -372,59 +250,9 @@
                     ExceptionUtil.postExceptionToFlutterChannel(
                         flutterResult, "ApiException",
                         ExceptionUtil.createSerializedError(it)
->>>>>>> f658f948
                     )
                 }
             }
-<<<<<<< HEAD
-            val operation: GraphQLOperation<String?>?
-
-            val connectionCallback = Consumer<String> {
-                established = true
-                LOG.debug("Subscription established: $id")
-                handler.post { flutterResult.success(null) }
-            }
-
-            val responseCallback = Consumer<GraphQLResponse<String>> { response ->
-                val payload: Map<String, Any> = mapOf(
-                    "data" to response.data,
-                    "errors" to response.errors.map { it.toMap() }
-                )
-                LOG.debug("GraphQL subscription event received: $payload")
-                graphqlSubscriptionStreamHandler.sendEvent(
-                    payload,
-                    id,
-                    GraphQLSubscriptionEventTypes.DATA
-                )
-            }
-
-            val errorCallback = Consumer<ApiException> {
-                if (id.isNotEmpty()) OperationsManager.removeOperation(id)
-                if (established) {
-                    graphqlSubscriptionStreamHandler.sendError(
-                        "ApiException",
-                        ExceptionUtil.createSerializedError(it)
-                    )
-                } else {
-                    handler.post {
-                        ExceptionUtil.postExceptionToFlutterChannel(
-                            flutterResult, "ApiException",
-                            ExceptionUtil.createSerializedError(it)
-                        )
-                    }
-                }
-            }
-
-            val disconnectionCallback = Action {
-                if (id.isNotEmpty()) OperationsManager.removeOperation(id)
-                LOG.debug("Subscription has been closed successfully")
-                graphqlSubscriptionStreamHandler.sendEvent(
-                    null,
-                    id,
-                    GraphQLSubscriptionEventTypes.DONE
-                )
-            }
-=======
         }
 
         val disconnectionCallback = Action {
@@ -439,7 +267,6 @@
 
         scope.launch(dispatcher) {
             val operation: GraphQLOperation<String?>?
->>>>>>> f658f948
 
             if (apiName != null) {
                 operation = Amplify.API.subscribe(
