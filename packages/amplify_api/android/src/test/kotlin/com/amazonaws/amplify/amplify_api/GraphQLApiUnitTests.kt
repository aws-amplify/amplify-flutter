--- conflicted
+++ resolved
@@ -588,10 +588,7 @@
         verify(mockStreamHandler, times(1))
             .sendError(
                 "ApiException",
-<<<<<<< HEAD
                 id,
-=======
->>>>>>> 28d50869
                 ExceptionUtil.createSerializedError(apiException)
             )
     }
