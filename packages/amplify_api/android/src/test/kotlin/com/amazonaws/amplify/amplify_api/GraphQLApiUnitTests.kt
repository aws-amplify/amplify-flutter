/*
 * Copyright 2020 Amazon.com, Inc. or its affiliates. All Rights Reserved.
 *
 * Licensed under the Apache License, Version 2.0 (the "License").
 * You may not use this file except in compliance with the License.
 * A copy of the License is located at
 *
 *  http://aws.amazon.com/apache2.0
 *
 * or in the "license" file accompanying this file. This file is distributed
 * on an "AS IS" BASIS, WITHOUT WARRANTIES OR CONDITIONS OF ANY KIND, either
 * express or implied. See the License for the specific language governing
 * permissions and limitations under the License.
 */

package com.amazonaws.amplify.amplify_api

import com.amazonaws.amplify.amplify_core.exception.ExceptionMessages
import com.amazonaws.amplify.amplify_core.exception.ExceptionUtil
import com.amplifyframework.AmplifyException
import com.amplifyframework.api.ApiCategory
import com.amplifyframework.api.ApiException
import com.amplifyframework.api.aws.GsonVariablesSerializer
import com.amplifyframework.api.graphql.GraphQLOperation
import com.amplifyframework.api.graphql.GraphQLRequest
import com.amplifyframework.api.graphql.GraphQLResponse
import com.amplifyframework.api.graphql.SimpleGraphQLRequest
import com.amplifyframework.core.Action
import com.amplifyframework.core.Amplify
import com.amplifyframework.core.Consumer
import io.flutter.plugin.common.MethodCall
import io.flutter.plugin.common.MethodChannel
import kotlinx.coroutines.ExperimentalCoroutinesApi
import kotlinx.coroutines.test.*
import org.junit.Assert
import org.junit.Before
import org.junit.Test
import org.junit.runner.RunWith
import org.mockito.Mockito.*
import org.robolectric.RobolectricTestRunner
import java.lang.reflect.Field
import java.lang.reflect.Modifier

const val underlyingMalformedException =
        "AmplifyException{message=The graphQL document request argument " +
                "was not passed as a String, cause=kotlin.TypeCastException: null cannot be cast to " +
                "non-null type kotlin.String, recoverySuggestion=The request should include the graphQL document as a String}"

const val underlyingInvalidApiException =
        "AmplifyException{message=The apiName request argument " +
                "was not passed as a String, cause=java.lang.ClassCastException: class java.lang.Integer cannot be cast " +
                "to class java.lang.String (java.lang.Integer and java.lang.String are in module java.base of loader 'bootstrap'), " +
                "recoverySuggestion=The request should include the apiName as a String}"

@RunWith(RobolectricTestRunner::class)
@ExperimentalCoroutinesApi
@Suppress("UNCHECKED_CAST")
class GraphQLApiUnitTests {
    lateinit var flutterPlugin: AmplifyApiPlugin
    private var mockApi = mock(ApiCategory::class.java)
    private val mockResult: MethodChannel.Result = mock(MethodChannel.Result::class.java)
    private val mockGraphQLOperation = mock(GraphQLOperation::class.java)
    private val mockStreamHandler: GraphQLSubscriptionStreamHandler =
            mock(GraphQLSubscriptionStreamHandler::class.java)

    @Before
    fun setup() {
        flutterPlugin = AmplifyApiPlugin(mockStreamHandler, testDispatcher)
        setFinalStatic(Amplify::class.java.getDeclaredField("API"), mockApi)
    }

    private val testDispatcher = TestCoroutineDispatcher()

    @Test
    fun test_query_returns_success() = runBlockingTest {
        val testRequest = HashMap<String, Any>()
        testRequest["document"] = """query MyQuery {
            listBlogs {
                items {
                id
                name
                createdAt
                }
            }
        }"""
        testRequest["variables"] = HashMap<String, Any>()
        testRequest["cancelToken"] = "someCode"

        val graphQLResponse: GraphQLResponse<String> = GraphQLResponse("result", null)

        doAnswer { invocation ->
            Assert.assertEquals(
                    SimpleGraphQLRequest<String>(
                            testRequest["document"] as String,
                            testRequest["variables"] as Map<String, Any>,
                            String::class.java,
                            GsonVariablesSerializer()
                    ),
                    invocation.arguments[0]
            )
            (invocation.arguments[1] as Consumer<GraphQLResponse<String>>).accept(
                    graphQLResponse
            )
            mockGraphQLOperation
        }.`when`(mockApi).query(
                any<GraphQLRequest<String>>(),
                any(),
                any()
        )

        flutterPlugin.onMethodCall(
                MethodCall("query", testRequest),
                mockResult
        )

        verify(mockResult).success(
                mapOf(
                        "data" to "result",
                        "errors" to listOf<String>()
                )
        )
    }

    @Test
    fun test_query_malformed_request_error() = runBlockingTest {
        val testRequest = HashMap<String, Any>()

        flutterPlugin.onMethodCall(
                MethodCall("query", testRequest),
                mockResult
        )

        verify(mockResult).error(
                "ApiException",
                ExceptionMessages.defaultFallbackExceptionMessage,
                mapOf(
                        "message" to ExceptionMessages.missingExceptionMessage,
                        "recoverySuggestion" to ExceptionMessages.missingRecoverySuggestion,
                        "underlyingException" to underlyingMalformedException
                )
        )
    }

    @Test
    fun test_query_api_error() = runBlockingTest {
        val apiException =
                ApiException("AmplifyException", ApiException.REPORT_BUG_TO_AWS_SUGGESTION)

        val testRequest = HashMap<String, Any>()
        testRequest["document"] = """query MyQuery {
            listBlogs {
                items {
                id
                name
                createdAt
                }
            }
        }"""
        testRequest["variables"] = HashMap<String, Any>()
        testRequest["cancelToken"] = "someCode"

        doAnswer { invocation ->
            Assert.assertEquals(
                    SimpleGraphQLRequest<String>(
                            testRequest["document"] as String,
                            testRequest["variables"] as Map<String, Any>,
                            String::class.java,
                            GsonVariablesSerializer()
                    ),
                    invocation.arguments[0]
            )
            (invocation.arguments[2] as Consumer<ApiException>).accept(
                    apiException
            )
            mockGraphQLOperation
        }.`when`(mockApi).query(
                any<GraphQLRequest<String>>(),
                any(),
                any()
        )

        flutterPlugin.onMethodCall(
                MethodCall("query", testRequest),
                mockResult
        )

        verify(mockResult).error(
                "ApiException",
                ExceptionMessages.defaultFallbackExceptionMessage,
                mapOf(
                        "message" to "AmplifyException",
                        "recoverySuggestion" to AmplifyException.REPORT_BUG_TO_AWS_SUGGESTION
                )
        )
    }

    @Test
    fun test_query_with_valid_api_name() = runBlockingTest {
        val testRequest = HashMap<String, Any>()
        testRequest["apiName"] = "publicApi"
        testRequest["document"] = """query MyQuery {
            listBlogs {
                items {
                id
                name
                createdAt
                }
            }
        }"""
        testRequest["variables"] = HashMap<String, Any>()
        testRequest["cancelToken"] = "someCode"

        val graphQLResponse: GraphQLResponse<String> = GraphQLResponse("result", null)

        doAnswer { invocation ->
            Assert.assertEquals(testRequest["apiName"] as String, invocation.arguments[0])
            Assert.assertEquals(
                    SimpleGraphQLRequest<String>(
                            testRequest["document"] as String,
                            testRequest["variables"] as Map<String, Any>,
                            String::class.java,
                            GsonVariablesSerializer()
                    ),
                    invocation.arguments[1]
            )
            (invocation.arguments[2] as Consumer<GraphQLResponse<String>>).accept(
                    graphQLResponse
            )
            mockGraphQLOperation
        }.`when`(mockApi).query(
                any<String>(),
                any<GraphQLRequest<String>>(),
                any(),
                any()
        )

        flutterPlugin.onMethodCall(
                MethodCall("query", testRequest),
                mockResult
        )

        verify(mockResult).success(
                mapOf(
                        "data" to "result",
                        "errors" to listOf<String>()
                )
        )

    }

    @Test
    fun test_mutate_returns_success() = runBlockingTest {
        val testRequest = HashMap<String, Any>()

        testRequest["document"] = ("mutation MyMutation(\$name: String!) {"
                + "createBlog(input: {name: \$name}) {"
                + "id"
                + "name"
                + "createdAt"
                + "}"
                + "}")

        testRequest["variables"] = mapOf(
                "name" to "Test App Blog"
        )
        testRequest["cancelToken"] = "someCode"

        val graphQLResponse: GraphQLResponse<String> = GraphQLResponse("mutate result", null)

        doAnswer { invocation ->
            Assert.assertEquals(
                    SimpleGraphQLRequest<String>(
                            testRequest["document"] as String,
                            testRequest["variables"] as Map<String, Any>,
                            String::class.java,
                            GsonVariablesSerializer()
                    ),
                    invocation.arguments[0]
            )
            (invocation.arguments[1] as Consumer<GraphQLResponse<String>>).accept(
                    graphQLResponse
            )
            mockGraphQLOperation
        }.`when`(mockApi).mutate(
                any<GraphQLRequest<String>>(),
                any<Consumer<GraphQLResponse<String>>>(),
                any()
        )

        flutterPlugin.onMethodCall(
                MethodCall("mutate", testRequest),
                mockResult
        )

        verify(mockResult).success(
                mapOf(
                        "data" to "mutate result",
                        "errors" to listOf<String>()
                )
        )
    }

    @Test
    fun test_mutate_malformed_request_error() = runBlockingTest {
        val testRequest = HashMap<String, Any>()

        flutterPlugin.onMethodCall(
                MethodCall("mutate", testRequest),
                mockResult
        )

        verify(mockResult).error(
                "ApiException",
                ExceptionMessages.defaultFallbackExceptionMessage,
                mapOf(
                        "message" to ExceptionMessages.missingExceptionMessage,
                        "recoverySuggestion" to ExceptionMessages.missingRecoverySuggestion,
                        "underlyingException" to underlyingMalformedException
                )
        )
    }

    @Test
    fun test_mutate_api_error() = runBlockingTest {
        val apiException =
                ApiException("AmplifyException", ApiException.REPORT_BUG_TO_AWS_SUGGESTION)
        val testRequest = HashMap<String, Any>()

        testRequest["document"] = ("mutation MyMutation(\$name: String!) {"
                + "createBlog(input: {name: \$name}) {"
                + "id"
                + "name"
                + "createdAt"
                + "}"
                + "}")

        testRequest["variables"] = mapOf(
                "name" to "Test App Blog"
        )
        testRequest["cancelToken"] = "someCode"

        doAnswer { invocation ->
            Assert.assertEquals(
                    SimpleGraphQLRequest<String>(
                            testRequest["document"] as String,
                            testRequest["variables"] as Map<String, Any>,
                            String::class.java,
                            GsonVariablesSerializer()
                    ),
                    invocation.arguments[0]
            )
            (invocation.arguments[2] as Consumer<ApiException>).accept(
                    apiException
            )
            mockGraphQLOperation
        }.`when`(mockApi).mutate(
                any<GraphQLRequest<String>>(),
                any(),
                any()
        )

        flutterPlugin.onMethodCall(
                MethodCall("mutate", testRequest),
                mockResult
        )

        verify(mockResult).error(
                "ApiException",
                ExceptionMessages.defaultFallbackExceptionMessage,
                mapOf(
                        "message" to "AmplifyException",
                        "recoverySuggestion" to AmplifyException.REPORT_BUG_TO_AWS_SUGGESTION
                )
        )
    }

    @Test
    fun test_mutate_with_valid_api_name() = runBlockingTest {
        val testRequest = HashMap<String, Any>()
        testRequest["apiName"] = "publicApi"
        testRequest["document"] = ("mutation MyMutation(\$name: String!) {"
                + "createBlog(input: {name: \$name}) {"
                + "id"
                + "name"
                + "createdAt"
                + "}"
                + "}")
        testRequest["variables"] = mapOf(
                "name" to "Test App Blog"
        )
        testRequest["cancelToken"] = "someCode"

        val graphQLResponse: GraphQLResponse<String> = GraphQLResponse("mutate result", null)

        doAnswer { invocation ->
            Assert.assertEquals(testRequest["apiName"] as String, invocation.arguments[0])
            Assert.assertEquals(
                    SimpleGraphQLRequest<String>(
                            testRequest["document"] as String,
                            testRequest["variables"] as Map<String, Any>,
                            String::class.java,
                            GsonVariablesSerializer()
                    ),
                    invocation.arguments[1]
            )
            (invocation.arguments[2] as Consumer<GraphQLResponse<String>>).accept(
                    graphQLResponse
            )
            mockGraphQLOperation
        }.`when`(mockApi).mutate(
                any<String>(),
                any<GraphQLRequest<String>>(),
                any<Consumer<GraphQLResponse<String>>>(),
                any()
        )

        flutterPlugin.onMethodCall(
                MethodCall("mutate", testRequest),
                mockResult
        )

        verify(mockResult).success(
                mapOf(
                        "data" to "mutate result",
                        "errors" to listOf<String>()
                )
        )

    }

    @Test
    fun test_subscription_establishes_successfully() = runBlockingTest {
        val testRequest = HashMap<String, Any>()
        val id = "someCode"

        testRequest["document"] = ("subscription MySubscription {"
                + "onCreateBlog {"
                + "id"
                + "name"
                + "createdAt"
                + "}"
                + "}")

        testRequest["variables"] = mapOf(
                "name" to "Test App Blog"
        )
        testRequest["cancelToken"] = id

        doAnswer { invocation ->
            Assert.assertEquals(
                    SimpleGraphQLRequest<String>(
                            testRequest["document"] as String,
                            testRequest["variables"] as Map<String, Any>,
                            String::class.java,
                            GsonVariablesSerializer()
                    ),
                    invocation.arguments[0]
            )
            (invocation.arguments[1] as Consumer<String>).accept(
                    id
            )
            mockGraphQLOperation
        }.`when`(mockApi).subscribe(
                any<GraphQLRequest<String>>(),
                any<Consumer<String>>(),
                any<Consumer<GraphQLResponse<String>>>(),
                any<Consumer<ApiException>>(),
                any<Action>()
        )

        flutterPlugin.onMethodCall(
                MethodCall("subscribe", testRequest),
                mockResult
        )

        verify(mockResult).success(null)
    }

    @Test
    fun test_subscribe_success_event() = runBlockingTest {
        val testRequest = HashMap<String, Any>()
        val id = "someCode"

        testRequest["document"] = ("subscription MySubscription {"
                + "onCreateBlog {"
                + "id"
                + "name"
                + "createdAt"
                + "}"
                + "}")

        testRequest["variables"] = mapOf(
                "name" to "Test App Blog"
        )
        testRequest["cancelToken"] = id

        val graphQLResponse: GraphQLResponse<String> = GraphQLResponse("result data", null)

        doAnswer { invocation ->
            Assert.assertEquals(
                    SimpleGraphQLRequest<String>(
                            testRequest["document"] as String,
                            testRequest["variables"] as Map<String, Any>,
                            String::class.java,
                            GsonVariablesSerializer()
                    ),
                    invocation.arguments[0]
            )
            (invocation.arguments[2] as Consumer<GraphQLResponse<String>>).accept(
                    graphQLResponse
            )
            mockGraphQLOperation
        }.`when`(mockApi).subscribe(
                any<GraphQLRequest<String>>(),
                any<Consumer<String>>(),
                any<Consumer<GraphQLResponse<String>>>(),
                any<Consumer<ApiException>>(),
                any<Action>()
        )

        flutterPlugin.onMethodCall(
                MethodCall("subscribe", testRequest),
                mockResult
        )

        val payload: Map<String, Any> = mapOf(
                "data" to graphQLResponse.data,
                "errors" to graphQLResponse.errors
        )

        verify(mockStreamHandler, times(1))
                .sendEvent(
                        payload,
                        id,
                        GraphQLSubscriptionEventTypes.DATA
                )
    }

    @Test
    fun test_subscribe_error_event() = runBlockingTest {
        val apiException =
                ApiException("AmplifyException", ApiException.REPORT_BUG_TO_AWS_SUGGESTION)
        val testRequest = HashMap<String, Any>()
        val id = "someCode"

        testRequest["document"] = ("subscription MySubscription {"
                + "onCreateBlog {"
                + "id"
                + "name"
                + "createdAt"
                + "}"
                + "}")

        testRequest["variables"] = mapOf(
                "name" to "Test App Blog"
        )
        testRequest["cancelToken"] = id

        doAnswer { invocation ->
            Assert.assertEquals(
                    SimpleGraphQLRequest<String>(
                            testRequest["document"] as String,
                            testRequest["variables"] as Map<String, Any>,
                            String::class.java,
                            GsonVariablesSerializer()
                    ),
                    invocation.arguments[0]
            )
            (invocation.arguments[1] as Consumer<String>).accept(
                    id
            )
            (invocation.arguments[3] as Consumer<ApiException>).accept(
                    apiException
            )
            mockGraphQLOperation
        }.`when`(mockApi).subscribe(
                any<GraphQLRequest<String>>(),
                any<Consumer<String>>(),
                any<Consumer<GraphQLResponse<String>>>(),
                any<Consumer<ApiException>>(),
                any<Action>()
        )

        flutterPlugin.onMethodCall(
                MethodCall("subscribe", testRequest),
                mockResult
        )

        verify(mockResult).success(null)
        verify(mockStreamHandler, times(1))
<<<<<<< HEAD
                .sendError(
                        "ApiException",
                        ExceptionUtil.createSerializedError(apiException)
                )
=======
            .sendError(
                "ApiException",
                id,
                ExceptionUtil.createSerializedError(apiException)
            )
>>>>>>> 34615612
    }

    @Test
    fun test_subscribe_malformed_request_error() = runBlockingTest {
        val testRequest = HashMap<String, Any>()

        flutterPlugin.onMethodCall(
                MethodCall("subscribe", testRequest),
                mockResult
        )

        verify(mockResult).error(
                "ApiException",
                ExceptionMessages.defaultFallbackExceptionMessage,
                mapOf(
                        "message" to ExceptionMessages.missingExceptionMessage,
                        "recoverySuggestion" to ExceptionMessages.missingRecoverySuggestion,
                        "underlyingException" to underlyingMalformedException
                )
        )
    }

    @Test
    fun test_subscribe_api_error() = runBlockingTest {
        val apiException =
                ApiException("AmplifyException", ApiException.REPORT_BUG_TO_AWS_SUGGESTION)
        val testRequest = HashMap<String, Any>()

        testRequest["document"] = ("subscription MySubscription {"
                + "onCreateBlog {"
                + "id"
                + "name"
                + "createdAt"
                + "}"
                + "}")

        testRequest["variables"] = mapOf(
                "name" to "Test App Blog"
        )
        testRequest["cancelToken"] = "someCode"

        doAnswer { invocation ->
            Assert.assertEquals(
                    SimpleGraphQLRequest<String>(
                            testRequest["document"] as String,
                            testRequest["variables"] as Map<String, Any>,
                            String::class.java,
                            GsonVariablesSerializer()
                    ),
                    invocation.arguments[0]
            )
            (invocation.arguments[3] as Consumer<ApiException>).accept(
                    apiException
            )
            mockGraphQLOperation
        }.`when`(mockApi).subscribe(
                any<GraphQLRequest<String>>(),
                any<Consumer<String>>(),
                any(),
                any(),
                any()
        )

        flutterPlugin.onMethodCall(
                MethodCall("subscribe", testRequest),
                mockResult
        )

        verify(mockResult).error(
                "ApiException",
                ExceptionMessages.defaultFallbackExceptionMessage,
                mapOf(
                        "message" to "AmplifyException",
                        "recoverySuggestion" to AmplifyException.REPORT_BUG_TO_AWS_SUGGESTION
                )
        )
    }

    @Test
    fun test_subscription_with_valid_api_name() = runBlockingTest {
        val testRequest = HashMap<String, Any>()
        val id = "someCode"
        testRequest["apiName"] = "publicApi"
        testRequest["document"] = ("subscription MySubscription {"
                + "onCreateBlog {"
                + "id"
                + "name"
                + "createdAt"
                + "}"
                + "}")

        testRequest["variables"] = mapOf(
                "name" to "Test App Blog"
        )
        testRequest["cancelToken"] = id

        doAnswer { invocation ->
            Assert.assertEquals(testRequest["apiName"] as String, invocation.arguments[0])
            Assert.assertEquals(
                    SimpleGraphQLRequest<String>(
                            testRequest["document"] as String,
                            testRequest["variables"] as Map<String, Any>,
                            String::class.java,
                            GsonVariablesSerializer()
                    ),
                    invocation.arguments[1]
            )
            (invocation.arguments[2] as Consumer<String>).accept(
                    id
            )
            mockGraphQLOperation
        }.`when`(mockApi).subscribe(
                any<String>(),
                any<GraphQLRequest<String>>(),
                any<Consumer<String>>(),
                any<Consumer<GraphQLResponse<String>>>(),
                any<Consumer<ApiException>>(),
                any<Action>()
        )

        flutterPlugin.onMethodCall(
                MethodCall("subscribe", testRequest),
                mockResult
        )

        verify(mockResult).success(null)
    }

    @Test
    fun test_operation_with_invalid_api_name() = runBlockingTest {
        val testRequest = HashMap<String, Any>()
        testRequest["apiName"] = 5
        testRequest["document"] = """query MyQuery {
            listBlogs {
                items {
                id
                name
                createdAt
                }
            }
        }"""
        testRequest["variables"] = HashMap<String, Any>()
        testRequest["cancelToken"] = "someCode"

        flutterPlugin.onMethodCall(
                MethodCall("query", testRequest),
                mockResult
        )

        verify(mockResult).error(
                "ApiException",
                ExceptionMessages.defaultFallbackExceptionMessage,
                mapOf(
                        "message" to ExceptionMessages.missingExceptionMessage,
                        "recoverySuggestion" to ExceptionMessages.missingRecoverySuggestion,
                        "underlyingException" to underlyingInvalidApiException
                )
        )
    }

    fun test_grapqhql_request_document_sanitization() = runBlockingTest {
        // test no-op
        val validRequest = HashMap<String, Any>()
        val validDocument = """query MyQuery {
            listBlogs {
                items {
                    id
                    name
                    createdAt
                }
            }
        }"""
        validRequest["document"] = validDocument
        val validResult = FlutterApiRequest.getGraphQLDocument(validRequest)
        Assert.assertEquals(
                validResult,
                validDocument
        )

        // test remove tab
        val tabbedRequest = HashMap<String, Any>()
        // tab before name and id
        val tabbedDocument = """query MyQuery {
            listBlogs {
                items {
                	id
                	name
                }
            }
        }"""
        val tabRemovedDocument = """query MyQuery {
            listBlogs {
                items {
                id
                name
                }
            }
        }"""
        tabbedRequest["document"] = tabbedDocument
        val tabRemovedResult = FlutterApiRequest.getGraphQLDocument(tabbedRequest)
        Assert.assertEquals(
                tabRemovedResult,
                tabRemovedDocument
        )

        // tab in hardcoded string is no-op
        val tabQuoteRequest = HashMap<String, Any>()
        val tabQuoteDocument = """"mutation MyMutation {
            createBlog(input: {name: "tabbed 	name"}) {
                id
                name
            }
        }""""
        tabQuoteRequest["document"] = tabQuoteDocument
        val tabQuoteResult = FlutterApiRequest.getGraphQLDocument(tabQuoteRequest)
        Assert.assertEquals(
                tabQuoteResult,
                tabQuoteDocument
        )
    }

    private fun setFinalStatic(field: Field, newValue: Any?) {
        field.isAccessible = true
        val modifiersField: Field = Field::class.java.getDeclaredField("modifiers")
        modifiersField.isAccessible = true
        modifiersField.setInt(field, field.modifiers and Modifier.FINAL.inv())
        field.set(null, newValue)
    }
}<|MERGE_RESOLUTION|>--- conflicted
+++ resolved
@@ -588,18 +588,11 @@
 
         verify(mockResult).success(null)
         verify(mockStreamHandler, times(1))
-<<<<<<< HEAD
-                .sendError(
-                        "ApiException",
-                        ExceptionUtil.createSerializedError(apiException)
-                )
-=======
             .sendError(
                 "ApiException",
                 id,
                 ExceptionUtil.createSerializedError(apiException)
             )
->>>>>>> 34615612
     }
 
     @Test
