/*
 * Copyright 2020 Amazon.com, Inc. or its affiliates. All Rights Reserved.
 *
 * Licensed under the Apache License, Version 2.0 (the "License").
 * You may not use this file except in compliance with the License.
 * A copy of the License is located at
 *
 *  http://aws.amazon.com/apache2.0
 *
 * or in the "license" file accompanying this file. This file is distributed
 * on an "AS IS" BASIS, WITHOUT WARRANTIES OR CONDITIONS OF ANY KIND, either
 * express or implied. See the License for the specific language governing
 * permissions and limitations under the License.
 */

package com.amazonaws.amplify.amplify_api

import com.amazonaws.amplify.amplify_core.exception.ExceptionMessages
import com.amazonaws.amplify.amplify_core.exception.ExceptionUtil
import com.amplifyframework.AmplifyException
import com.amplifyframework.api.ApiCategory
import com.amplifyframework.api.ApiException
import com.amplifyframework.api.aws.GsonVariablesSerializer
import com.amplifyframework.api.graphql.GraphQLOperation
import com.amplifyframework.api.graphql.GraphQLRequest
import com.amplifyframework.api.graphql.GraphQLResponse
import com.amplifyframework.api.graphql.SimpleGraphQLRequest
import com.amplifyframework.core.Action
import com.amplifyframework.core.Amplify
import com.amplifyframework.core.Consumer
import io.flutter.plugin.common.MethodCall
import io.flutter.plugin.common.MethodChannel
import kotlinx.coroutines.ExperimentalCoroutinesApi
import kotlinx.coroutines.test.*
import org.junit.Assert
import org.junit.Before
import org.junit.Test
import org.junit.runner.RunWith
import org.mockito.Mockito.*
import org.robolectric.RobolectricTestRunner
import java.lang.reflect.Field
import java.lang.reflect.Modifier

const val underlyingMalformedException =
    "AmplifyException{message=The graphQL document request argument " +
            "was not passed as a String, cause=kotlin.TypeCastException: null cannot be cast to " +
            "non-null type kotlin.String, recoverySuggestion=The request should include the graphQL document as a String}"

const val underlyingInvalidApiException =
    "AmplifyException{message=The apiName request argument " +
            "was not passed as a String, cause=java.lang.ClassCastException: class java.lang.Integer cannot be cast " +
            "to class java.lang.String (java.lang.Integer and java.lang.String are in module java.base of loader 'bootstrap'), " +
            "recoverySuggestion=The request should include the apiName as a String}"

@RunWith(RobolectricTestRunner::class)
<<<<<<< HEAD
=======
@ExperimentalCoroutinesApi
>>>>>>> f658f948
@Suppress("UNCHECKED_CAST")
class GraphQLApiUnitTests {
    lateinit var flutterPlugin: AmplifyApiPlugin
    private var mockApi = mock(ApiCategory::class.java)
    private val mockResult: MethodChannel.Result = mock(MethodChannel.Result::class.java)
    private val mockGraphQLOperation = mock(GraphQLOperation::class.java)
    private val mockStreamHandler: GraphQLSubscriptionStreamHandler =
        mock(GraphQLSubscriptionStreamHandler::class.java)

    @Before
    fun setup() {
        flutterPlugin = AmplifyApiPlugin(mockStreamHandler, testDispatcher)
        setFinalStatic(Amplify::class.java.getDeclaredField("API"), mockApi)
    }

    private val testDispatcher = TestCoroutineDispatcher()

    @Test
<<<<<<< HEAD
    fun test_query_returns_success() {
=======
    fun test_query_returns_success() = runBlockingTest {
>>>>>>> f658f948
        val testRequest = HashMap<String, Any>()
        testRequest["document"] = """query MyQuery {
            listBlogs {
                items {
                id
                name
                createdAt
                }
            }
        }"""
        testRequest["variables"] = HashMap<String, Any>()
        testRequest["cancelToken"] = "someCode"

        val graphQLResponse: GraphQLResponse<String> = GraphQLResponse("result", null)

        doAnswer { invocation ->
            Assert.assertEquals(
                SimpleGraphQLRequest<String>(
                    testRequest["document"] as String,
                    testRequest["variables"] as Map<String, Any>,
                    String::class.java,
                    GsonVariablesSerializer()
                ),
                invocation.arguments[0]
            )
            (invocation.arguments[1] as Consumer<GraphQLResponse<String>>).accept(
                graphQLResponse
            )
            mockGraphQLOperation
        }.`when`(mockApi).query(
            any<GraphQLRequest<String>>(),
            any(),
            any()
        )

        flutterPlugin.onMethodCall(
            MethodCall("query", testRequest),
            mockResult
        )

        verify(mockResult).success(
            mapOf(
                "data" to "result",
                "errors" to listOf<String>()
            )
        )
<<<<<<< HEAD

=======
>>>>>>> f658f948
    }

    @Test
    fun test_query_malformed_request_error() = runBlockingTest {
        val testRequest = HashMap<String, Any>()

        flutterPlugin.onMethodCall(
            MethodCall("query", testRequest),
            mockResult
        )

        verify(mockResult).error(
            "ApiException",
            ExceptionMessages.defaultFallbackExceptionMessage,
            mapOf(
                "message" to ExceptionMessages.missingExceptionMessage,
                "recoverySuggestion" to ExceptionMessages.missingRecoverySuggestion,
                "underlyingException" to underlyingMalformedException
            )
        )
    }

    @Test
<<<<<<< HEAD
    fun test_query_api_error() {
=======
    fun test_query_api_error() = runBlockingTest {
>>>>>>> f658f948
        val apiException =
            ApiException("AmplifyException", ApiException.REPORT_BUG_TO_AWS_SUGGESTION)

        val testRequest = HashMap<String, Any>()
        testRequest["document"] = """query MyQuery {
            listBlogs {
                items {
                id
                name
                createdAt
                }
            }
        }"""
        testRequest["variables"] = HashMap<String, Any>()
        testRequest["cancelToken"] = "someCode"

        doAnswer { invocation ->
            Assert.assertEquals(
                SimpleGraphQLRequest<String>(
                    testRequest["document"] as String,
                    testRequest["variables"] as Map<String, Any>,
                    String::class.java,
                    GsonVariablesSerializer()
                ),
                invocation.arguments[0]
            )
            (invocation.arguments[2] as Consumer<ApiException>).accept(
                apiException
            )
            mockGraphQLOperation
        }.`when`(mockApi).query(
            any<GraphQLRequest<String>>(),
            any(),
            any()
        )

        flutterPlugin.onMethodCall(
            MethodCall("query", testRequest),
            mockResult
        )

        verify(mockResult).error(
            "ApiException",
            ExceptionMessages.defaultFallbackExceptionMessage,
            mapOf(
                "message" to "AmplifyException",
                "recoverySuggestion" to AmplifyException.REPORT_BUG_TO_AWS_SUGGESTION
            )
        )
    }

    @Test
<<<<<<< HEAD
    fun test_query_with_valid_api_name() {
=======
    fun test_query_with_valid_api_name() = runBlockingTest {
>>>>>>> f658f948
        val testRequest = HashMap<String, Any>()
        testRequest["apiName"] = "publicApi"
        testRequest["document"] = """query MyQuery {
            listBlogs {
                items {
                id
                name
                createdAt
                }
            }
        }"""
        testRequest["variables"] = HashMap<String, Any>()
        testRequest["cancelToken"] = "someCode"

        val graphQLResponse: GraphQLResponse<String> = GraphQLResponse("result", null)

        doAnswer { invocation ->
            Assert.assertEquals(testRequest["apiName"] as String, invocation.arguments[0])
            Assert.assertEquals(
                SimpleGraphQLRequest<String>(
                    testRequest["document"] as String,
                    testRequest["variables"] as Map<String, Any>,
                    String::class.java,
                    GsonVariablesSerializer()
                ),
                invocation.arguments[1]
            )
            (invocation.arguments[2] as Consumer<GraphQLResponse<String>>).accept(
                graphQLResponse
            )
            mockGraphQLOperation
        }.`when`(mockApi).query(
            any<String>(),
            any<GraphQLRequest<String>>(),
            any(),
            any()
        )

        flutterPlugin.onMethodCall(
            MethodCall("query", testRequest),
            mockResult
        )

        verify(mockResult).success(
            mapOf(
                "data" to "result",
                "errors" to listOf<String>()
            )
        )

    }

    @Test
    fun test_mutate_returns_success() = runBlockingTest {
        val testRequest = HashMap<String, Any>()

        testRequest["document"] = ("mutation MyMutation(\$name: String!) {"
                + "createBlog(input: {name: \$name}) {"
                + "id"
                + "name"
                + "createdAt"
                + "}"
                + "}")

        testRequest["variables"] = mapOf(
            "name" to "Test App Blog"
        )
        testRequest["cancelToken"] = "someCode"

        val graphQLResponse: GraphQLResponse<String> = GraphQLResponse("mutate result", null)

        doAnswer { invocation ->
            Assert.assertEquals(
                SimpleGraphQLRequest<String>(
                    testRequest["document"] as String,
                    testRequest["variables"] as Map<String, Any>,
                    String::class.java,
                    GsonVariablesSerializer()
                ),
                invocation.arguments[0]
            )
            (invocation.arguments[1] as Consumer<GraphQLResponse<String>>).accept(
                graphQLResponse
            )
            mockGraphQLOperation
        }.`when`(mockApi).mutate(
            any<GraphQLRequest<String>>(),
            any<Consumer<GraphQLResponse<String>>>(),
            any()
        )

        flutterPlugin.onMethodCall(
            MethodCall("mutate", testRequest),
            mockResult
        )

        verify(mockResult).success(
            mapOf(
                "data" to "mutate result",
                "errors" to listOf<String>()
            )
        )
    }

    @Test
    fun test_mutate_malformed_request_error() = runBlockingTest {
        val testRequest = HashMap<String, Any>()

        flutterPlugin.onMethodCall(
            MethodCall("mutate", testRequest),
            mockResult
        )

        verify(mockResult).error(
            "ApiException",
            ExceptionMessages.defaultFallbackExceptionMessage,
            mapOf(
                "message" to ExceptionMessages.missingExceptionMessage,
                "recoverySuggestion" to ExceptionMessages.missingRecoverySuggestion,
                "underlyingException" to underlyingMalformedException
            )
        )
    }

    @Test
<<<<<<< HEAD
    fun test_mutate_api_error() {
=======
    fun test_mutate_api_error() = runBlockingTest {
>>>>>>> f658f948
        val apiException =
            ApiException("AmplifyException", ApiException.REPORT_BUG_TO_AWS_SUGGESTION)
        val testRequest = HashMap<String, Any>()

        testRequest["document"] = ("mutation MyMutation(\$name: String!) {"
                + "createBlog(input: {name: \$name}) {"
                + "id"
                + "name"
                + "createdAt"
                + "}"
                + "}")

        testRequest["variables"] = mapOf(
            "name" to "Test App Blog"
        )
        testRequest["cancelToken"] = "someCode"

        doAnswer { invocation ->
            Assert.assertEquals(
                SimpleGraphQLRequest<String>(
                    testRequest["document"] as String,
                    testRequest["variables"] as Map<String, Any>,
                    String::class.java,
                    GsonVariablesSerializer()
                ),
                invocation.arguments[0]
            )
            (invocation.arguments[2] as Consumer<ApiException>).accept(
                apiException
            )
            mockGraphQLOperation
        }.`when`(mockApi).mutate(
            any<GraphQLRequest<String>>(),
            any(),
            any()
        )

        flutterPlugin.onMethodCall(
            MethodCall("mutate", testRequest),
            mockResult
        )

        verify(mockResult).error(
            "ApiException",
            ExceptionMessages.defaultFallbackExceptionMessage,
            mapOf(
                "message" to "AmplifyException",
                "recoverySuggestion" to AmplifyException.REPORT_BUG_TO_AWS_SUGGESTION
            )
        )
    }

    @Test
<<<<<<< HEAD
    fun test_mutate_with_valid_api_name() {
=======
    fun test_mutate_with_valid_api_name() = runBlockingTest {
>>>>>>> f658f948
        val testRequest = HashMap<String, Any>()
        testRequest["apiName"] = "publicApi"
        testRequest["document"] = ("mutation MyMutation(\$name: String!) {"
                + "createBlog(input: {name: \$name}) {"
                + "id"
                + "name"
                + "createdAt"
                + "}"
                + "}")
        testRequest["variables"] = mapOf(
            "name" to "Test App Blog"
        )
        testRequest["cancelToken"] = "someCode"

        val graphQLResponse: GraphQLResponse<String> = GraphQLResponse("mutate result", null)

        doAnswer { invocation ->
            Assert.assertEquals(testRequest["apiName"] as String, invocation.arguments[0])
            Assert.assertEquals(
                SimpleGraphQLRequest<String>(
                    testRequest["document"] as String,
                    testRequest["variables"] as Map<String, Any>,
                    String::class.java,
                    GsonVariablesSerializer()
                ),
                invocation.arguments[1]
            )
            (invocation.arguments[2] as Consumer<GraphQLResponse<String>>).accept(
                graphQLResponse
            )
            mockGraphQLOperation
        }.`when`(mockApi).mutate(
            any<String>(),
            any<GraphQLRequest<String>>(),
            any<Consumer<GraphQLResponse<String>>>(),
            any()
        )

        flutterPlugin.onMethodCall(
            MethodCall("mutate", testRequest),
            mockResult
        )

        verify(mockResult).success(
            mapOf(
                "data" to "mutate result",
                "errors" to listOf<String>()
            )
        )

    }

    @Test
<<<<<<< HEAD
    fun test_subscription_establishes_successfully() {
=======
    fun test_subscription_establishes_successfully() = runBlockingTest {
>>>>>>> f658f948
        val testRequest = HashMap<String, Any>()
        val id = "someCode"

        testRequest["document"] = ("subscription MySubscription {"
                + "onCreateBlog {"
                + "id"
                + "name"
                + "createdAt"
                + "}"
                + "}")

        testRequest["variables"] = mapOf(
            "name" to "Test App Blog"
        )
        testRequest["cancelToken"] = id

        doAnswer { invocation ->
            Assert.assertEquals(
                SimpleGraphQLRequest<String>(
                    testRequest["document"] as String,
                    testRequest["variables"] as Map<String, Any>,
                    String::class.java,
                    GsonVariablesSerializer()
                ),
                invocation.arguments[0]
            )
            (invocation.arguments[1] as Consumer<String>).accept(
                id
            )
            mockGraphQLOperation
        }.`when`(mockApi).subscribe(
            any<GraphQLRequest<String>>(),
            any<Consumer<String>>(),
            any<Consumer<GraphQLResponse<String>>>(),
            any<Consumer<ApiException>>(),
            any<Action>()
        )

        flutterPlugin.onMethodCall(
            MethodCall("subscribe", testRequest),
            mockResult
        )

        verify(mockResult).success(null)
    }

    @Test
    fun test_subscribe_success_event() = runBlockingTest {
        val testRequest = HashMap<String, Any>()
        val id = "someCode"

        testRequest["document"] = ("subscription MySubscription {"
                + "onCreateBlog {"
                + "id"
                + "name"
                + "createdAt"
                + "}"
                + "}")

        testRequest["variables"] = mapOf(
            "name" to "Test App Blog"
        )
        testRequest["cancelToken"] = id

        val graphQLResponse: GraphQLResponse<String> = GraphQLResponse("result data", null)

        doAnswer { invocation ->
            Assert.assertEquals(
                SimpleGraphQLRequest<String>(
                    testRequest["document"] as String,
                    testRequest["variables"] as Map<String, Any>,
                    String::class.java,
                    GsonVariablesSerializer()
                ),
                invocation.arguments[0]
            )
            (invocation.arguments[2] as Consumer<GraphQLResponse<String>>).accept(
                graphQLResponse
            )
            mockGraphQLOperation
        }.`when`(mockApi).subscribe(
            any<GraphQLRequest<String>>(),
            any<Consumer<String>>(),
            any<Consumer<GraphQLResponse<String>>>(),
            any<Consumer<ApiException>>(),
            any<Action>()
        )

        flutterPlugin.onMethodCall(
            MethodCall("subscribe", testRequest),
            mockResult
        )

        val payload: Map<String, Any> = mapOf(
            "data" to graphQLResponse.data,
            "errors" to graphQLResponse.errors
        )

        verify(mockStreamHandler, times(1))
            .sendEvent(
                payload,
                id,
                GraphQLSubscriptionEventTypes.DATA
            )
    }

    @Test
<<<<<<< HEAD
    fun test_subscribe_error_event() {
        flutterPlugin = AmplifyApiPlugin(eventHandler = mockStreamHandler)
=======
    fun test_subscribe_error_event() = runBlockingTest {
>>>>>>> f658f948
        val apiException =
            ApiException("AmplifyException", ApiException.REPORT_BUG_TO_AWS_SUGGESTION)
        val testRequest = HashMap<String, Any>()
        val id = "someCode"

        testRequest["document"] = ("subscription MySubscription {"
                + "onCreateBlog {"
                + "id"
                + "name"
                + "createdAt"
                + "}"
                + "}")

        testRequest["variables"] = mapOf(
            "name" to "Test App Blog"
        )
        testRequest["cancelToken"] = id

        doAnswer { invocation ->
            Assert.assertEquals(
                SimpleGraphQLRequest<String>(
                    testRequest["document"] as String,
                    testRequest["variables"] as Map<String, Any>,
                    String::class.java,
                    GsonVariablesSerializer()
                ),
                invocation.arguments[0]
            )
            (invocation.arguments[1] as Consumer<String>).accept(
                id
            )
            (invocation.arguments[3] as Consumer<ApiException>).accept(
                apiException
            )
            mockGraphQLOperation
        }.`when`(mockApi).subscribe(
            any<GraphQLRequest<String>>(),
            any<Consumer<String>>(),
            any<Consumer<GraphQLResponse<String>>>(),
            any<Consumer<ApiException>>(),
            any<Action>()
        )

        flutterPlugin.onMethodCall(
            MethodCall("subscribe", testRequest),
            mockResult
        )

        verify(mockResult).success(null)
        verify(mockStreamHandler, times(1))
            .sendError(
                "ApiException",
                ExceptionUtil.createSerializedError(apiException)
            )
    }

    @Test
    fun test_subscribe_malformed_request_error() = runBlockingTest {
        val testRequest = HashMap<String, Any>()

        flutterPlugin.onMethodCall(
            MethodCall("subscribe", testRequest),
            mockResult
        )

        verify(mockResult).error(
            "ApiException",
            ExceptionMessages.defaultFallbackExceptionMessage,
            mapOf(
                "message" to ExceptionMessages.missingExceptionMessage,
                "recoverySuggestion" to ExceptionMessages.missingRecoverySuggestion,
                "underlyingException" to underlyingMalformedException
            )
        )
    }

    @Test
<<<<<<< HEAD
    fun test_subscribe_api_error() {
=======
    fun test_subscribe_api_error() = runBlockingTest {
>>>>>>> f658f948
        val apiException =
            ApiException("AmplifyException", ApiException.REPORT_BUG_TO_AWS_SUGGESTION)
        val testRequest = HashMap<String, Any>()

        testRequest["document"] = ("subscription MySubscription {"
                + "onCreateBlog {"
                + "id"
                + "name"
                + "createdAt"
                + "}"
                + "}")

        testRequest["variables"] = mapOf(
            "name" to "Test App Blog"
        )
        testRequest["cancelToken"] = "someCode"

        doAnswer { invocation ->
            Assert.assertEquals(
                SimpleGraphQLRequest<String>(
                    testRequest["document"] as String,
                    testRequest["variables"] as Map<String, Any>,
                    String::class.java,
                    GsonVariablesSerializer()
                ),
                invocation.arguments[0]
            )
            (invocation.arguments[3] as Consumer<ApiException>).accept(
                apiException
<<<<<<< HEAD
            )
            mockGraphQLOperation
        }.`when`(mockApi).subscribe(
            any<GraphQLRequest<String>>(),
            any<Consumer<String>>(),
            any(),
            any(),
            any()
        )

        flutterPlugin.onMethodCall(
            MethodCall("subscribe", testRequest),
            mockResult
        )

        verify(mockResult).error(
            "ApiException",
            ExceptionMessages.defaultFallbackExceptionMessage,
            mapOf(
                "message" to "AmplifyException",
                "recoverySuggestion" to AmplifyException.REPORT_BUG_TO_AWS_SUGGESTION
            )
        )
    }

    @Test
    fun test_subscription_with_valid_api_name() {
        val testRequest = HashMap<String, Any>()
        val id = "someCode"
        testRequest["apiName"] = "publicApi"
        testRequest["document"] = ("subscription MySubscription {"
                + "onCreateBlog {"
                + "id"
                + "name"
                + "createdAt"
                + "}"
                + "}")

        testRequest["variables"] = mapOf(
            "name" to "Test App Blog"
        )
        testRequest["cancelToken"] = id

        doAnswer { invocation ->
            Assert.assertEquals(testRequest["apiName"] as String, invocation.arguments[0])
            Assert.assertEquals(
                SimpleGraphQLRequest<String>(
                    testRequest["document"] as String,
                    testRequest["variables"] as Map<String, Any>,
                    String::class.java,
                    GsonVariablesSerializer()
                ),
                invocation.arguments[1]
            )
            (invocation.arguments[2] as Consumer<String>).accept(
                id
            )
            mockGraphQLOperation
        }.`when`(mockApi).subscribe(
            any<String>(),
            any<GraphQLRequest<String>>(),
            any<Consumer<String>>(),
            any<Consumer<GraphQLResponse<String>>>(),
            any<Consumer<ApiException>>(),
            any<Action>()
        )

        flutterPlugin.onMethodCall(
            MethodCall("subscribe", testRequest),
            mockResult
        )

        verify(mockResult).success(null)
    }

    @Test
    fun test_operation_with_invalid_api_name() {
        val testRequest = HashMap<String, Any>()
        testRequest["apiName"] = 5
        testRequest["document"] = """query MyQuery {
            listBlogs {
                items {
                id
                name
                createdAt
                }
            }
        }"""
        testRequest["variables"] = HashMap<String, Any>()
        testRequest["cancelToken"] = "someCode"

        flutterPlugin.onMethodCall(
=======
            )
            mockGraphQLOperation
        }.`when`(mockApi).subscribe(
            any<GraphQLRequest<String>>(),
            any<Consumer<String>>(),
            any(),
            any(),
            any()
        )

        flutterPlugin.onMethodCall(
            MethodCall("subscribe", testRequest),
            mockResult
        )

        verify(mockResult).error(
            "ApiException",
            ExceptionMessages.defaultFallbackExceptionMessage,
            mapOf(
                "message" to "AmplifyException",
                "recoverySuggestion" to AmplifyException.REPORT_BUG_TO_AWS_SUGGESTION
            )
        )
    }

    @Test
    fun test_subscription_with_valid_api_name() = runBlockingTest {
        val testRequest = HashMap<String, Any>()
        val id = "someCode"
        testRequest["apiName"] = "publicApi"
        testRequest["document"] = ("subscription MySubscription {"
                + "onCreateBlog {"
                + "id"
                + "name"
                + "createdAt"
                + "}"
                + "}")

        testRequest["variables"] = mapOf(
            "name" to "Test App Blog"
        )
        testRequest["cancelToken"] = id

        doAnswer { invocation ->
            Assert.assertEquals(testRequest["apiName"] as String, invocation.arguments[0])
            Assert.assertEquals(
                SimpleGraphQLRequest<String>(
                    testRequest["document"] as String,
                    testRequest["variables"] as Map<String, Any>,
                    String::class.java,
                    GsonVariablesSerializer()
                ),
                invocation.arguments[1]
            )
            (invocation.arguments[2] as Consumer<String>).accept(
                id
            )
            mockGraphQLOperation
        }.`when`(mockApi).subscribe(
            any<String>(),
            any<GraphQLRequest<String>>(),
            any<Consumer<String>>(),
            any<Consumer<GraphQLResponse<String>>>(),
            any<Consumer<ApiException>>(),
            any<Action>()
        )

        flutterPlugin.onMethodCall(
            MethodCall("subscribe", testRequest),
            mockResult
        )

        verify(mockResult).success(null)
    }

    @Test
    fun test_operation_with_invalid_api_name() = runBlockingTest {
        val testRequest = HashMap<String, Any>()
        testRequest["apiName"] = 5
        testRequest["document"] = """query MyQuery {
            listBlogs {
                items {
                id
                name
                createdAt
                }
            }
        }"""
        testRequest["variables"] = HashMap<String, Any>()
        testRequest["cancelToken"] = "someCode"

        flutterPlugin.onMethodCall(
>>>>>>> f658f948
            MethodCall("query", testRequest),
            mockResult
        )

        verify(mockResult).error(
            "ApiException",
            ExceptionMessages.defaultFallbackExceptionMessage,
            mapOf(
                "message" to ExceptionMessages.missingExceptionMessage,
                "recoverySuggestion" to ExceptionMessages.missingRecoverySuggestion,
                "underlyingException" to underlyingInvalidApiException
            )
        )
    }

    private fun setFinalStatic(field: Field, newValue: Any?) {
        field.isAccessible = true
        val modifiersField: Field = Field::class.java.getDeclaredField("modifiers")
        modifiersField.isAccessible = true
        modifiersField.setInt(field, field.modifiers and Modifier.FINAL.inv())
        field.set(null, newValue)
    }
}<|MERGE_RESOLUTION|>--- conflicted
+++ resolved
@@ -53,10 +53,7 @@
             "recoverySuggestion=The request should include the apiName as a String}"
 
 @RunWith(RobolectricTestRunner::class)
-<<<<<<< HEAD
-=======
 @ExperimentalCoroutinesApi
->>>>>>> f658f948
 @Suppress("UNCHECKED_CAST")
 class GraphQLApiUnitTests {
     lateinit var flutterPlugin: AmplifyApiPlugin
@@ -75,11 +72,7 @@
     private val testDispatcher = TestCoroutineDispatcher()
 
     @Test
-<<<<<<< HEAD
-    fun test_query_returns_success() {
-=======
     fun test_query_returns_success() = runBlockingTest {
->>>>>>> f658f948
         val testRequest = HashMap<String, Any>()
         testRequest["document"] = """query MyQuery {
             listBlogs {
@@ -126,10 +119,6 @@
                 "errors" to listOf<String>()
             )
         )
-<<<<<<< HEAD
-
-=======
->>>>>>> f658f948
     }
 
     @Test
@@ -153,11 +142,7 @@
     }
 
     @Test
-<<<<<<< HEAD
-    fun test_query_api_error() {
-=======
     fun test_query_api_error() = runBlockingTest {
->>>>>>> f658f948
         val apiException =
             ApiException("AmplifyException", ApiException.REPORT_BUG_TO_AWS_SUGGESTION)
 
@@ -210,11 +195,7 @@
     }
 
     @Test
-<<<<<<< HEAD
-    fun test_query_with_valid_api_name() {
-=======
     fun test_query_with_valid_api_name() = runBlockingTest {
->>>>>>> f658f948
         val testRequest = HashMap<String, Any>()
         testRequest["apiName"] = "publicApi"
         testRequest["document"] = """query MyQuery {
@@ -340,11 +321,7 @@
     }
 
     @Test
-<<<<<<< HEAD
-    fun test_mutate_api_error() {
-=======
     fun test_mutate_api_error() = runBlockingTest {
->>>>>>> f658f948
         val apiException =
             ApiException("AmplifyException", ApiException.REPORT_BUG_TO_AWS_SUGGESTION)
         val testRequest = HashMap<String, Any>()
@@ -398,11 +375,7 @@
     }
 
     @Test
-<<<<<<< HEAD
-    fun test_mutate_with_valid_api_name() {
-=======
     fun test_mutate_with_valid_api_name() = runBlockingTest {
->>>>>>> f658f948
         val testRequest = HashMap<String, Any>()
         testRequest["apiName"] = "publicApi"
         testRequest["document"] = ("mutation MyMutation(\$name: String!) {"
@@ -456,11 +429,7 @@
     }
 
     @Test
-<<<<<<< HEAD
-    fun test_subscription_establishes_successfully() {
-=======
     fun test_subscription_establishes_successfully() = runBlockingTest {
->>>>>>> f658f948
         val testRequest = HashMap<String, Any>()
         val id = "someCode"
 
@@ -568,12 +537,7 @@
     }
 
     @Test
-<<<<<<< HEAD
-    fun test_subscribe_error_event() {
-        flutterPlugin = AmplifyApiPlugin(eventHandler = mockStreamHandler)
-=======
     fun test_subscribe_error_event() = runBlockingTest {
->>>>>>> f658f948
         val apiException =
             ApiException("AmplifyException", ApiException.REPORT_BUG_TO_AWS_SUGGESTION)
         val testRequest = HashMap<String, Any>()
@@ -651,11 +615,7 @@
     }
 
     @Test
-<<<<<<< HEAD
-    fun test_subscribe_api_error() {
-=======
     fun test_subscribe_api_error() = runBlockingTest {
->>>>>>> f658f948
         val apiException =
             ApiException("AmplifyException", ApiException.REPORT_BUG_TO_AWS_SUGGESTION)
         val testRequest = HashMap<String, Any>()
@@ -685,7 +645,6 @@
             )
             (invocation.arguments[3] as Consumer<ApiException>).accept(
                 apiException
-<<<<<<< HEAD
             )
             mockGraphQLOperation
         }.`when`(mockApi).subscribe(
@@ -712,7 +671,7 @@
     }
 
     @Test
-    fun test_subscription_with_valid_api_name() {
+    fun test_subscription_with_valid_api_name() = runBlockingTest {
         val testRequest = HashMap<String, Any>()
         val id = "someCode"
         testRequest["apiName"] = "publicApi"
@@ -762,7 +721,7 @@
     }
 
     @Test
-    fun test_operation_with_invalid_api_name() {
+    fun test_operation_with_invalid_api_name() = runBlockingTest {
         val testRequest = HashMap<String, Any>()
         testRequest["apiName"] = 5
         testRequest["document"] = """query MyQuery {
@@ -778,100 +737,6 @@
         testRequest["cancelToken"] = "someCode"
 
         flutterPlugin.onMethodCall(
-=======
-            )
-            mockGraphQLOperation
-        }.`when`(mockApi).subscribe(
-            any<GraphQLRequest<String>>(),
-            any<Consumer<String>>(),
-            any(),
-            any(),
-            any()
-        )
-
-        flutterPlugin.onMethodCall(
-            MethodCall("subscribe", testRequest),
-            mockResult
-        )
-
-        verify(mockResult).error(
-            "ApiException",
-            ExceptionMessages.defaultFallbackExceptionMessage,
-            mapOf(
-                "message" to "AmplifyException",
-                "recoverySuggestion" to AmplifyException.REPORT_BUG_TO_AWS_SUGGESTION
-            )
-        )
-    }
-
-    @Test
-    fun test_subscription_with_valid_api_name() = runBlockingTest {
-        val testRequest = HashMap<String, Any>()
-        val id = "someCode"
-        testRequest["apiName"] = "publicApi"
-        testRequest["document"] = ("subscription MySubscription {"
-                + "onCreateBlog {"
-                + "id"
-                + "name"
-                + "createdAt"
-                + "}"
-                + "}")
-
-        testRequest["variables"] = mapOf(
-            "name" to "Test App Blog"
-        )
-        testRequest["cancelToken"] = id
-
-        doAnswer { invocation ->
-            Assert.assertEquals(testRequest["apiName"] as String, invocation.arguments[0])
-            Assert.assertEquals(
-                SimpleGraphQLRequest<String>(
-                    testRequest["document"] as String,
-                    testRequest["variables"] as Map<String, Any>,
-                    String::class.java,
-                    GsonVariablesSerializer()
-                ),
-                invocation.arguments[1]
-            )
-            (invocation.arguments[2] as Consumer<String>).accept(
-                id
-            )
-            mockGraphQLOperation
-        }.`when`(mockApi).subscribe(
-            any<String>(),
-            any<GraphQLRequest<String>>(),
-            any<Consumer<String>>(),
-            any<Consumer<GraphQLResponse<String>>>(),
-            any<Consumer<ApiException>>(),
-            any<Action>()
-        )
-
-        flutterPlugin.onMethodCall(
-            MethodCall("subscribe", testRequest),
-            mockResult
-        )
-
-        verify(mockResult).success(null)
-    }
-
-    @Test
-    fun test_operation_with_invalid_api_name() = runBlockingTest {
-        val testRequest = HashMap<String, Any>()
-        testRequest["apiName"] = 5
-        testRequest["document"] = """query MyQuery {
-            listBlogs {
-                items {
-                id
-                name
-                createdAt
-                }
-            }
-        }"""
-        testRequest["variables"] = HashMap<String, Any>()
-        testRequest["cancelToken"] = "someCode"
-
-        flutterPlugin.onMethodCall(
->>>>>>> f658f948
             MethodCall("query", testRequest),
             mockResult
         )
