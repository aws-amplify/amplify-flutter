--- conflicted
+++ resolved
@@ -55,13 +55,8 @@
     api amplifyCore
 
     implementation "org.jetbrains.kotlin:kotlin-stdlib-jdk7:$kotlin_version"
-<<<<<<< HEAD
-    implementation "com.amplifyframework:aws-api:1.17.6"
-    implementation "com.amplifyframework:aws-api-appsync:1.17.6"
-=======
     implementation "com.amplifyframework:aws-api:1.17.7"
     implementation "com.amplifyframework:aws-api-appsync:1.17.7"
->>>>>>> eb9acdd2
 
     testImplementation 'junit:junit:4.13'
     testImplementation 'org.mockito:mockito-core:3.1.0'
