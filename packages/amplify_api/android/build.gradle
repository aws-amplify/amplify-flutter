group 'com.amazonaws.amplify.amplify_api'
version '1.0-SNAPSHOT'

buildscript {
    ext.kotlin_version = '1.3.50'
    repositories {
        google()
        mavenCentral()
    }

    dependencies {
        classpath 'com.android.tools.build:gradle:3.5.0'
        classpath "org.jetbrains.kotlin:kotlin-gradle-plugin:$kotlin_version"
    }
}

rootProject.allprojects {
    repositories {
        google()
        mavenCentral()
    }
}

apply plugin: 'com.android.library'
apply plugin: 'kotlin-android'
apply from: './coverage.gradle'

def amplifyCore = findProject(':amplify_core')

android {
    compileSdkVersion 28

    sourceSets {
        main.java.srcDirs += 'src/main/kotlin'
        test.java.srcDirs += 'src/test/kotlin'
    }
    defaultConfig {
        minSdkVersion 21
    }
    lintOptions {
        disable 'InvalidPackage'
        informational 'GradleDependency'

        abortOnError true
        warningsAsErrors true
        checkTestSources true
        xmlReport false
        htmlReport false
    }
    compileOptions {
        sourceCompatibility 1.8
        targetCompatibility 1.8
    }
    buildTypes {
        debug {
            testCoverageEnabled = true
        }
    }
    testOptions {
        unitTests.includeAndroidResources = true
    }
}

dependencies {
    api amplifyCore

    implementation "org.jetbrains.kotlin:kotlin-stdlib-jdk7:$kotlin_version"
<<<<<<< HEAD
    implementation "com.amplifyframework:aws-api:1.26.0"
    implementation "com.amplifyframework:aws-api-appsync:1.26.0"
    implementation 'androidx.test.ext:junit-ktx:1.1.3'
=======
    implementation "com.amplifyframework:aws-api:1.28.2"
    implementation "com.amplifyframework:aws-api-appsync:1.28.2"
    implementation 'org.jetbrains.kotlinx:kotlinx-coroutines-core:1.3.9'
>>>>>>> f658f948

    testImplementation 'junit:junit:4.13.2'
    testImplementation 'org.mockito:mockito-core:3.10.0'
    testImplementation 'org.mockito:mockito-inline:3.10.0'
<<<<<<< HEAD
    testImplementation 'androidx.test:core:1.4.0'
=======
    testImplementation "org.mockito.kotlin:mockito-kotlin:3.2.0"
    testImplementation 'androidx.test:core:1.4.0'
    testImplementation 'androidx.test.ext:junit-ktx:1.1.3'
>>>>>>> f658f948
    testImplementation 'org.robolectric:robolectric:4.3.1'
    testImplementation 'org.jetbrains.kotlinx:kotlinx-coroutines-test:1.3.9'
}<|MERGE_RESOLUTION|>--- conflicted
+++ resolved
@@ -65,26 +65,16 @@
     api amplifyCore
 
     implementation "org.jetbrains.kotlin:kotlin-stdlib-jdk7:$kotlin_version"
-<<<<<<< HEAD
-    implementation "com.amplifyframework:aws-api:1.26.0"
-    implementation "com.amplifyframework:aws-api-appsync:1.26.0"
-    implementation 'androidx.test.ext:junit-ktx:1.1.3'
-=======
     implementation "com.amplifyframework:aws-api:1.28.2"
     implementation "com.amplifyframework:aws-api-appsync:1.28.2"
     implementation 'org.jetbrains.kotlinx:kotlinx-coroutines-core:1.3.9'
->>>>>>> f658f948
 
     testImplementation 'junit:junit:4.13.2'
     testImplementation 'org.mockito:mockito-core:3.10.0'
     testImplementation 'org.mockito:mockito-inline:3.10.0'
-<<<<<<< HEAD
-    testImplementation 'androidx.test:core:1.4.0'
-=======
     testImplementation "org.mockito.kotlin:mockito-kotlin:3.2.0"
     testImplementation 'androidx.test:core:1.4.0'
     testImplementation 'androidx.test.ext:junit-ktx:1.1.3'
->>>>>>> f658f948
     testImplementation 'org.robolectric:robolectric:4.3.1'
     testImplementation 'org.jetbrains.kotlinx:kotlinx-coroutines-test:1.3.9'
 }