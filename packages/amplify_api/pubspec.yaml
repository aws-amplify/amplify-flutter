name: amplify_api
description: The Amplify Flutter API category plugin, supporting GraphQL and REST operations.
<<<<<<< HEAD
version: 0.2.10
=======
version: 0.3.0-rc.2
>>>>>>> c688823d
homepage: https://github.com/aws-amplify/amplify-flutter/tree/main/packages/amplify_api

environment:
  sdk: ">=2.12.0 <3.0.0"
  flutter: ">=1.20.0"

dependencies:
<<<<<<< HEAD
  amplify_api_plugin_interface: 0.2.10
  amplify_core: 0.2.10
=======
  amplify_api_plugin_interface: 0.3.0-rc.2
  amplify_core: 0.3.0-rc.2
>>>>>>> c688823d
  flutter:
    sdk: flutter
  plugin_platform_interface: ^2.0.0

dev_dependencies:
  amplify_lints: ^1.0.0
  amplify_test: any
  async: ^2.6.0
  build_runner: ^2.0.0
  flutter_test:
    sdk: flutter
  mockito: ^5.0.0

# The following section is specific to Flutter.
flutter:
  plugin:
    platforms:
      android:
        package: com.amazonaws.amplify.amplify_api
        pluginClass: AmplifyApiPlugin
      ios:
        pluginClass: AmplifyApiPlugin<|MERGE_RESOLUTION|>--- conflicted
+++ resolved
@@ -1,10 +1,6 @@
 name: amplify_api
 description: The Amplify Flutter API category plugin, supporting GraphQL and REST operations.
-<<<<<<< HEAD
-version: 0.2.10
-=======
 version: 0.3.0-rc.2
->>>>>>> c688823d
 homepage: https://github.com/aws-amplify/amplify-flutter/tree/main/packages/amplify_api
 
 environment:
@@ -12,13 +8,8 @@
   flutter: ">=1.20.0"
 
 dependencies:
-<<<<<<< HEAD
-  amplify_api_plugin_interface: 0.2.10
-  amplify_core: 0.2.10
-=======
   amplify_api_plugin_interface: 0.3.0-rc.2
   amplify_core: 0.3.0-rc.2
->>>>>>> c688823d
   flutter:
     sdk: flutter
   plugin_platform_interface: ^2.0.0
