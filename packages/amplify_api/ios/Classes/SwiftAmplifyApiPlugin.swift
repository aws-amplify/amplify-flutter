--- conflicted
+++ resolved
@@ -41,7 +41,6 @@
     }
     
     public func handle(_ call: FlutterMethodCall, result: @escaping FlutterResult) {
-<<<<<<< HEAD
         innerHandle(method: call.method, callArgs: call.arguments as Any, result: result)
     }
 
@@ -54,7 +53,7 @@
                 onCancel(flutterResult: result, cancelToken: cancelToken)
                 return
             }
-            
+
             let arguments = try FlutterApiRequestUtils.getMap(args: callArgs as Any)
             switch method {
                 case "get": RestApiModule.onGet(flutterResult: result, arguments: arguments, bridge: bridge)
@@ -65,9 +64,9 @@
                 case "patch": RestApiModule.onPatch(flutterResult: result, arguments: arguments, bridge: bridge)
 
                 case "query":
-                    GraphQLApiModule.query(flutterResult: result, request: arguments, bridge: bridge)
+                    FlutterGraphQLApi.query(flutterResult: result, request: arguments, bridge: bridge)
                 case "mutate":
-                    GraphQLApiModule.mutate(flutterResult: result, request: arguments, bridge: bridge)
+                    FlutterGraphQLApi.mutate(flutterResult: result, request: arguments, bridge: bridge)
                 default:
                     result(FlutterMethodNotImplemented)
             }
@@ -76,7 +75,7 @@
             FlutterApiErrorUtils.handleAPIError(flutterResult: result, error: error as! APIError, msg: FlutterApiErrorMessage.MALFORMED.rawValue)
         }
     }
-    
+
     public func onCancel(flutterResult: @escaping FlutterResult, cancelToken: String){
         if(OperationsManager.containsOperation(cancelToken: cancelToken)){
             OperationsManager.cancelOperation(cancelToken: cancelToken)
@@ -87,16 +86,6 @@
                             code: "AmplifyRestAPI-CancelError",
                             message: "The RestOperation may have already completed or expired and cannot be canceled anymore",
                             details: "Operation does not exist"))
-=======
-        let arguments = call.arguments as! Dictionary<String,AnyObject>
-        switch call.method {
-        case "query":
-            FlutterGraphQLApi.query(flutterResult: result, request: arguments, bridge: bridge)
-        case "mutate":
-            FlutterGraphQLApi.mutate(flutterResult: result, request: arguments, bridge: bridge)
-        default:
-            result(FlutterMethodNotImplemented)
->>>>>>> a39e41a0
         }
     }
 
