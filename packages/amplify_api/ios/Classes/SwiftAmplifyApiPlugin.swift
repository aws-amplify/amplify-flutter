--- conflicted
+++ resolved
@@ -64,21 +64,7 @@
 
             // Update tokens if included in request.
             if let tokens = arguments["tokens"] as? [[String: Any?]] {
-<<<<<<< HEAD
-                for tokenMap in tokens {
-                    guard let type = tokenMap["type"] as? String,
-                          let awsAuthType = AWSAuthorizationType(rawValue: type),
-                          let token = tokenMap["token"] as? String? else {
-                        throw APIError.unknown(
-                            "Invalid arguments",
-                            "A valid AWSAuthorizationType and token entry are required",
-                            nil)
-                    }
-                    FlutterAuthProviders.setToken(type: awsAuthType, token: token)
-                }
-=======
                 try updateTokens(tokens)
->>>>>>> 28d50869
             }
 
             try innerHandle(method: method, arguments: arguments, result: result)
@@ -145,8 +131,6 @@
                 request: arguments, bridge: bridge,
                 graphQLSubscriptionsStreamHandler: graphQLSubscriptionsStreamHandler
             )
-<<<<<<< HEAD
-=======
         case "updateTokens":
             guard let _ = arguments["tokens"] as? [[String: Any?]] else {
                 throw APIError.unknown("Invalid token map provided",
@@ -156,7 +140,6 @@
 
             // Tokens already updated
             result(nil)
->>>>>>> 28d50869
         default:
             result(FlutterMethodNotImplemented)
         }
@@ -176,8 +159,6 @@
                             details: "Operation does not exist"))
         }
     }
-<<<<<<< HEAD
-=======
 
     private func updateTokens(_ tokens: [[String: Any?]]) throws {
         for tokenMap in tokens {
@@ -192,5 +173,4 @@
             FlutterAuthProviders.setToken(type: awsAuthType, token: token)
         }
     }
->>>>>>> 28d50869
 }