/*
 * Copyright 2021 Amazon.com, Inc. or its affiliates. All Rights Reserved.
 *
 * Licensed under the Apache License, Version 2.0 (the "License").
 * You may not use this file except in compliance with the License.
 * A copy of the License is located at
 *
 *  http://aws.amazon.com/apache2.0
 *
 * or in the "license" file accompanying this file. This file is distributed
 * on an "AS IS" BASIS, WITHOUT WARRANTIES OR CONDITIONS OF ANY KIND, either
 * express or implied. See the License for the specific language governing
 * permissions and limitations under the License.
 */

import Foundation
import Amplify
import AmplifyPlugins

import amplify_core

extension GraphQLError.Location: Encodable {
    enum CodingKeys: String, CodingKey {
        case line
        case column
    }

    public func encode(to encoder: Encoder) throws {
        var container = encoder.container(keyedBy: CodingKeys.self)
        try container.encode(line, forKey: .line)
        try container.encode(column, forKey: .column)
    }
}

extension GraphQLError: Encodable {
    enum CodingKeys: String, CodingKey {
        case message
        case locations
        case path
        case extensions
    }

    public func encode(to encoder: Encoder) throws {
        var container = encoder.container(keyedBy: CodingKeys.self)
        try container.encode(message, forKey: .message)
        try container.encode(locations, forKey: .locations)
        try container.encode(path, forKey: .path)
        try container.encode(extensions, forKey: .extensions)
    }
}

extension Encodable {
  func asDictionary() -> [String: Any]? {
    guard let data = try? JSONEncoder().encode(self) else {
        return nil
    }
    return try? JSONSerialization.jsonObject(with: data, options: .allowFragments) as? [String: Any]
  }
}

class FlutterApiResponse {
    static func handleGraphQLErrorResponse(
        flutterResult: @escaping FlutterResult,
        errorResponse: GraphQLResponseError<String>
    ) {
        switch errorResponse {
        case .error(let errorList):
            let result: [String: Any?] = [
                "data": nil,
                "errors": errorList.compactMap { $0.asDictionary() }
            ]
            print("Received a GraphQL response with errors: \(errorList)")
            flutterResult(result)
        case .partial(let data, let errorList):
            let result: [String: Any?] = [
                "data": data,
                "errors": errorList.compactMap { $0.asDictionary() }
            ]
            print("Received a partially successful GraphQL response: \(result)")
            flutterResult(result)
        case .transformationError(_, let error):
            print("Received a partially successful GraphQL response with a transformation error: \(error)")
            FlutterApiErrorHandler.handleApiError(error: error, flutterResult: flutterResult)
        case .unknown(let errorDescription, let recoverySuggestion, _):
            print("An unknown error occured: \(errorDescription)")

            ErrorUtil.postErrorToFlutterChannel(
                result: flutterResult,
                errorCode: "ApiException",
                details: ErrorUtil.createSerializedError(
                    message: errorDescription,
                    recoverySuggestion: recoverySuggestion,
                    underlyingError: nil,
                    httpStatusCode: nil))
        }
    }

    static func handleGraphQLErrorResponseEvent(
        graphQLSubscriptionsStreamHandler: GraphQLSubscriptionsStreamHandler,
        id: String,
        errorResponse: GraphQLResponseError<String>
    ) {
        switch errorResponse {
        case .error(let errorList):
            let payload: [String: Any?] = [
                "data": nil,
                "errors": errorList.compactMap { $0.asDictionary() }
            ]
            print("Received a GraphQL subscription event with errors: \(errorList)")
            graphQLSubscriptionsStreamHandler.sendEvent(
                payload: payload,
                id: id,
                type: GraphQLSubscriptionEventTypes.DATA)
        case .partial(let data, let errorList):
            let payload: [String: Any?] = [
                "data": data,
                "errors": errorList.compactMap { $0.asDictionary() }
            ]
            print("Received a partially successful GraphQL subscription event: \(payload)")
            graphQLSubscriptionsStreamHandler.sendEvent(
                payload: payload,
                id: id,
                type: GraphQLSubscriptionEventTypes.DATA)
        case .transformationError(_, let error):
            print("Received a partially successful GraphQL subscription event with a transformation error: \(error)")
            let details = FlutterApiErrorHandler.createSerializedError(error: error)
            graphQLSubscriptionsStreamHandler.sendError(
                errorCode: "ApiException",
                id: id,
                details: details)
        case .unknown(let errorDescription, let recoverySuggestion, let error):
            print("An unknown error occured: \(errorDescription)")
            let details = FlutterApiErrorHandler.createSerializedError(
                error: APIError.unknown(errorDescription,
                                        recoverySuggestion,
                                        error))
<<<<<<< HEAD
            graphQLSubscriptionsStreamHandler.sendError(
                errorCode: "ApiException",
                id: id,
                details: details)
=======
            graphQLSubscriptionsStreamHandler.sendError(errorCode: "ApiException", details: details)
>>>>>>> 28d50869
        }
    }
}<|MERGE_RESOLUTION|>--- conflicted
+++ resolved
@@ -134,14 +134,10 @@
                 error: APIError.unknown(errorDescription,
                                         recoverySuggestion,
                                         error))
-<<<<<<< HEAD
             graphQLSubscriptionsStreamHandler.sendError(
                 errorCode: "ApiException",
                 id: id,
                 details: details)
-=======
-            graphQLSubscriptionsStreamHandler.sendError(errorCode: "ApiException", details: details)
->>>>>>> 28d50869
         }
     }
 }