--- conflicted
+++ resolved
@@ -24,11 +24,7 @@
 /// A factory of [FlutterAuthProvider] instances. Manages shared state for all providers.
 class FlutterAuthProviders: APIAuthProviderFactory {
     /// Thread to perform wait activities on.
-<<<<<<< HEAD
-    private static let queue = DispatchQueue(label: "FlutterAuthProviders")
-=======
     static private let queue = DispatchQueue(label: "FlutterAuthProviders")
->>>>>>> b88d99e6
 
     /// Retrieves the latest token for `type` by calling into Flutter via the plugin's method channel.
     static func getToken(for type: AWSAuthorizationType) -> Result<String, Error> {
