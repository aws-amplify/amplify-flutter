--- conflicted
+++ resolved
@@ -54,9 +54,12 @@
     });
   }
 
-<<<<<<< HEAD
   void _onRestApiViewButtonClick() {
-=======
+    setState(() {
+      _showRestApiView = true;
+    });
+  }
+
   query() async {
     String graphQLDocument = '''query MyQuery {
       listBlogs {
@@ -75,7 +78,6 @@
     var data = response.data;
 
     print('Result data: ' + data);
->>>>>>> a39e41a0
     setState(() {
       _showRestApiView = true;
     });
