// !$*UTF8*$!
{
	archiveVersion = 1;
	classes = {
	};
	objectVersion = 51;
	objects = {

/* Begin PBXBuildFile section */
		1498D2341E8E89220040F4C2 /* GeneratedPluginRegistrant.m in Sources */ = {isa = PBXBuildFile; fileRef = 1498D2331E8E89220040F4C2 /* GeneratedPluginRegistrant.m */; };
		3B3967161E833CAA004F5970 /* AppFrameworkInfo.plist in Resources */ = {isa = PBXBuildFile; fileRef = 3B3967151E833CAA004F5970 /* AppFrameworkInfo.plist */; };
<<<<<<< HEAD
		4B6CB97626BAEC7B004E4AA2 /* AuthProviderTests.swift in Sources */ = {isa = PBXBuildFile; fileRef = 4B6CB97526BAEC7B004E4AA2 /* AuthProviderTests.swift */; };
=======
>>>>>>> f658f948
		4BF054AD269DE2FB00D1F2BF /* FlutterURLSessionTests.swift in Sources */ = {isa = PBXBuildFile; fileRef = 4BF054AC269DE2FB00D1F2BF /* FlutterURLSessionTests.swift */; };
		74858FAF1ED2DC5600515810 /* AppDelegate.swift in Sources */ = {isa = PBXBuildFile; fileRef = 74858FAE1ED2DC5600515810 /* AppDelegate.swift */; };
		7E94B1FC95440E5C0AD8AB8D /* Pods_Runner.framework in Frameworks */ = {isa = PBXBuildFile; fileRef = 30DF0857352AA115AF86C33E /* Pods_Runner.framework */; };
		840F5D17259C147800C968A8 /* RestApiUnitTests.swift in Sources */ = {isa = PBXBuildFile; fileRef = 840F5D16259C147800C968A8 /* RestApiUnitTests.swift */; };
		97C146FC1CF9000F007C117D /* Main.storyboard in Resources */ = {isa = PBXBuildFile; fileRef = 97C146FA1CF9000F007C117D /* Main.storyboard */; };
		97C146FE1CF9000F007C117D /* Assets.xcassets in Resources */ = {isa = PBXBuildFile; fileRef = 97C146FD1CF9000F007C117D /* Assets.xcassets */; };
		97C147011CF9000F007C117D /* LaunchScreen.storyboard in Resources */ = {isa = PBXBuildFile; fileRef = 97C146FF1CF9000F007C117D /* LaunchScreen.storyboard */; };
		EDCB531557AC5CC381ECAF1B /* Pods_unit_tests.framework in Frameworks */ = {isa = PBXBuildFile; fileRef = 0D4554E0CAD187CD75FAA85E /* Pods_unit_tests.framework */; };
		FB7C4074259A81E00021F98A /* GraphQLApiUnitTests.swift in Sources */ = {isa = PBXBuildFile; fileRef = FB7C4073259A81E00021F98A /* GraphQLApiUnitTests.swift */; };
/* End PBXBuildFile section */

/* Begin PBXCopyFilesBuildPhase section */
		9705A1C41CF9048500538489 /* Embed Frameworks */ = {
			isa = PBXCopyFilesBuildPhase;
			buildActionMask = 2147483647;
			dstPath = "";
			dstSubfolderSpec = 10;
			files = (
			);
			name = "Embed Frameworks";
			runOnlyForDeploymentPostprocessing = 0;
		};
/* End PBXCopyFilesBuildPhase section */

/* Begin PBXFileReference section */
		0D4554E0CAD187CD75FAA85E /* Pods_unit_tests.framework */ = {isa = PBXFileReference; explicitFileType = wrapper.framework; includeInIndex = 0; path = Pods_unit_tests.framework; sourceTree = BUILT_PRODUCTS_DIR; };
		1498D2321E8E86230040F4C2 /* GeneratedPluginRegistrant.h */ = {isa = PBXFileReference; lastKnownFileType = sourcecode.c.h; path = GeneratedPluginRegistrant.h; sourceTree = "<group>"; };
		1498D2331E8E89220040F4C2 /* GeneratedPluginRegistrant.m */ = {isa = PBXFileReference; fileEncoding = 4; lastKnownFileType = sourcecode.c.objc; path = GeneratedPluginRegistrant.m; sourceTree = "<group>"; };
		30DF0857352AA115AF86C33E /* Pods_Runner.framework */ = {isa = PBXFileReference; explicitFileType = wrapper.framework; includeInIndex = 0; path = Pods_Runner.framework; sourceTree = BUILT_PRODUCTS_DIR; };
		3B3967151E833CAA004F5970 /* AppFrameworkInfo.plist */ = {isa = PBXFileReference; fileEncoding = 4; lastKnownFileType = text.plist.xml; name = AppFrameworkInfo.plist; path = Flutter/AppFrameworkInfo.plist; sourceTree = "<group>"; };
<<<<<<< HEAD
		4B6CB97526BAEC7B004E4AA2 /* AuthProviderTests.swift */ = {isa = PBXFileReference; lastKnownFileType = sourcecode.swift; path = AuthProviderTests.swift; sourceTree = "<group>"; };
=======
>>>>>>> f658f948
		4BF054AC269DE2FB00D1F2BF /* FlutterURLSessionTests.swift */ = {isa = PBXFileReference; lastKnownFileType = sourcecode.swift; path = FlutterURLSessionTests.swift; sourceTree = "<group>"; };
		7457497C86253194DEE2467D /* Pods-unit_tests.release.xcconfig */ = {isa = PBXFileReference; includeInIndex = 1; lastKnownFileType = text.xcconfig; name = "Pods-unit_tests.release.xcconfig"; path = "Target Support Files/Pods-unit_tests/Pods-unit_tests.release.xcconfig"; sourceTree = "<group>"; };
		74858FAD1ED2DC5600515810 /* Runner-Bridging-Header.h */ = {isa = PBXFileReference; lastKnownFileType = sourcecode.c.h; path = "Runner-Bridging-Header.h"; sourceTree = "<group>"; };
		74858FAE1ED2DC5600515810 /* AppDelegate.swift */ = {isa = PBXFileReference; fileEncoding = 4; lastKnownFileType = sourcecode.swift; path = AppDelegate.swift; sourceTree = "<group>"; };
		7AFA3C8E1D35360C0083082E /* Release.xcconfig */ = {isa = PBXFileReference; lastKnownFileType = text.xcconfig; name = Release.xcconfig; path = Flutter/Release.xcconfig; sourceTree = "<group>"; };
		840F5D16259C147800C968A8 /* RestApiUnitTests.swift */ = {isa = PBXFileReference; lastKnownFileType = sourcecode.swift; path = RestApiUnitTests.swift; sourceTree = "<group>"; };
		90DD67FD40F3A829F3077B3A /* Pods-Runner.release.xcconfig */ = {isa = PBXFileReference; includeInIndex = 1; lastKnownFileType = text.xcconfig; name = "Pods-Runner.release.xcconfig"; path = "Target Support Files/Pods-Runner/Pods-Runner.release.xcconfig"; sourceTree = "<group>"; };
		9740EEB21CF90195004384FC /* Debug.xcconfig */ = {isa = PBXFileReference; fileEncoding = 4; lastKnownFileType = text.xcconfig; name = Debug.xcconfig; path = Flutter/Debug.xcconfig; sourceTree = "<group>"; };
		9740EEB31CF90195004384FC /* Generated.xcconfig */ = {isa = PBXFileReference; fileEncoding = 4; lastKnownFileType = text.xcconfig; name = Generated.xcconfig; path = Flutter/Generated.xcconfig; sourceTree = "<group>"; };
		97C146EE1CF9000F007C117D /* Runner.app */ = {isa = PBXFileReference; explicitFileType = wrapper.application; includeInIndex = 0; path = Runner.app; sourceTree = BUILT_PRODUCTS_DIR; };
		97C146FB1CF9000F007C117D /* Base */ = {isa = PBXFileReference; lastKnownFileType = file.storyboard; name = Base; path = Base.lproj/Main.storyboard; sourceTree = "<group>"; };
		97C146FD1CF9000F007C117D /* Assets.xcassets */ = {isa = PBXFileReference; lastKnownFileType = folder.assetcatalog; path = Assets.xcassets; sourceTree = "<group>"; };
		97C147001CF9000F007C117D /* Base */ = {isa = PBXFileReference; lastKnownFileType = file.storyboard; name = Base; path = Base.lproj/LaunchScreen.storyboard; sourceTree = "<group>"; };
		97C147021CF9000F007C117D /* Info.plist */ = {isa = PBXFileReference; lastKnownFileType = text.plist.xml; path = Info.plist; sourceTree = "<group>"; };
		CDF29F7C252EA0CAC91B07F2 /* Pods-unit_tests.debug.xcconfig */ = {isa = PBXFileReference; includeInIndex = 1; lastKnownFileType = text.xcconfig; name = "Pods-unit_tests.debug.xcconfig"; path = "Target Support Files/Pods-unit_tests/Pods-unit_tests.debug.xcconfig"; sourceTree = "<group>"; };
		D2C8ABF0ED6F21B4DF8DF078 /* Pods-unit_tests.profile.xcconfig */ = {isa = PBXFileReference; includeInIndex = 1; lastKnownFileType = text.xcconfig; name = "Pods-unit_tests.profile.xcconfig"; path = "Target Support Files/Pods-unit_tests/Pods-unit_tests.profile.xcconfig"; sourceTree = "<group>"; };
		D3A8202E9399B25BFA8BE017 /* Pods-Runner.debug.xcconfig */ = {isa = PBXFileReference; includeInIndex = 1; lastKnownFileType = text.xcconfig; name = "Pods-Runner.debug.xcconfig"; path = "Target Support Files/Pods-Runner/Pods-Runner.debug.xcconfig"; sourceTree = "<group>"; };
		FB5A68363B6B37FF08D57206 /* Pods-Runner.profile.xcconfig */ = {isa = PBXFileReference; includeInIndex = 1; lastKnownFileType = text.xcconfig; name = "Pods-Runner.profile.xcconfig"; path = "Target Support Files/Pods-Runner/Pods-Runner.profile.xcconfig"; sourceTree = "<group>"; };
		FB7C4071259A81DF0021F98A /* unit_tests.xctest */ = {isa = PBXFileReference; explicitFileType = wrapper.cfbundle; includeInIndex = 0; path = unit_tests.xctest; sourceTree = BUILT_PRODUCTS_DIR; };
		FB7C4073259A81E00021F98A /* GraphQLApiUnitTests.swift */ = {isa = PBXFileReference; lastKnownFileType = sourcecode.swift; path = GraphQLApiUnitTests.swift; sourceTree = "<group>"; };
		FB7C4075259A81E00021F98A /* Info.plist */ = {isa = PBXFileReference; lastKnownFileType = text.plist.xml; path = Info.plist; sourceTree = "<group>"; };
/* End PBXFileReference section */

/* Begin PBXFrameworksBuildPhase section */
		97C146EB1CF9000F007C117D /* Frameworks */ = {
			isa = PBXFrameworksBuildPhase;
			buildActionMask = 2147483647;
			files = (
				7E94B1FC95440E5C0AD8AB8D /* Pods_Runner.framework in Frameworks */,
			);
			runOnlyForDeploymentPostprocessing = 0;
		};
		FB7C406E259A81DF0021F98A /* Frameworks */ = {
			isa = PBXFrameworksBuildPhase;
			buildActionMask = 2147483647;
			files = (
				EDCB531557AC5CC381ECAF1B /* Pods_unit_tests.framework in Frameworks */,
			);
			runOnlyForDeploymentPostprocessing = 0;
		};
/* End PBXFrameworksBuildPhase section */

/* Begin PBXGroup section */
		6B441F619F3F1D63DC50F3AF /* Pods */ = {
			isa = PBXGroup;
			children = (
				D3A8202E9399B25BFA8BE017 /* Pods-Runner.debug.xcconfig */,
				90DD67FD40F3A829F3077B3A /* Pods-Runner.release.xcconfig */,
				FB5A68363B6B37FF08D57206 /* Pods-Runner.profile.xcconfig */,
				CDF29F7C252EA0CAC91B07F2 /* Pods-unit_tests.debug.xcconfig */,
				7457497C86253194DEE2467D /* Pods-unit_tests.release.xcconfig */,
				D2C8ABF0ED6F21B4DF8DF078 /* Pods-unit_tests.profile.xcconfig */,
			);
			path = Pods;
			sourceTree = "<group>";
		};
		9740EEB11CF90186004384FC /* Flutter */ = {
			isa = PBXGroup;
			children = (
				3B3967151E833CAA004F5970 /* AppFrameworkInfo.plist */,
				9740EEB21CF90195004384FC /* Debug.xcconfig */,
				7AFA3C8E1D35360C0083082E /* Release.xcconfig */,
				9740EEB31CF90195004384FC /* Generated.xcconfig */,
			);
			name = Flutter;
			sourceTree = "<group>";
		};
		97C146E51CF9000F007C117D = {
			isa = PBXGroup;
			children = (
				9740EEB11CF90186004384FC /* Flutter */,
				97C146F01CF9000F007C117D /* Runner */,
				FB7C4072259A81E00021F98A /* unit_tests */,
				97C146EF1CF9000F007C117D /* Products */,
				6B441F619F3F1D63DC50F3AF /* Pods */,
				C2F2BB3B1B4E1C3F3DF7F8ED /* Frameworks */,
			);
			sourceTree = "<group>";
		};
		97C146EF1CF9000F007C117D /* Products */ = {
			isa = PBXGroup;
			children = (
				97C146EE1CF9000F007C117D /* Runner.app */,
				FB7C4071259A81DF0021F98A /* unit_tests.xctest */,
			);
			name = Products;
			sourceTree = "<group>";
		};
		97C146F01CF9000F007C117D /* Runner */ = {
			isa = PBXGroup;
			children = (
				97C146FA1CF9000F007C117D /* Main.storyboard */,
				97C146FD1CF9000F007C117D /* Assets.xcassets */,
				97C146FF1CF9000F007C117D /* LaunchScreen.storyboard */,
				97C147021CF9000F007C117D /* Info.plist */,
				1498D2321E8E86230040F4C2 /* GeneratedPluginRegistrant.h */,
				1498D2331E8E89220040F4C2 /* GeneratedPluginRegistrant.m */,
				74858FAE1ED2DC5600515810 /* AppDelegate.swift */,
				74858FAD1ED2DC5600515810 /* Runner-Bridging-Header.h */,
			);
			path = Runner;
			sourceTree = "<group>";
		};
		C2F2BB3B1B4E1C3F3DF7F8ED /* Frameworks */ = {
			isa = PBXGroup;
			children = (
				30DF0857352AA115AF86C33E /* Pods_Runner.framework */,
				0D4554E0CAD187CD75FAA85E /* Pods_unit_tests.framework */,
			);
			name = Frameworks;
			sourceTree = "<group>";
		};
		FB7C4072259A81E00021F98A /* unit_tests */ = {
			isa = PBXGroup;
			children = (
				FB7C4073259A81E00021F98A /* GraphQLApiUnitTests.swift */,
				FB7C4075259A81E00021F98A /* Info.plist */,
				840F5D16259C147800C968A8 /* RestApiUnitTests.swift */,
				4BF054AC269DE2FB00D1F2BF /* FlutterURLSessionTests.swift */,
<<<<<<< HEAD
				4B6CB97526BAEC7B004E4AA2 /* AuthProviderTests.swift */,
=======
>>>>>>> f658f948
			);
			path = unit_tests;
			sourceTree = "<group>";
		};
/* End PBXGroup section */

/* Begin PBXNativeTarget section */
		97C146ED1CF9000F007C117D /* Runner */ = {
			isa = PBXNativeTarget;
			buildConfigurationList = 97C147051CF9000F007C117D /* Build configuration list for PBXNativeTarget "Runner" */;
			buildPhases = (
				C634FFE15C30CF69B0A611C9 /* [CP] Check Pods Manifest.lock */,
				9740EEB61CF901F6004384FC /* Run Script */,
				97C146EA1CF9000F007C117D /* Sources */,
				97C146EB1CF9000F007C117D /* Frameworks */,
				97C146EC1CF9000F007C117D /* Resources */,
				9705A1C41CF9048500538489 /* Embed Frameworks */,
				3B06AD1E1E4923F5004D2608 /* Thin Binary */,
				749E21917D337B85CA92209C /* [CP] Embed Pods Frameworks */,
			);
			buildRules = (
			);
			dependencies = (
			);
			name = Runner;
			productName = Runner;
			productReference = 97C146EE1CF9000F007C117D /* Runner.app */;
			productType = "com.apple.product-type.application";
		};
		FB7C4070259A81DF0021F98A /* unit_tests */ = {
			isa = PBXNativeTarget;
			buildConfigurationList = FB7C4079259A81E00021F98A /* Build configuration list for PBXNativeTarget "unit_tests" */;
			buildPhases = (
				F6F4E64C25BD4832B161B7AD /* [CP] Check Pods Manifest.lock */,
				FB7C406D259A81DF0021F98A /* Sources */,
				FB7C406E259A81DF0021F98A /* Frameworks */,
				FB7C406F259A81DF0021F98A /* Resources */,
				03C53C1BB7935E292D33A46C /* [CP] Embed Pods Frameworks */,
			);
			buildRules = (
			);
			dependencies = (
			);
			name = unit_tests;
			productName = unit_tests;
			productReference = FB7C4071259A81DF0021F98A /* unit_tests.xctest */;
			productType = "com.apple.product-type.bundle.unit-test";
		};
/* End PBXNativeTarget section */

/* Begin PBXProject section */
		97C146E61CF9000F007C117D /* Project object */ = {
			isa = PBXProject;
			attributes = {
				LastSwiftUpdateCheck = 1220;
				LastUpgradeCheck = 1020;
				ORGANIZATIONNAME = "";
				TargetAttributes = {
					97C146ED1CF9000F007C117D = {
						CreatedOnToolsVersion = 7.3.1;
						LastSwiftMigration = 1100;
					};
					FB7C4070259A81DF0021F98A = {
						CreatedOnToolsVersion = 12.2;
					};
				};
			};
			buildConfigurationList = 97C146E91CF9000F007C117D /* Build configuration list for PBXProject "Runner" */;
			compatibilityVersion = "Xcode 9.3";
			developmentRegion = en;
			hasScannedForEncodings = 0;
			knownRegions = (
				en,
				Base,
			);
			mainGroup = 97C146E51CF9000F007C117D;
			productRefGroup = 97C146EF1CF9000F007C117D /* Products */;
			projectDirPath = "";
			projectRoot = "";
			targets = (
				97C146ED1CF9000F007C117D /* Runner */,
				FB7C4070259A81DF0021F98A /* unit_tests */,
			);
		};
/* End PBXProject section */

/* Begin PBXResourcesBuildPhase section */
		97C146EC1CF9000F007C117D /* Resources */ = {
			isa = PBXResourcesBuildPhase;
			buildActionMask = 2147483647;
			files = (
				97C147011CF9000F007C117D /* LaunchScreen.storyboard in Resources */,
				3B3967161E833CAA004F5970 /* AppFrameworkInfo.plist in Resources */,
				97C146FE1CF9000F007C117D /* Assets.xcassets in Resources */,
				97C146FC1CF9000F007C117D /* Main.storyboard in Resources */,
			);
			runOnlyForDeploymentPostprocessing = 0;
		};
		FB7C406F259A81DF0021F98A /* Resources */ = {
			isa = PBXResourcesBuildPhase;
			buildActionMask = 2147483647;
			files = (
			);
			runOnlyForDeploymentPostprocessing = 0;
		};
/* End PBXResourcesBuildPhase section */

/* Begin PBXShellScriptBuildPhase section */
		03C53C1BB7935E292D33A46C /* [CP] Embed Pods Frameworks */ = {
			isa = PBXShellScriptBuildPhase;
			buildActionMask = 2147483647;
			files = (
			);
			inputFileListPaths = (
				"${PODS_ROOT}/Target Support Files/Pods-unit_tests/Pods-unit_tests-frameworks-${CONFIGURATION}-input-files.xcfilelist",
			);
			name = "[CP] Embed Pods Frameworks";
			outputFileListPaths = (
				"${PODS_ROOT}/Target Support Files/Pods-unit_tests/Pods-unit_tests-frameworks-${CONFIGURATION}-output-files.xcfilelist",
			);
			runOnlyForDeploymentPostprocessing = 0;
			shellPath = /bin/sh;
			shellScript = "\"${PODS_ROOT}/Target Support Files/Pods-unit_tests/Pods-unit_tests-frameworks.sh\"\n";
			showEnvVarsInLog = 0;
		};
		3B06AD1E1E4923F5004D2608 /* Thin Binary */ = {
			isa = PBXShellScriptBuildPhase;
			buildActionMask = 2147483647;
			files = (
			);
			inputPaths = (
			);
			name = "Thin Binary";
			outputPaths = (
			);
			runOnlyForDeploymentPostprocessing = 0;
			shellPath = /bin/sh;
			shellScript = "/bin/sh \"$FLUTTER_ROOT/packages/flutter_tools/bin/xcode_backend.sh\" embed_and_thin";
		};
		749E21917D337B85CA92209C /* [CP] Embed Pods Frameworks */ = {
			isa = PBXShellScriptBuildPhase;
			buildActionMask = 2147483647;
			files = (
			);
			inputFileListPaths = (
				"${PODS_ROOT}/Target Support Files/Pods-Runner/Pods-Runner-frameworks-${CONFIGURATION}-input-files.xcfilelist",
			);
			name = "[CP] Embed Pods Frameworks";
			outputFileListPaths = (
				"${PODS_ROOT}/Target Support Files/Pods-Runner/Pods-Runner-frameworks-${CONFIGURATION}-output-files.xcfilelist",
			);
			runOnlyForDeploymentPostprocessing = 0;
			shellPath = /bin/sh;
			shellScript = "\"${PODS_ROOT}/Target Support Files/Pods-Runner/Pods-Runner-frameworks.sh\"\n";
			showEnvVarsInLog = 0;
		};
		9740EEB61CF901F6004384FC /* Run Script */ = {
			isa = PBXShellScriptBuildPhase;
			buildActionMask = 2147483647;
			files = (
			);
			inputPaths = (
			);
			name = "Run Script";
			outputPaths = (
			);
			runOnlyForDeploymentPostprocessing = 0;
			shellPath = /bin/sh;
			shellScript = "/bin/sh \"$FLUTTER_ROOT/packages/flutter_tools/bin/xcode_backend.sh\" build";
		};
		C634FFE15C30CF69B0A611C9 /* [CP] Check Pods Manifest.lock */ = {
			isa = PBXShellScriptBuildPhase;
			buildActionMask = 2147483647;
			files = (
			);
			inputFileListPaths = (
			);
			inputPaths = (
				"${PODS_PODFILE_DIR_PATH}/Podfile.lock",
				"${PODS_ROOT}/Manifest.lock",
			);
			name = "[CP] Check Pods Manifest.lock";
			outputFileListPaths = (
			);
			outputPaths = (
				"$(DERIVED_FILE_DIR)/Pods-Runner-checkManifestLockResult.txt",
			);
			runOnlyForDeploymentPostprocessing = 0;
			shellPath = /bin/sh;
			shellScript = "diff \"${PODS_PODFILE_DIR_PATH}/Podfile.lock\" \"${PODS_ROOT}/Manifest.lock\" > /dev/null\nif [ $? != 0 ] ; then\n    # print error to STDERR\n    echo \"error: The sandbox is not in sync with the Podfile.lock. Run 'pod install' or update your CocoaPods installation.\" >&2\n    exit 1\nfi\n# This output is used by Xcode 'outputs' to avoid re-running this script phase.\necho \"SUCCESS\" > \"${SCRIPT_OUTPUT_FILE_0}\"\n";
			showEnvVarsInLog = 0;
		};
		F6F4E64C25BD4832B161B7AD /* [CP] Check Pods Manifest.lock */ = {
			isa = PBXShellScriptBuildPhase;
			buildActionMask = 2147483647;
			files = (
			);
			inputFileListPaths = (
			);
			inputPaths = (
				"${PODS_PODFILE_DIR_PATH}/Podfile.lock",
				"${PODS_ROOT}/Manifest.lock",
			);
			name = "[CP] Check Pods Manifest.lock";
			outputFileListPaths = (
			);
			outputPaths = (
				"$(DERIVED_FILE_DIR)/Pods-unit_tests-checkManifestLockResult.txt",
			);
			runOnlyForDeploymentPostprocessing = 0;
			shellPath = /bin/sh;
			shellScript = "diff \"${PODS_PODFILE_DIR_PATH}/Podfile.lock\" \"${PODS_ROOT}/Manifest.lock\" > /dev/null\nif [ $? != 0 ] ; then\n    # print error to STDERR\n    echo \"error: The sandbox is not in sync with the Podfile.lock. Run 'pod install' or update your CocoaPods installation.\" >&2\n    exit 1\nfi\n# This output is used by Xcode 'outputs' to avoid re-running this script phase.\necho \"SUCCESS\" > \"${SCRIPT_OUTPUT_FILE_0}\"\n";
			showEnvVarsInLog = 0;
		};
/* End PBXShellScriptBuildPhase section */

/* Begin PBXSourcesBuildPhase section */
		97C146EA1CF9000F007C117D /* Sources */ = {
			isa = PBXSourcesBuildPhase;
			buildActionMask = 2147483647;
			files = (
				74858FAF1ED2DC5600515810 /* AppDelegate.swift in Sources */,
				1498D2341E8E89220040F4C2 /* GeneratedPluginRegistrant.m in Sources */,
			);
			runOnlyForDeploymentPostprocessing = 0;
		};
		FB7C406D259A81DF0021F98A /* Sources */ = {
			isa = PBXSourcesBuildPhase;
			buildActionMask = 2147483647;
			files = (
				FB7C4074259A81E00021F98A /* GraphQLApiUnitTests.swift in Sources */,
				840F5D17259C147800C968A8 /* RestApiUnitTests.swift in Sources */,
<<<<<<< HEAD
				4B6CB97626BAEC7B004E4AA2 /* AuthProviderTests.swift in Sources */,
=======
>>>>>>> f658f948
				4BF054AD269DE2FB00D1F2BF /* FlutterURLSessionTests.swift in Sources */,
			);
			runOnlyForDeploymentPostprocessing = 0;
		};
/* End PBXSourcesBuildPhase section */

/* Begin PBXVariantGroup section */
		97C146FA1CF9000F007C117D /* Main.storyboard */ = {
			isa = PBXVariantGroup;
			children = (
				97C146FB1CF9000F007C117D /* Base */,
			);
			name = Main.storyboard;
			sourceTree = "<group>";
		};
		97C146FF1CF9000F007C117D /* LaunchScreen.storyboard */ = {
			isa = PBXVariantGroup;
			children = (
				97C147001CF9000F007C117D /* Base */,
			);
			name = LaunchScreen.storyboard;
			sourceTree = "<group>";
		};
/* End PBXVariantGroup section */

/* Begin XCBuildConfiguration section */
		249021D3217E4FDB00AE95B9 /* Profile */ = {
			isa = XCBuildConfiguration;
			buildSettings = {
				ALWAYS_SEARCH_USER_PATHS = NO;
				CLANG_ANALYZER_NONNULL = YES;
				CLANG_CXX_LANGUAGE_STANDARD = "gnu++0x";
				CLANG_CXX_LIBRARY = "libc++";
				CLANG_ENABLE_MODULES = YES;
				CLANG_ENABLE_OBJC_ARC = YES;
				CLANG_WARN_BLOCK_CAPTURE_AUTORELEASING = YES;
				CLANG_WARN_BOOL_CONVERSION = YES;
				CLANG_WARN_COMMA = YES;
				CLANG_WARN_CONSTANT_CONVERSION = YES;
				CLANG_WARN_DEPRECATED_OBJC_IMPLEMENTATIONS = YES;
				CLANG_WARN_DIRECT_OBJC_ISA_USAGE = YES_ERROR;
				CLANG_WARN_EMPTY_BODY = YES;
				CLANG_WARN_ENUM_CONVERSION = YES;
				CLANG_WARN_INFINITE_RECURSION = YES;
				CLANG_WARN_INT_CONVERSION = YES;
				CLANG_WARN_NON_LITERAL_NULL_CONVERSION = YES;
				CLANG_WARN_OBJC_IMPLICIT_RETAIN_SELF = YES;
				CLANG_WARN_OBJC_LITERAL_CONVERSION = YES;
				CLANG_WARN_OBJC_ROOT_CLASS = YES_ERROR;
				CLANG_WARN_RANGE_LOOP_ANALYSIS = YES;
				CLANG_WARN_STRICT_PROTOTYPES = YES;
				CLANG_WARN_SUSPICIOUS_MOVE = YES;
				CLANG_WARN_UNREACHABLE_CODE = YES;
				CLANG_WARN__DUPLICATE_METHOD_MATCH = YES;
				"CODE_SIGN_IDENTITY[sdk=iphoneos*]" = "iPhone Developer";
				COPY_PHASE_STRIP = NO;
				DEBUG_INFORMATION_FORMAT = "dwarf-with-dsym";
				ENABLE_NS_ASSERTIONS = NO;
				ENABLE_STRICT_OBJC_MSGSEND = YES;
				GCC_C_LANGUAGE_STANDARD = gnu99;
				GCC_NO_COMMON_BLOCKS = YES;
				GCC_WARN_64_TO_32_BIT_CONVERSION = YES;
				GCC_WARN_ABOUT_RETURN_TYPE = YES_ERROR;
				GCC_WARN_UNDECLARED_SELECTOR = YES;
				GCC_WARN_UNINITIALIZED_AUTOS = YES_AGGRESSIVE;
				GCC_WARN_UNUSED_FUNCTION = YES;
				GCC_WARN_UNUSED_VARIABLE = YES;
				IPHONEOS_DEPLOYMENT_TARGET = 13.1;
				MTL_ENABLE_DEBUG_INFO = NO;
				SDKROOT = iphoneos;
				SUPPORTED_PLATFORMS = iphoneos;
				TARGETED_DEVICE_FAMILY = "1,2";
				VALIDATE_PRODUCT = YES;
			};
			name = Profile;
		};
		249021D4217E4FDB00AE95B9 /* Profile */ = {
			isa = XCBuildConfiguration;
			baseConfigurationReference = 7AFA3C8E1D35360C0083082E /* Release.xcconfig */;
			buildSettings = {
				ASSETCATALOG_COMPILER_APPICON_NAME = AppIcon;
				CLANG_ENABLE_MODULES = YES;
				CURRENT_PROJECT_VERSION = "$(FLUTTER_BUILD_NUMBER)";
				ENABLE_BITCODE = NO;
				FRAMEWORK_SEARCH_PATHS = (
					"$(inherited)",
					"$(PROJECT_DIR)/Flutter",
				);
				INFOPLIST_FILE = Runner/Info.plist;
				LD_RUNPATH_SEARCH_PATHS = (
					"$(inherited)",
					"@executable_path/Frameworks",
				);
				LIBRARY_SEARCH_PATHS = (
					"$(inherited)",
					"$(PROJECT_DIR)/Flutter",
				);
				PRODUCT_BUNDLE_IDENTIFIER = com.amazonaws.amplify.amplifyApiExample;
				PRODUCT_NAME = "$(TARGET_NAME)";
				SWIFT_OBJC_BRIDGING_HEADER = "Runner/Runner-Bridging-Header.h";
				SWIFT_VERSION = 5.0;
				VERSIONING_SYSTEM = "apple-generic";
			};
			name = Profile;
		};
		97C147031CF9000F007C117D /* Debug */ = {
			isa = XCBuildConfiguration;
			buildSettings = {
				ALWAYS_SEARCH_USER_PATHS = NO;
				CLANG_ANALYZER_NONNULL = YES;
				CLANG_CXX_LANGUAGE_STANDARD = "gnu++0x";
				CLANG_CXX_LIBRARY = "libc++";
				CLANG_ENABLE_MODULES = YES;
				CLANG_ENABLE_OBJC_ARC = YES;
				CLANG_WARN_BLOCK_CAPTURE_AUTORELEASING = YES;
				CLANG_WARN_BOOL_CONVERSION = YES;
				CLANG_WARN_COMMA = YES;
				CLANG_WARN_CONSTANT_CONVERSION = YES;
				CLANG_WARN_DEPRECATED_OBJC_IMPLEMENTATIONS = YES;
				CLANG_WARN_DIRECT_OBJC_ISA_USAGE = YES_ERROR;
				CLANG_WARN_EMPTY_BODY = YES;
				CLANG_WARN_ENUM_CONVERSION = YES;
				CLANG_WARN_INFINITE_RECURSION = YES;
				CLANG_WARN_INT_CONVERSION = YES;
				CLANG_WARN_NON_LITERAL_NULL_CONVERSION = YES;
				CLANG_WARN_OBJC_IMPLICIT_RETAIN_SELF = YES;
				CLANG_WARN_OBJC_LITERAL_CONVERSION = YES;
				CLANG_WARN_OBJC_ROOT_CLASS = YES_ERROR;
				CLANG_WARN_RANGE_LOOP_ANALYSIS = YES;
				CLANG_WARN_STRICT_PROTOTYPES = YES;
				CLANG_WARN_SUSPICIOUS_MOVE = YES;
				CLANG_WARN_UNREACHABLE_CODE = YES;
				CLANG_WARN__DUPLICATE_METHOD_MATCH = YES;
				"CODE_SIGN_IDENTITY[sdk=iphoneos*]" = "iPhone Developer";
				COPY_PHASE_STRIP = NO;
				DEBUG_INFORMATION_FORMAT = dwarf;
				ENABLE_STRICT_OBJC_MSGSEND = YES;
				ENABLE_TESTABILITY = YES;
				GCC_C_LANGUAGE_STANDARD = gnu99;
				GCC_DYNAMIC_NO_PIC = NO;
				GCC_NO_COMMON_BLOCKS = YES;
				GCC_OPTIMIZATION_LEVEL = 0;
				GCC_PREPROCESSOR_DEFINITIONS = (
					"DEBUG=1",
					"$(inherited)",
				);
				GCC_WARN_64_TO_32_BIT_CONVERSION = YES;
				GCC_WARN_ABOUT_RETURN_TYPE = YES_ERROR;
				GCC_WARN_UNDECLARED_SELECTOR = YES;
				GCC_WARN_UNINITIALIZED_AUTOS = YES_AGGRESSIVE;
				GCC_WARN_UNUSED_FUNCTION = YES;
				GCC_WARN_UNUSED_VARIABLE = YES;
				IPHONEOS_DEPLOYMENT_TARGET = 13.1;
				MTL_ENABLE_DEBUG_INFO = YES;
				ONLY_ACTIVE_ARCH = YES;
				SDKROOT = iphoneos;
				TARGETED_DEVICE_FAMILY = "1,2";
			};
			name = Debug;
		};
		97C147041CF9000F007C117D /* Release */ = {
			isa = XCBuildConfiguration;
			buildSettings = {
				ALWAYS_SEARCH_USER_PATHS = NO;
				CLANG_ANALYZER_NONNULL = YES;
				CLANG_CXX_LANGUAGE_STANDARD = "gnu++0x";
				CLANG_CXX_LIBRARY = "libc++";
				CLANG_ENABLE_MODULES = YES;
				CLANG_ENABLE_OBJC_ARC = YES;
				CLANG_WARN_BLOCK_CAPTURE_AUTORELEASING = YES;
				CLANG_WARN_BOOL_CONVERSION = YES;
				CLANG_WARN_COMMA = YES;
				CLANG_WARN_CONSTANT_CONVERSION = YES;
				CLANG_WARN_DEPRECATED_OBJC_IMPLEMENTATIONS = YES;
				CLANG_WARN_DIRECT_OBJC_ISA_USAGE = YES_ERROR;
				CLANG_WARN_EMPTY_BODY = YES;
				CLANG_WARN_ENUM_CONVERSION = YES;
				CLANG_WARN_INFINITE_RECURSION = YES;
				CLANG_WARN_INT_CONVERSION = YES;
				CLANG_WARN_NON_LITERAL_NULL_CONVERSION = YES;
				CLANG_WARN_OBJC_IMPLICIT_RETAIN_SELF = YES;
				CLANG_WARN_OBJC_LITERAL_CONVERSION = YES;
				CLANG_WARN_OBJC_ROOT_CLASS = YES_ERROR;
				CLANG_WARN_RANGE_LOOP_ANALYSIS = YES;
				CLANG_WARN_STRICT_PROTOTYPES = YES;
				CLANG_WARN_SUSPICIOUS_MOVE = YES;
				CLANG_WARN_UNREACHABLE_CODE = YES;
				CLANG_WARN__DUPLICATE_METHOD_MATCH = YES;
				"CODE_SIGN_IDENTITY[sdk=iphoneos*]" = "iPhone Developer";
				COPY_PHASE_STRIP = NO;
				DEBUG_INFORMATION_FORMAT = "dwarf-with-dsym";
				ENABLE_NS_ASSERTIONS = NO;
				ENABLE_STRICT_OBJC_MSGSEND = YES;
				GCC_C_LANGUAGE_STANDARD = gnu99;
				GCC_NO_COMMON_BLOCKS = YES;
				GCC_WARN_64_TO_32_BIT_CONVERSION = YES;
				GCC_WARN_ABOUT_RETURN_TYPE = YES_ERROR;
				GCC_WARN_UNDECLARED_SELECTOR = YES;
				GCC_WARN_UNINITIALIZED_AUTOS = YES_AGGRESSIVE;
				GCC_WARN_UNUSED_FUNCTION = YES;
				GCC_WARN_UNUSED_VARIABLE = YES;
				IPHONEOS_DEPLOYMENT_TARGET = 13.1;
				MTL_ENABLE_DEBUG_INFO = NO;
				SDKROOT = iphoneos;
				SUPPORTED_PLATFORMS = iphoneos;
				SWIFT_COMPILATION_MODE = wholemodule;
				SWIFT_OPTIMIZATION_LEVEL = "-O";
				TARGETED_DEVICE_FAMILY = "1,2";
				VALIDATE_PRODUCT = YES;
			};
			name = Release;
		};
		97C147061CF9000F007C117D /* Debug */ = {
			isa = XCBuildConfiguration;
			baseConfigurationReference = 9740EEB21CF90195004384FC /* Debug.xcconfig */;
			buildSettings = {
				ASSETCATALOG_COMPILER_APPICON_NAME = AppIcon;
				CLANG_ENABLE_MODULES = YES;
				CURRENT_PROJECT_VERSION = "$(FLUTTER_BUILD_NUMBER)";
				ENABLE_BITCODE = NO;
				FRAMEWORK_SEARCH_PATHS = (
					"$(inherited)",
					"$(PROJECT_DIR)/Flutter",
				);
				INFOPLIST_FILE = Runner/Info.plist;
				LD_RUNPATH_SEARCH_PATHS = (
					"$(inherited)",
					"@executable_path/Frameworks",
				);
				LIBRARY_SEARCH_PATHS = (
					"$(inherited)",
					"$(PROJECT_DIR)/Flutter",
				);
				PRODUCT_BUNDLE_IDENTIFIER = com.amazonaws.amplify.amplifyApiExample;
				PRODUCT_NAME = "$(TARGET_NAME)";
				SWIFT_OBJC_BRIDGING_HEADER = "Runner/Runner-Bridging-Header.h";
				SWIFT_OPTIMIZATION_LEVEL = "-Onone";
				SWIFT_VERSION = 5.0;
				VERSIONING_SYSTEM = "apple-generic";
			};
			name = Debug;
		};
		97C147071CF9000F007C117D /* Release */ = {
			isa = XCBuildConfiguration;
			baseConfigurationReference = 7AFA3C8E1D35360C0083082E /* Release.xcconfig */;
			buildSettings = {
				ASSETCATALOG_COMPILER_APPICON_NAME = AppIcon;
				CLANG_ENABLE_MODULES = YES;
				CURRENT_PROJECT_VERSION = "$(FLUTTER_BUILD_NUMBER)";
				ENABLE_BITCODE = NO;
				FRAMEWORK_SEARCH_PATHS = (
					"$(inherited)",
					"$(PROJECT_DIR)/Flutter",
				);
				INFOPLIST_FILE = Runner/Info.plist;
				LD_RUNPATH_SEARCH_PATHS = (
					"$(inherited)",
					"@executable_path/Frameworks",
				);
				LIBRARY_SEARCH_PATHS = (
					"$(inherited)",
					"$(PROJECT_DIR)/Flutter",
				);
				PRODUCT_BUNDLE_IDENTIFIER = com.amazonaws.amplify.amplifyApiExample;
				PRODUCT_NAME = "$(TARGET_NAME)";
				SWIFT_OBJC_BRIDGING_HEADER = "Runner/Runner-Bridging-Header.h";
				SWIFT_VERSION = 5.0;
				VERSIONING_SYSTEM = "apple-generic";
			};
			name = Release;
		};
		FB7C4076259A81E00021F98A /* Debug */ = {
			isa = XCBuildConfiguration;
			baseConfigurationReference = CDF29F7C252EA0CAC91B07F2 /* Pods-unit_tests.debug.xcconfig */;
			buildSettings = {
				CLANG_ANALYZER_NUMBER_OBJECT_CONVERSION = YES_AGGRESSIVE;
				CLANG_CXX_LANGUAGE_STANDARD = "gnu++14";
				CLANG_ENABLE_OBJC_WEAK = YES;
				CLANG_WARN_DOCUMENTATION_COMMENTS = YES;
				CLANG_WARN_QUOTED_INCLUDE_IN_FRAMEWORK_HEADER = YES;
				CLANG_WARN_UNGUARDED_AVAILABILITY = YES_AGGRESSIVE;
				CODE_SIGN_STYLE = Automatic;
				DEVELOPMENT_TEAM = W3DRXD72QU;
				GCC_C_LANGUAGE_STANDARD = gnu11;
				INFOPLIST_FILE = unit_tests/Info.plist;
				IPHONEOS_DEPLOYMENT_TARGET = 14.2;
				LD_RUNPATH_SEARCH_PATHS = (
					"$(inherited)",
					"@executable_path/Frameworks",
					"@loader_path/Frameworks",
				);
				MTL_ENABLE_DEBUG_INFO = INCLUDE_SOURCE;
				MTL_FAST_MATH = YES;
				PODS_CONFIGURATION_BUILD_DIR = "${PODS_BUILD_DIR}/$(CONFIGURATION)$(EFFECTIVE_PLATFORM_NAME)";
				PODS_PODFILE_DIR_PATH = "${SRCROOT}/.";
				PODS_ROOT = "${SRCROOT}/Pods";
				PRODUCT_BUNDLE_IDENTIFIER = "com.amazonaws.amplify.amplify-api.unit-tests";
				PRODUCT_NAME = "$(TARGET_NAME)";
				SWIFT_ACTIVE_COMPILATION_CONDITIONS = DEBUG;
				SWIFT_OPTIMIZATION_LEVEL = "-Onone";
				SWIFT_VERSION = 5.0;
				TARGETED_DEVICE_FAMILY = "1,2";
				USE_RECURSIVE_SCRIPT_INPUTS_IN_SCRIPT_PHASES = YES;
			};
			name = Debug;
		};
		FB7C4077259A81E00021F98A /* Release */ = {
			isa = XCBuildConfiguration;
			baseConfigurationReference = 7457497C86253194DEE2467D /* Pods-unit_tests.release.xcconfig */;
			buildSettings = {
				CLANG_ANALYZER_NUMBER_OBJECT_CONVERSION = YES_AGGRESSIVE;
				CLANG_CXX_LANGUAGE_STANDARD = "gnu++14";
				CLANG_ENABLE_OBJC_WEAK = YES;
				CLANG_WARN_DOCUMENTATION_COMMENTS = YES;
				CLANG_WARN_QUOTED_INCLUDE_IN_FRAMEWORK_HEADER = YES;
				CLANG_WARN_UNGUARDED_AVAILABILITY = YES_AGGRESSIVE;
				CODE_SIGN_STYLE = Automatic;
				DEVELOPMENT_TEAM = W3DRXD72QU;
				GCC_C_LANGUAGE_STANDARD = gnu11;
				INFOPLIST_FILE = unit_tests/Info.plist;
				IPHONEOS_DEPLOYMENT_TARGET = 14.2;
				LD_RUNPATH_SEARCH_PATHS = (
					"$(inherited)",
					"@executable_path/Frameworks",
					"@loader_path/Frameworks",
				);
				MTL_FAST_MATH = YES;
				PODS_CONFIGURATION_BUILD_DIR = "${PODS_BUILD_DIR}/$(CONFIGURATION)$(EFFECTIVE_PLATFORM_NAME)";
				PODS_PODFILE_DIR_PATH = "${SRCROOT}/.";
				PODS_ROOT = "${SRCROOT}/Pods";
				PRODUCT_BUNDLE_IDENTIFIER = "com.amazonaws.amplify.amplify-api.unit-tests";
				PRODUCT_NAME = "$(TARGET_NAME)";
				SWIFT_VERSION = 5.0;
				TARGETED_DEVICE_FAMILY = "1,2";
				USE_RECURSIVE_SCRIPT_INPUTS_IN_SCRIPT_PHASES = YES;
			};
			name = Release;
		};
		FB7C4078259A81E00021F98A /* Profile */ = {
			isa = XCBuildConfiguration;
			baseConfigurationReference = D2C8ABF0ED6F21B4DF8DF078 /* Pods-unit_tests.profile.xcconfig */;
			buildSettings = {
				CLANG_ANALYZER_NUMBER_OBJECT_CONVERSION = YES_AGGRESSIVE;
				CLANG_CXX_LANGUAGE_STANDARD = "gnu++14";
				CLANG_ENABLE_OBJC_WEAK = YES;
				CLANG_WARN_DOCUMENTATION_COMMENTS = YES;
				CLANG_WARN_QUOTED_INCLUDE_IN_FRAMEWORK_HEADER = YES;
				CLANG_WARN_UNGUARDED_AVAILABILITY = YES_AGGRESSIVE;
				CODE_SIGN_STYLE = Automatic;
				DEVELOPMENT_TEAM = W3DRXD72QU;
				GCC_C_LANGUAGE_STANDARD = gnu11;
				INFOPLIST_FILE = unit_tests/Info.plist;
				IPHONEOS_DEPLOYMENT_TARGET = 14.2;
				LD_RUNPATH_SEARCH_PATHS = (
					"$(inherited)",
					"@executable_path/Frameworks",
					"@loader_path/Frameworks",
				);
				MTL_FAST_MATH = YES;
				PODS_CONFIGURATION_BUILD_DIR = "${PODS_BUILD_DIR}/$(CONFIGURATION)$(EFFECTIVE_PLATFORM_NAME)";
				PODS_PODFILE_DIR_PATH = "${SRCROOT}/.";
				PODS_ROOT = "${SRCROOT}/Pods";
				PRODUCT_BUNDLE_IDENTIFIER = "com.amazonaws.amplify.amplify-api.unit-tests";
				PRODUCT_NAME = "$(TARGET_NAME)";
				SWIFT_VERSION = 5.0;
				TARGETED_DEVICE_FAMILY = "1,2";
				USE_RECURSIVE_SCRIPT_INPUTS_IN_SCRIPT_PHASES = YES;
			};
			name = Profile;
		};
/* End XCBuildConfiguration section */

/* Begin XCConfigurationList section */
		97C146E91CF9000F007C117D /* Build configuration list for PBXProject "Runner" */ = {
			isa = XCConfigurationList;
			buildConfigurations = (
				97C147031CF9000F007C117D /* Debug */,
				97C147041CF9000F007C117D /* Release */,
				249021D3217E4FDB00AE95B9 /* Profile */,
			);
			defaultConfigurationIsVisible = 0;
			defaultConfigurationName = Release;
		};
		97C147051CF9000F007C117D /* Build configuration list for PBXNativeTarget "Runner" */ = {
			isa = XCConfigurationList;
			buildConfigurations = (
				97C147061CF9000F007C117D /* Debug */,
				97C147071CF9000F007C117D /* Release */,
				249021D4217E4FDB00AE95B9 /* Profile */,
			);
			defaultConfigurationIsVisible = 0;
			defaultConfigurationName = Release;
		};
		FB7C4079259A81E00021F98A /* Build configuration list for PBXNativeTarget "unit_tests" */ = {
			isa = XCConfigurationList;
			buildConfigurations = (
				FB7C4076259A81E00021F98A /* Debug */,
				FB7C4077259A81E00021F98A /* Release */,
				FB7C4078259A81E00021F98A /* Profile */,
			);
			defaultConfigurationIsVisible = 0;
			defaultConfigurationName = Release;
		};
/* End XCConfigurationList section */
	};
	rootObject = 97C146E61CF9000F007C117D /* Project object */;
}<|MERGE_RESOLUTION|>--- conflicted
+++ resolved
@@ -9,10 +9,6 @@
 /* Begin PBXBuildFile section */
 		1498D2341E8E89220040F4C2 /* GeneratedPluginRegistrant.m in Sources */ = {isa = PBXBuildFile; fileRef = 1498D2331E8E89220040F4C2 /* GeneratedPluginRegistrant.m */; };
 		3B3967161E833CAA004F5970 /* AppFrameworkInfo.plist in Resources */ = {isa = PBXBuildFile; fileRef = 3B3967151E833CAA004F5970 /* AppFrameworkInfo.plist */; };
-<<<<<<< HEAD
-		4B6CB97626BAEC7B004E4AA2 /* AuthProviderTests.swift in Sources */ = {isa = PBXBuildFile; fileRef = 4B6CB97526BAEC7B004E4AA2 /* AuthProviderTests.swift */; };
-=======
->>>>>>> f658f948
 		4BF054AD269DE2FB00D1F2BF /* FlutterURLSessionTests.swift in Sources */ = {isa = PBXBuildFile; fileRef = 4BF054AC269DE2FB00D1F2BF /* FlutterURLSessionTests.swift */; };
 		74858FAF1ED2DC5600515810 /* AppDelegate.swift in Sources */ = {isa = PBXBuildFile; fileRef = 74858FAE1ED2DC5600515810 /* AppDelegate.swift */; };
 		7E94B1FC95440E5C0AD8AB8D /* Pods_Runner.framework in Frameworks */ = {isa = PBXBuildFile; fileRef = 30DF0857352AA115AF86C33E /* Pods_Runner.framework */; };
@@ -43,10 +39,6 @@
 		1498D2331E8E89220040F4C2 /* GeneratedPluginRegistrant.m */ = {isa = PBXFileReference; fileEncoding = 4; lastKnownFileType = sourcecode.c.objc; path = GeneratedPluginRegistrant.m; sourceTree = "<group>"; };
 		30DF0857352AA115AF86C33E /* Pods_Runner.framework */ = {isa = PBXFileReference; explicitFileType = wrapper.framework; includeInIndex = 0; path = Pods_Runner.framework; sourceTree = BUILT_PRODUCTS_DIR; };
 		3B3967151E833CAA004F5970 /* AppFrameworkInfo.plist */ = {isa = PBXFileReference; fileEncoding = 4; lastKnownFileType = text.plist.xml; name = AppFrameworkInfo.plist; path = Flutter/AppFrameworkInfo.plist; sourceTree = "<group>"; };
-<<<<<<< HEAD
-		4B6CB97526BAEC7B004E4AA2 /* AuthProviderTests.swift */ = {isa = PBXFileReference; lastKnownFileType = sourcecode.swift; path = AuthProviderTests.swift; sourceTree = "<group>"; };
-=======
->>>>>>> f658f948
 		4BF054AC269DE2FB00D1F2BF /* FlutterURLSessionTests.swift */ = {isa = PBXFileReference; lastKnownFileType = sourcecode.swift; path = FlutterURLSessionTests.swift; sourceTree = "<group>"; };
 		7457497C86253194DEE2467D /* Pods-unit_tests.release.xcconfig */ = {isa = PBXFileReference; includeInIndex = 1; lastKnownFileType = text.xcconfig; name = "Pods-unit_tests.release.xcconfig"; path = "Target Support Files/Pods-unit_tests/Pods-unit_tests.release.xcconfig"; sourceTree = "<group>"; };
 		74858FAD1ED2DC5600515810 /* Runner-Bridging-Header.h */ = {isa = PBXFileReference; lastKnownFileType = sourcecode.c.h; path = "Runner-Bridging-Header.h"; sourceTree = "<group>"; };
@@ -166,10 +158,6 @@
 				FB7C4075259A81E00021F98A /* Info.plist */,
 				840F5D16259C147800C968A8 /* RestApiUnitTests.swift */,
 				4BF054AC269DE2FB00D1F2BF /* FlutterURLSessionTests.swift */,
-<<<<<<< HEAD
-				4B6CB97526BAEC7B004E4AA2 /* AuthProviderTests.swift */,
-=======
->>>>>>> f658f948
 			);
 			path = unit_tests;
 			sourceTree = "<group>";
@@ -402,10 +390,6 @@
 			files = (
 				FB7C4074259A81E00021F98A /* GraphQLApiUnitTests.swift in Sources */,
 				840F5D17259C147800C968A8 /* RestApiUnitTests.swift in Sources */,
-<<<<<<< HEAD
-				4B6CB97626BAEC7B004E4AA2 /* AuthProviderTests.swift in Sources */,
-=======
->>>>>>> f658f948
 				4BF054AD269DE2FB00D1F2BF /* FlutterURLSessionTests.swift in Sources */,
 			);
 			runOnlyForDeploymentPostprocessing = 0;
