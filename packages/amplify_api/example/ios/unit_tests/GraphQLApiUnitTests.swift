/*
 * Copyright 2020 Amazon.com, Inc. or its affiliates. All Rights Reserved.
 *
 * Licensed under the Apache License, Version 2.0 (the "License").
 * You may not use this file except in compliance with the License.
 * A copy of the License is located at
 *
 *  http://aws.amazon.com/apache2.0
 *
 * or in the "license" file accompanying this file. This file is distributed
 * on an "AS IS" BASIS, WITHOUT WARRANTIES OR CONDITIONS OF ANY KIND, either
 * express or implied. See the License for the specific language governing
 * permissions and limitations under the License.
 */

import XCTest
import Amplify
@testable import AmplifyPlugins
@testable import amplify_api

class GraphQLApiUnitTests: XCTestCase {
    typealias ResultType = String
    
    func test_query_success() throws {
        let testRequest: [String: Any] = [
            "document": "test document",
            "variables": ["test key": "test value"],
            "cancelToken" : "someCode"
        ]
        
        class MockApiBridge: ApiBridge {
            override func query<ResultType>(request: GraphQLRequest<ResultType>, listener: GraphQLOperation<ResultType>.ResultListener?) -> GraphQLOperation<ResultType>  {
                XCTAssertEqual("test document", request.document)
                XCTAssertEqual(["test key":"test value"], request.variables as! [String:String])

                let data: ResultType = "result data" as! ResultType
                let response = GraphQLResponse<ResultType>.success(data)
                listener?(.success(response))
                
                let graphQLOperation = getMockGraphQLOperation(request: request)
                return graphQLOperation
            }
        }
        
        let pluginUnderTest = SwiftAmplifyApiPlugin(bridge: MockApiBridge())

        pluginUnderTest.handle(
            FlutterMethodCall(methodName: "query", arguments: testRequest),
            result: { (result) in
                XCTAssertEqual((result as! [String:Any])["data"] as! String, "result data")
            })
    }
    
    func test_query_api_error() throws {
        let testRequest: [String: Any] = [
            "document": "test document",
            "variables": ["test key":"test value"],
            "cancelToken" : "someCode"
        ]
        
        class MockApiBridge: ApiBridge {
            override func query<ResultType>(request: GraphQLRequest<ResultType>, listener: GraphQLOperation<ResultType>.ResultListener?) -> GraphQLOperation<ResultType>  {
                XCTAssertEqual("test document", request.document)
                XCTAssertEqual(["test key":"test value"], request.variables as! [String:String])
                
                listener?(.failure(APIError.invalidConfiguration("test error", "test recovery suggestion")))
                
                let graphQLOperation = getMockGraphQLOperation(request: request)
                return graphQLOperation
            }
        }
        
        
<<<<<<< HEAD
        GraphQLApiModule.query(
=======
        FlutterGraphQLApi.query(
>>>>>>> a39e41a0
            flutterResult: { (result) -> Void in
                if let exception = result as? FlutterError {
                    XCTAssertEqual("AmplifyException", exception.code)
                    XCTAssertEqual(FlutterApiErrorMessage.QUERY_FAILED.rawValue, exception.message)
                    let errorMap: [String: Any] = exception.details as! [String : Any]
                    XCTAssertEqual(
                        ["platform": "iOS", "localizedErrorMessage": "test error", "recoverySuggestion": "test recovery suggestion"],
                        errorMap["PLATFORM_EXCEPTIONS"] as? [String: String])
                } else {
                    XCTFail()
                }
            },
            request: testRequest,
            bridge: MockApiBridge()
        )
        
    }
    
    func test_query_malformed_request_error() throws {
        let testRequest: [String: Any] = [:]
        
        class MockApiBridge: ApiBridge {
            override func query<ResultType>(request: GraphQLRequest<ResultType>, listener: GraphQLOperation<ResultType>.ResultListener?) -> GraphQLOperation<ResultType>  {
                
                XCTFail("The ApiBridge should not be called if the request is malformed")
                
                let graphQLOperation = getMockGraphQLOperation(request: request)
                return graphQLOperation
            }
        }
        
        
<<<<<<< HEAD
        GraphQLApiModule.query(
=======
        FlutterGraphQLApi.query(
>>>>>>> a39e41a0
            flutterResult: { (result) -> Void in
                if let exception = result as? FlutterError {
                    XCTAssertEqual("AmplifyException", exception.code)
                    XCTAssertEqual(FlutterApiErrorMessage.MALFORMED.rawValue, exception.message)
                    let errorMap: [String: Any] = exception.details as! [String : Any]
                    XCTAssertEqual(
                        ["platform": "iOS", "localizedErrorMessage": "The graphQL document request argument was not passed as a String", "recoverySuggestion": "The request should include the graphQL document as a String"],
                        errorMap["PLATFORM_EXCEPTIONS"] as? [String: String])
                } else {
                    XCTFail()
                }
            },
            request: testRequest,
            bridge: MockApiBridge()
        )
        
    }
    
    func test_mutate_success() throws {
        let testRequest: [String: Any] = [
            "document": "test document",
            "variables": ["test key":"test value"],
            "cancelToken" : "someCode"
        ]
        
        class MockApiBridge: ApiBridge {
            override func mutate<ResultType>(request: GraphQLRequest<ResultType>, listener: GraphQLOperation<ResultType>.ResultListener?) -> GraphQLOperation<ResultType>  {
                XCTAssertEqual("test document", request.document)
                XCTAssertEqual(["test key":"test value"], request.variables as! [String:String])
                
                let data: ResultType = "result data" as! ResultType
                let response = GraphQLResponse<ResultType>.success(data)
                listener?(.success(response))
                
                let graphQLOperation = getMockGraphQLOperation(request: request)
                return graphQLOperation
            }
        }
        
<<<<<<< HEAD
        GraphQLApiModule.mutate(flutterResult: { (result) in
=======
        FlutterGraphQLApi.mutate(flutterResult: { (result) in
>>>>>>> a39e41a0
            XCTAssertEqual((result as! [String:Any])["data"] as! String, "result data")
        },
        request: testRequest,
        bridge: MockApiBridge()
        )
        
    }
    
    func test_mutate_api_error() throws {
        let testRequest: [String: Any] = [
            "document": "test document",
            "variables": ["test key":"test value"],
            "cancelToken" : "someCode"
        ]
        
        class MockApiBridge: ApiBridge {
            override func mutate<ResultType>(request: GraphQLRequest<ResultType>, listener: GraphQLOperation<ResultType>.ResultListener?) -> GraphQLOperation<ResultType>  {
                XCTAssertEqual("test document", request.document)
                XCTAssertEqual(["test key":"test value"], request.variables as! [String:String])
                
                listener?(.failure(APIError.invalidConfiguration("test error", "test recovery suggestion")))
                
                let graphQLOperation = getMockGraphQLOperation(request: request)
                return graphQLOperation
            }
        }
        
        
<<<<<<< HEAD
        GraphQLApiModule.mutate(
=======
        FlutterGraphQLApi.mutate(
>>>>>>> a39e41a0
            flutterResult: { (result) -> Void in
                if let exception = result as? FlutterError {
                    XCTAssertEqual("AmplifyException", exception.code)
                    XCTAssertEqual(FlutterApiErrorMessage.MUTATE_FAILED.rawValue, exception.message)
                    let errorMap: [String: Any] = exception.details as! [String : Any]
                    XCTAssertEqual(
                        ["platform": "iOS", "localizedErrorMessage": "test error", "recoverySuggestion": "test recovery suggestion"],
                        errorMap["PLATFORM_EXCEPTIONS"] as? [String: String])
                } else {
                    XCTFail()
                }
            },
            request: testRequest,
            bridge: MockApiBridge()
        )
        
    }
    
    func test_mutate_malformed_request_error() throws {
        let testRequest: [String: Any] = [:]
        
        class MockApiBridge: ApiBridge {
            override func mutate<ResultType>(request: GraphQLRequest<ResultType>, listener: GraphQLOperation<ResultType>.ResultListener?) -> GraphQLOperation<ResultType>  {
                
                XCTFail("The ApiBridge should not be called if the request is malformed")
                
                let graphQLOperation = getMockGraphQLOperation(request: request)
                return graphQLOperation
            }
        }
        
        
<<<<<<< HEAD
        GraphQLApiModule.mutate(
=======
        FlutterGraphQLApi.mutate(
>>>>>>> a39e41a0
            flutterResult: { (result) -> Void in
                if let exception = result as? FlutterError {
                    XCTAssertEqual("AmplifyException", exception.code)
                    XCTAssertEqual(FlutterApiErrorMessage.MALFORMED.rawValue, exception.message)
                    let errorMap: [String: Any] = exception.details as! [String : Any]
                    XCTAssertEqual(
                        ["platform": "iOS", "localizedErrorMessage": "The graphQL document request argument was not passed as a String", "recoverySuggestion": "The request should include the graphQL document as a String"],
                        errorMap["PLATFORM_EXCEPTIONS"] as? [String: String])
                } else {
                    XCTFail()
                }
            },
            request: testRequest,
            bridge: MockApiBridge()
        )
        
    }
    
}

func getMockGraphQLOperation<R>(request: GraphQLRequest<R>) -> GraphQLOperation<R> {
    let operationRequest = GraphQLOperationRequest.init(apiName: request.apiName, operationType: GraphQLOperationType.mutation, document: request.document, responseType: R.self, options: GraphQLOperationRequest.Options())
    return GraphQLOperation<R>(categoryType: .api, eventName: operationRequest.operationType.hubEventName, request: operationRequest)
}<|MERGE_RESOLUTION|>--- conflicted
+++ resolved
@@ -71,11 +71,7 @@
         }
         
         
-<<<<<<< HEAD
-        GraphQLApiModule.query(
-=======
         FlutterGraphQLApi.query(
->>>>>>> a39e41a0
             flutterResult: { (result) -> Void in
                 if let exception = result as? FlutterError {
                     XCTAssertEqual("AmplifyException", exception.code)
@@ -108,11 +104,7 @@
         }
         
         
-<<<<<<< HEAD
-        GraphQLApiModule.query(
-=======
         FlutterGraphQLApi.query(
->>>>>>> a39e41a0
             flutterResult: { (result) -> Void in
                 if let exception = result as? FlutterError {
                     XCTAssertEqual("AmplifyException", exception.code)
@@ -152,11 +144,7 @@
             }
         }
         
-<<<<<<< HEAD
-        GraphQLApiModule.mutate(flutterResult: { (result) in
-=======
         FlutterGraphQLApi.mutate(flutterResult: { (result) in
->>>>>>> a39e41a0
             XCTAssertEqual((result as! [String:Any])["data"] as! String, "result data")
         },
         request: testRequest,
@@ -185,11 +173,7 @@
         }
         
         
-<<<<<<< HEAD
-        GraphQLApiModule.mutate(
-=======
         FlutterGraphQLApi.mutate(
->>>>>>> a39e41a0
             flutterResult: { (result) -> Void in
                 if let exception = result as? FlutterError {
                     XCTAssertEqual("AmplifyException", exception.code)
@@ -222,11 +206,7 @@
         }
         
         
-<<<<<<< HEAD
-        GraphQLApiModule.mutate(
-=======
         FlutterGraphQLApi.mutate(
->>>>>>> a39e41a0
             flutterResult: { (result) -> Void in
                 if let exception = result as? FlutterError {
                     XCTAssertEqual("AmplifyException", exception.code)
