/*
 * Copyright 2021 Amazon.com, Inc. or its affiliates. All Rights Reserved.
 *
 * Licensed under the Apache License, Version 2.0 (the "License").
 * You may not use this file except in compliance with the License.
 * A copy of the License is located at
 *
 *  http://aws.amazon.com/apache2.0
 *
 * or in the "license" file accompanying this file. This file is distributed
 * on an "AS IS" BASIS, WITHOUT WARRANTIES OR CONDITIONS OF ANY KIND, either
 * express or implied. See the License for the specific language governing
 * permissions and limitations under the License.
 */
<<<<<<< HEAD
import 'package:amplify_datastore_plugin_interface/amplify_datastore_plugin_interface.dart';
import 'package:integration_test/integration_test.dart';
import 'package:flutter_test/flutter_test.dart';
import 'package:amplify_flutter/amplify.dart';
import 'package:amplify_api/amplify_api.dart';
import 'dart:convert';
=======

import 'dart:convert';

import 'package:amplify_api/amplify_api.dart';
>>>>>>> a344d0c3
import 'package:amplify_api_example/amplifyconfiguration.dart';
import 'package:amplify_flutter/amplify.dart';
import 'package:flutter_test/flutter_test.dart';
import 'package:integration_test/integration_test.dart';

import 'resources/Blog.dart';
import 'resources/ModelProvider.dart';

void main() {
  IntegrationTestWidgetsFlutterBinding.ensureInitialized();
  List<Blog> blogCache = [];

  // utility to query blogs and return length
  group('GraphQL', () {
    // declare utility to delete all blogs async
    Future<bool> deleteBlog(String id) async {
      String graphQLDocument = '''mutation deleteBlog(\$id: ID!) {
          deleteBlog(input: {id: \$id}) {
            id
            name
            createdAt
          }
        }''';
      var req =
          GraphQLRequest(document: graphQLDocument, variables: {"id": id});

      var operation = await Amplify.API.mutate(request: req);

      var response = await operation.response;
      Map data = jsonDecode(response.data);

      return true;
    }

    Future<bool> deleteAllBlogs() async {
      await Future.wait(blogCache.map((blog) => deleteBlog(blog.id)));

      return true;
    }

    // declare utility which creates blog with title as parameter
    Future<Blog> addBlog(String name) async {
      String graphQLDocument = '''mutation createBlog(\$name: String!) {
        createBlog(input: {name: \$name}) {
          id
          name
          createdAt
        }
      }''';

      var _r = await Amplify.API.mutate(
          request: GraphQLRequest(
              document: graphQLDocument, variables: {"name": name}));

      var response = await _r.response;
      Map data = jsonDecode(response.data);
      Blog blog = Blog.fromJson(data["createBlog"]);
      blogCache.add(blog);
      return blog;
    }

    setUpAll(() async {
      if (!Amplify.isConfigured) {
        await Amplify.addPlugins(
            [AmplifyAPI(modelProvider: ModelProvider.instance)]);
        await Amplify.configure(amplifyconfig);
      }
    });

    tearDownAll(() async {
      await deleteAllBlogs();
    });

    testWidgets('should fetch', (WidgetTester tester) async {
      const listBlogs = 'listBlogs';
      const items = 'items';
      String graphQLDocument = '''query MyQuery {
        $listBlogs {
          $items {
            id
            name
            createdAt
          }
        }
      }''';
<<<<<<< HEAD
      var _r = await Amplify.API
=======

      var _r = Amplify.API
>>>>>>> a344d0c3
          .query<String>(request: GraphQLRequest(document: graphQLDocument));
      var response = await _r.response;
      Map data = jsonDecode(response.data);
      expect(data[listBlogs][items], hasLength(greaterThanOrEqualTo(0)));
    });

    // Queries
    testWidgets('should GET a blog with Model helper',
        (WidgetTester tester) async {
      String name = "Integration Test Blog to fetch";
      Blog blog = await addBlog(name);

      var req = ModelQueries.get(Blog.classType, blog.id);
      var _r = await Amplify.API.query(request: req);

      var res = await _r.response;
      Blog data = res.data;

      expect(data, equals(blog));
    });

    testWidgets('should LIST blogs with Model helper',
        (WidgetTester tester) async {
      String blog_1_name = "Integration Test Blog 1";
      String blog_2_name = "Integration Test Blog 2";
      String blog_3_name = "Integration Test Blog 3";
      Blog blog_1 = await addBlog(blog_1_name);
      Blog blog_2 = await addBlog(blog_2_name);
      Blog blog_3 = await addBlog(blog_3_name);

      var req = ModelQueries.list<Blog>(Blog.classType);
      var _r = await Amplify.API.query(request: req);

      var res = await _r.response;
      var data = res.data;

      final blogs = [blog_1, blog_2, blog_3];

      expect(data.items, containsAll(blogs));
    });

    // Mutations
    testWidgets('should CREATE a blog with Model helper',
        (WidgetTester tester) async {
      String name = "Integration Test Blog - create";
      Blog blog = Blog(name: name, createdAt: TemporalDateTime.now());

      var req = ModelMutations.create(blog);

      var _r = await Amplify.API.mutate(request: req);

      var res = await _r.response;
      Blog data = res.data;

      blogCache.add(data);

      expect(data, equals(blog));
    });

    testWidgets('should UPDATE a blog with Model helper',
        (WidgetTester tester) async {
      String oldName = "Integration Test Blog to update";
      String newName = "Integration Test Blog - updated";
      Blog blog = await addBlog(oldName);

      blog = blog.copyWith(name: newName);

      var req = ModelMutations.update(blog);
      var _r = await Amplify.API.mutate(request: req);

      var res = await _r.response;
      Blog data = res.data;

      expect(data, equals(blog));
    });

    testWidgets('should DELETE a blog with Model helper',
        (WidgetTester tester) async {
      String name = "Integration Test Blog - delete";
      Blog blog = await addBlog(name);

      var req = ModelMutations.delete(blog);
      var _r = await Amplify.API.mutate(request: req);

      var res = await _r.response;
      Blog data = res.data;

      expect(data, equals(blog));

      try {
        var checkReq = ModelQueries.get(Blog.classType, blog.id);
        var _check = await Amplify.API.query(request: checkReq);
        var checkRes = await _check.response;
      } on ApiException catch (e) {
        expect(e.message, 'response from app sync was "null"');
        expect(e.recoverySuggestion,
            "Current GraphQLResponse is non-nullable, please ensure item exists before fetching");
      }
    });
  });
}<|MERGE_RESOLUTION|>--- conflicted
+++ resolved
@@ -12,23 +12,15 @@
  * express or implied. See the License for the specific language governing
  * permissions and limitations under the License.
  */
-<<<<<<< HEAD
-import 'package:amplify_datastore_plugin_interface/amplify_datastore_plugin_interface.dart';
-import 'package:integration_test/integration_test.dart';
-import 'package:flutter_test/flutter_test.dart';
-import 'package:amplify_flutter/amplify.dart';
+
+import 'dart:convert';
+
 import 'package:amplify_api/amplify_api.dart';
-import 'dart:convert';
-=======
-
-import 'dart:convert';
-
-import 'package:amplify_api/amplify_api.dart';
->>>>>>> a344d0c3
 import 'package:amplify_api_example/amplifyconfiguration.dart';
 import 'package:amplify_flutter/amplify.dart';
 import 'package:flutter_test/flutter_test.dart';
 import 'package:integration_test/integration_test.dart';
+import 'package:amplify_datastore_plugin_interface/amplify_datastore_plugin_interface.dart';
 
 import 'resources/Blog.dart';
 import 'resources/ModelProvider.dart';
@@ -49,7 +41,7 @@
           }
         }''';
       var req =
-          GraphQLRequest(document: graphQLDocument, variables: {"id": id});
+          GraphQLRequest(document: graphQLDocument, variables: {'id': id});
 
       var operation = await Amplify.API.mutate(request: req);
 
@@ -77,11 +69,11 @@
 
       var _r = await Amplify.API.mutate(
           request: GraphQLRequest(
-              document: graphQLDocument, variables: {"name": name}));
+              document: graphQLDocument, variables: {'name': name}));
 
       var response = await _r.response;
       Map data = jsonDecode(response.data);
-      Blog blog = Blog.fromJson(data["createBlog"]);
+      Blog blog = Blog.fromJson(data['createBlog']);
       blogCache.add(blog);
       return blog;
     }
@@ -110,12 +102,7 @@
           }
         }
       }''';
-<<<<<<< HEAD
       var _r = await Amplify.API
-=======
-
-      var _r = Amplify.API
->>>>>>> a344d0c3
           .query<String>(request: GraphQLRequest(document: graphQLDocument));
       var response = await _r.response;
       Map data = jsonDecode(response.data);
