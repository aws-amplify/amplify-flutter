/*
 * Copyright 2021 Amazon.com, Inc. or its affiliates. All Rights Reserved.
 *
 * Licensed under the Apache License, Version 2.0 (the "License").
 * You may not use this file except in compliance with the License.
 * A copy of the License is located at
 *
 *  http://aws.amazon.com/apache2.0
 *
 * or in the "license" file accompanying this file. This file is distributed
 * on an "AS IS" BASIS, WITHOUT WARRANTIES OR CONDITIONS OF ANY KIND, either
 * express or implied. See the License for the specific language governing
 * permissions and limitations under the License.
 */

import 'dart:convert';

import 'package:amplify_api/amplify_api.dart';
import 'package:amplify_api_example/amplifyconfiguration.dart';
import 'package:amplify_flutter/amplify.dart';
import 'package:flutter_test/flutter_test.dart';
import 'package:integration_test/integration_test.dart';
import 'package:amplify_datastore_plugin_interface/amplify_datastore_plugin_interface.dart'
    hide UUID;

import 'resources/Blog.dart';
import 'resources/Comment.dart';
import 'resources/ModelProvider.dart';
import 'resources/Post.dart';

void main() {
  IntegrationTestWidgetsFlutterBinding.ensureInitialized();
  // Keep track of what is created here so it can be deleted.
  List<Blog> blogCache = [];
  List<Post> postCache = [];

  // utility to query blogs and return length
  group('GraphQL', () {
    // declare utility to delete all blogs async
    Future<bool> deleteBlog(String id) async {
      String graphQLDocument = '''mutation deleteBlog(\$id: ID!) {
          deleteBlog(input: {id: \$id}) {
            id
            name
            createdAt
          }
        }''';
      final req = GraphQLRequest<String>(
          document: graphQLDocument, variables: <String, String>{'id': id});
<<<<<<< HEAD
      final response = await Amplify.API.mutate(request: req).response;
      Map data = jsonDecode(response.data);
      return true;
    }
=======

      var operation = Amplify.API.mutate(request: req);

      var response = await operation.response;
      Map data = jsonDecode(response.data!);
>>>>>>> ddb616e0

    Future<bool> deletePost(String id) async {
      final req = ModelMutations.deleteById<Post>(Post.classType, id);
      await Amplify.API.mutate(request: req).response;
      return true;
    }

    Future<bool> deleteAllBlogsAndPosts() async {
      await Future.wait(blogCache.map((blog) => deleteBlog(blog.id)));
      await Future.wait(postCache.map((post) => deletePost(post.id)));

      return true;
    }

    // declare utility which creates blog with title as parameter
    Future<Blog> addBlog(String name) async {
      String graphQLDocument = '''mutation createBlog(\$name: String!) {
        createBlog(input: {name: \$name}) {
          id
          name
          createdAt
        }
      }''';

      var _r = Amplify.API.mutate(
          request: GraphQLRequest<String>(
              document: graphQLDocument,
              variables: <String, String>{'name': name}));

      var response = await _r.response;
      Map data = jsonDecode(response.data!);
      Blog blog = Blog.fromJson(data['createBlog']);
      blogCache.add(blog);
      return blog;
    }

    Future<Post> addPostAndBlogWithModelHelper(String title, int rating,
        {bool skipDelete = false}) async {
      String name = 'Integration Test Blog with a post - create';
      Blog createdBlog = await addBlog(name);

      Post post = Post(title: title, rating: rating, blog: createdBlog);
      final createPostReq = ModelMutations.create(post);
      final createPostRes =
          await Amplify.API.mutate(request: createPostReq).response;
      Post data = createPostRes.data;
      if (!skipDelete) postCache.add(data);

      return data;
    }

    setUpAll(() async {
      if (!Amplify.isConfigured) {
        await Amplify.addPlugins(
            [AmplifyAPI(modelProvider: ModelProvider.instance)]);
        await Amplify.configure(amplifyconfig);
      }
    });

    tearDownAll(() async {
      await deleteAllBlogsAndPosts();
    });

    testWidgets('should fetch', (WidgetTester tester) async {
      const listBlogs = 'listBlogs';
      const items = 'items';
      String graphQLDocument = '''query MyQuery {
        $listBlogs {
          $items {
            id
            name
            createdAt
          }
        }
      }''';
      var _r = Amplify.API
          .query<String>(request: GraphQLRequest(document: graphQLDocument));
      var response = await _r.response;
      Map data = jsonDecode(response.data!);
      expect(data[listBlogs][items], hasLength(greaterThanOrEqualTo(0)));
    });

    // Queries
    testWidgets('should GET a blog with Model helper',
        (WidgetTester tester) async {
      String name = 'Integration Test Blog to fetch';
      Blog blog = await addBlog(name);

<<<<<<< HEAD
      final req = ModelQueries.get(Blog.classType, blog.id);
      final res = await Amplify.API.query(request: req).response;
      Blog data = res.data;
=======
      var req = ModelQueries.get(Blog.classType, blog.id);
      var _r = Amplify.API.query(request: req);

      var res = await _r.response;
      Blog data = res.data!;
>>>>>>> ddb616e0

      expect(data, equals(blog));
    });

    testWidgets('should LIST blogs with Model helper',
        (WidgetTester tester) async {
      String blog_1_name = 'Integration Test Blog 1';
      String blog_2_name = 'Integration Test Blog 2';
      String blog_3_name = 'Integration Test Blog 3';
      Blog blog_1 = await addBlog(blog_1_name);
      Blog blog_2 = await addBlog(blog_2_name);
      Blog blog_3 = await addBlog(blog_3_name);

      var req = ModelQueries.list<Blog>(Blog.classType);
      var _r = Amplify.API.query(request: req);

      var res = await _r.response;
      var data = res.data;

      final blogs = [blog_1, blog_2, blog_3];

      expect(data?.items, containsAll(blogs));
    });

    testWidgets(
        'get requestForNextResult should produce next page of results from first response',
        (WidgetTester tester) async {
      const limit = 1;
      var firstReq = ModelQueries.list<Blog>(Blog.classType, limit: limit);
      var firstRes = await Amplify.API.query(request: firstReq).response;
      var firstData = firstRes.data;
      expect(firstData?.items.length, limit);
      expect(firstData?.hasNextResult, true);
      var secondReq = firstData?.requestForNextResult;
      var secondRes = await Amplify.API.query(request: secondReq!).response;
      var secondData = secondRes.data;
      expect(secondData?.items.length, limit);
      expect(secondData?.items[0].id, isNot(firstData?.items[0].id));
    });

    testWidgets('should LIST blogs with Model helper with query predicate',
        (WidgetTester tester) async {
      String uuid = UUID.getUUID();
      String blogName = 'Integration Test Blog $uuid';
      Blog blog = await addBlog(blogName);

      final req = ModelQueries.list<Blog>(Blog.classType,
          where: Blog.NAME.eq(blogName) & Blog.ID.eq(blog.id));
      final res = await Amplify.API.query(request: req).response;
      final data = res.data;
      final blogs = [blog];

      expect(data?.items.length, 1);
      expect(data?.items, containsAll(blogs));
    });

    // Mutations
    testWidgets('should CREATE a blog with Model helper',
        (WidgetTester tester) async {
      String name = 'Integration Test Blog - create';
      Blog blog = Blog(name: name);

<<<<<<< HEAD
      final req = ModelMutations.create(blog);
      final res = await Amplify.API.mutate(request: req).response;
      Blog data = res.data;
=======
      var req = ModelMutations.create(blog);

      var _r = Amplify.API.mutate(request: req);

      var res = await _r.response;
      Blog data = res.data!;

>>>>>>> ddb616e0
      blogCache.add(data);

      expect(data.name, equals(blog.name));
      expect(data.id, equals(blog.id));
<<<<<<< HEAD
    });

    testWidgets('should CREATE a post (model with parent) with Model helper',
        (WidgetTester tester) async {
      final title = 'Lorem Ipsum Test Post: ${UUID.getUUID()}';
      const rating = 0;
      Post data = await addPostAndBlogWithModelHelper(title, rating);

      expect(data.title, equals(title));
      expect(data.rating, equals(rating));
=======
>>>>>>> ddb616e0
    });

    testWidgets('should UPDATE a blog with Model helper',
        (WidgetTester tester) async {
      String oldName = 'Integration Test Blog to update';
      String newName = 'Integration Test Blog - updated';
      Blog blog = await addBlog(oldName);
      blog = blog.copyWith(name: newName);

      final req = ModelMutations.update(blog);
      final res = await Amplify.API.mutate(request: req).response;
<<<<<<< HEAD
      Blog data = res.data;

      expect(data, equals(blog));
=======

      expect(res.data, equals(blog));
>>>>>>> ddb616e0
    });

    testWidgets('should UPDATE a post (model with parent) with Model helper',
        (WidgetTester tester) async {
      final originalTitle = 'Lorem Ipsum Test Post: ${UUID.getUUID()}';
      const rating = 0;
      Post originalPost =
          await addPostAndBlogWithModelHelper(originalTitle, rating);

      final updatedTitle =
          'Lorem Ipsum Test Post: (title updated) ${UUID.getUUID()}';
      Post localUpdatedPost = originalPost.copyWith(title: updatedTitle);
      final updateReq = ModelMutations.update(localUpdatedPost);
      final updateRes = await Amplify.API.mutate(request: updateReq).response;
      Post mutatedPost = updateRes.data;
      expect(mutatedPost.title, equals(updatedTitle));
    });

    // TODO: test that updating without a parent blog gets error from appsync
    // depends on nullable data in response.

    testWidgets(
        'should not UPDATE a blog with Model helper when where condition not met',
        (WidgetTester tester) async {
      String oldName = 'Integration Test Blog to update';
      String newName = 'Integration Test Blog - updated';
      Blog blog = await addBlog(oldName);
      blog = blog.copyWith(name: newName);
      final req =
          ModelMutations.update(blog, where: Blog.NAME.eq('THATS_NOT_MY_NAME'));

      // attempt update
      final updateRes = await Amplify.API.mutate(request: req).response;
      expect(updateRes.data, isNull);
      // query again to ensure it still unchanged
      final getReq = ModelQueries.get(Blog.classType, blog.id);
      final res = await Amplify.API.query(request: getReq).response;
      expect(res.data?.name, oldName);
    });

    testWidgets('should DELETE a blog with Model helper',
        (WidgetTester tester) async {
      String name = 'Integration Test Blog - delete';
      Blog blog = await addBlog(name);

      final deleteReq = ModelMutations.delete(blog);
      final deleteRes = await Amplify.API.mutate(request: deleteReq).response;
      Blog data = deleteRes.data!;
      expect(data, equals(blog));

      final checkReq = ModelQueries.get(Blog.classType, blog.id);
      final checkRes = await Amplify.API.query(request: checkReq).response;
      expect(checkRes.data, isNull);
    });

    testWidgets('should Delete a post (model with parent) with Model helper',
        (WidgetTester tester) async {
      final title = 'Lorem Ipsum Test Post: ${UUID.getUUID()}';
      const rating = 0;
      Post post =
          await addPostAndBlogWithModelHelper(title, rating, skipDelete: true);

      final req = ModelMutations.deleteById(Post.classType, post.id);
      final res = await Amplify.API.mutate(request: req).response;
      Post mutatedPost = res.data;
      expect(mutatedPost.title, equals(title));
    });

    testWidgets(
        'should not DELETE a blog with Model helper when where condition not met',
        (WidgetTester tester) async {
      String name = 'Integration Test Blog - failed delete';
      Blog blog = await addBlog(name);
      final req =
          ModelMutations.delete(blog, where: Blog.NAME.eq('THATS_NOT_MY_NAME'));

      // attempt delete
      final deleteRes = await Amplify.API.mutate(request: req).response;
      expect(deleteRes.data, isNull);
      // query again to ensure it still exists
      final getReq = ModelQueries.get(Blog.classType, blog.id);
      final res = await Amplify.API.query(request: getReq).response;
      expect(res.data?.name, name);
    });

    testWidgets(
        'should parse a deeply nested response if modelType and decodePath included in request',
        (WidgetTester tester) async {
      final originalTitle = 'Lorem Ipsum Test Post: ${UUID.getUUID()}';
      const rating = 0;
      Post post = await addPostAndBlogWithModelHelper(originalTitle, rating);
      final blogId = post.blog?.id;
      final inputComment =
          Comment(content: 'Lorem ipsum test comment', post: post);
      final createCommentReq = ModelMutations.create(inputComment);
      final createCommentRes =
          await Amplify.API.mutate(request: createCommentReq).response;
      final createdComment = createCommentRes.data;

      const getBlog = 'getBlog';
      String graphQLDocument = '''query GetBlogPostsComments(\$id: ID!) {
        $getBlog(id: \$id) {
            id
            name
            posts {
              items {
                id
                title
                rating
                comments {
                  items {
                    id
                    content
                  }
                }
              }
            }
        }
      }''';
      final nestedGetBlogReq = GraphQLRequest<Blog>(
          document: graphQLDocument,
          modelType: Blog.classType,
          variables: <String, String>{'id': blogId!},
          decodePath: getBlog);
      final nestedResponse =
          await Amplify.API.query(request: nestedGetBlogReq).response;
      final responseBlog = nestedResponse.data;
      final firstCommentFromResponse = responseBlog.posts?[0].comments?[0];
      expect(firstCommentFromResponse?.id, createdComment.id);
      // clean up the comment
      final deleteCommentReq =
          ModelMutations.deleteById(Comment.classType, createdComment.id);
      await Amplify.API.mutate(request: deleteCommentReq).response;
    });
  });
}<|MERGE_RESOLUTION|>--- conflicted
+++ resolved
@@ -47,18 +47,10 @@
         }''';
       final req = GraphQLRequest<String>(
           document: graphQLDocument, variables: <String, String>{'id': id});
-<<<<<<< HEAD
       final response = await Amplify.API.mutate(request: req).response;
-      Map data = jsonDecode(response.data);
+      Map data = jsonDecode(response.data!);
       return true;
     }
-=======
-
-      var operation = Amplify.API.mutate(request: req);
-
-      var response = await operation.response;
-      Map data = jsonDecode(response.data!);
->>>>>>> ddb616e0
 
     Future<bool> deletePost(String id) async {
       final req = ModelMutations.deleteById<Post>(Post.classType, id);
@@ -104,7 +96,10 @@
       final createPostReq = ModelMutations.create(post);
       final createPostRes =
           await Amplify.API.mutate(request: createPostReq).response;
-      Post data = createPostRes.data;
+      Post? data = createPostRes.data;
+      if (data == null) {
+        fail('create post failed');
+      }
       if (!skipDelete) postCache.add(data);
 
       return data;
@@ -147,17 +142,9 @@
       String name = 'Integration Test Blog to fetch';
       Blog blog = await addBlog(name);
 
-<<<<<<< HEAD
       final req = ModelQueries.get(Blog.classType, blog.id);
       final res = await Amplify.API.query(request: req).response;
-      Blog data = res.data;
-=======
-      var req = ModelQueries.get(Blog.classType, blog.id);
-      var _r = Amplify.API.query(request: req);
-
-      var res = await _r.response;
-      Blog data = res.data!;
->>>>>>> ddb616e0
+      Blog? data = res.data;
 
       expect(data, equals(blog));
     });
@@ -220,24 +207,16 @@
       String name = 'Integration Test Blog - create';
       Blog blog = Blog(name: name);
 
-<<<<<<< HEAD
       final req = ModelMutations.create(blog);
       final res = await Amplify.API.mutate(request: req).response;
-      Blog data = res.data;
-=======
-      var req = ModelMutations.create(blog);
-
-      var _r = Amplify.API.mutate(request: req);
-
-      var res = await _r.response;
-      Blog data = res.data!;
-
->>>>>>> ddb616e0
+      Blog? data = res.data;
+      if (data == null) {
+        fail('create blog failed');
+      }
       blogCache.add(data);
 
       expect(data.name, equals(blog.name));
       expect(data.id, equals(blog.id));
-<<<<<<< HEAD
     });
 
     testWidgets('should CREATE a post (model with parent) with Model helper',
@@ -248,8 +227,6 @@
 
       expect(data.title, equals(title));
       expect(data.rating, equals(rating));
-=======
->>>>>>> ddb616e0
     });
 
     testWidgets('should UPDATE a blog with Model helper',
@@ -261,14 +238,8 @@
 
       final req = ModelMutations.update(blog);
       final res = await Amplify.API.mutate(request: req).response;
-<<<<<<< HEAD
-      Blog data = res.data;
-
-      expect(data, equals(blog));
-=======
 
       expect(res.data, equals(blog));
->>>>>>> ddb616e0
     });
 
     testWidgets('should UPDATE a post (model with parent) with Model helper',
@@ -283,12 +254,9 @@
       Post localUpdatedPost = originalPost.copyWith(title: updatedTitle);
       final updateReq = ModelMutations.update(localUpdatedPost);
       final updateRes = await Amplify.API.mutate(request: updateReq).response;
-      Post mutatedPost = updateRes.data;
-      expect(mutatedPost.title, equals(updatedTitle));
-    });
-
-    // TODO: test that updating without a parent blog gets error from appsync
-    // depends on nullable data in response.
+      Post? mutatedPost = updateRes.data;
+      expect(mutatedPost?.title, equals(updatedTitle));
+    });
 
     testWidgets(
         'should not UPDATE a blog with Model helper when where condition not met',
@@ -333,8 +301,8 @@
 
       final req = ModelMutations.deleteById(Post.classType, post.id);
       final res = await Amplify.API.mutate(request: req).response;
-      Post mutatedPost = res.data;
-      expect(mutatedPost.title, equals(title));
+      Post? mutatedPost = res.data;
+      expect(mutatedPost?.title, equals(title));
     });
 
     testWidgets(
@@ -367,6 +335,9 @@
       final createCommentRes =
           await Amplify.API.mutate(request: createCommentReq).response;
       final createdComment = createCommentRes.data;
+      if (createdComment == null) {
+        fail('Unable to create comment.');
+      }
 
       const getBlog = 'getBlog';
       String graphQLDocument = '''query GetBlogPostsComments(\$id: ID!) {
@@ -396,7 +367,7 @@
       final nestedResponse =
           await Amplify.API.query(request: nestedGetBlogReq).response;
       final responseBlog = nestedResponse.data;
-      final firstCommentFromResponse = responseBlog.posts?[0].comments?[0];
+      final firstCommentFromResponse = responseBlog?.posts?[0].comments?[0];
       expect(firstCommentFromResponse?.id, createdComment.id);
       // clean up the comment
       final deleteCommentReq =
