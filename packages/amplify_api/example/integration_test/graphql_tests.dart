--- conflicted
+++ resolved
@@ -147,19 +147,6 @@
     });
 
     testWidgets(
-<<<<<<< HEAD
-        'getRequestForNextResult should produce next page of results from first response',
-        (WidgetTester tester) async {
-      const limit = 1;
-      var firstReq = ModelQueries.list<Blog>(Blog.classType,
-          modelPagination: ModelPagination(limit: limit));
-      var firstRes = await Amplify.API.query(request: firstReq).response;
-      var firstData = firstRes.data;
-      expect(firstData.items.length, limit);
-      expect(firstData.hasNextResult(), true);
-      var secondReq = firstData.getRequestForNextResult();
-      var secondRes = await Amplify.API.query(request: secondReq).response;
-=======
         'get requestForNextResult should produce next page of results from first response',
         (WidgetTester tester) async {
       const limit = 1;
@@ -170,13 +157,11 @@
       expect(firstData.hasNextResult, true);
       var secondReq = firstData.requestForNextResult;
       var secondRes = await Amplify.API.query(request: secondReq!).response;
->>>>>>> 7671db00
       var secondData = secondRes.data;
       expect(secondData.items.length, limit);
       expect(secondData.items[0].id, isNot(firstData.items[0].id));
     });
 
-<<<<<<< HEAD
     testWidgets('should LIST blogs with Model helper with query predicate',
         (WidgetTester tester) async {
       String uuid = UUID.getUUID();
@@ -193,8 +178,6 @@
       expect(data.items, containsAll(blogs));
     });
 
-=======
->>>>>>> 7671db00
     // Mutations
     testWidgets('should CREATE a blog with Model helper',
         (WidgetTester tester) async {
