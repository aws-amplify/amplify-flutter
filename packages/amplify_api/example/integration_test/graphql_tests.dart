--- conflicted
+++ resolved
@@ -20,11 +20,8 @@
 import 'package:amplify_flutter/amplify.dart';
 import 'package:flutter_test/flutter_test.dart';
 import 'package:integration_test/integration_test.dart';
-<<<<<<< HEAD
-=======
 import 'package:amplify_datastore_plugin_interface/amplify_datastore_plugin_interface.dart'
     hide UUID;
->>>>>>> 41cd1411
 
 import 'resources/Blog.dart';
 import 'resources/ModelProvider.dart';
@@ -173,19 +170,6 @@
     });
 
     testWidgets(
-<<<<<<< HEAD
-        'getRequestForNextResult should produce next page of results from first response',
-        (WidgetTester tester) async {
-      const limit = 1;
-      var firstReq = ModelQueries.list<Blog>(Blog.classType,
-          modelPagination: ModelPagination(limit: limit));
-      var firstRes = await Amplify.API.query(request: firstReq).response;
-      var firstData = firstRes.data;
-      expect(firstData.items.length, limit);
-      expect(firstData.hasNextResult(), true);
-      var secondReq = firstData.getRequestForNextResult();
-      var secondRes = await Amplify.API.query(request: secondReq).response;
-=======
         'get requestForNextResult should produce next page of results from first response',
         (WidgetTester tester) async {
       const limit = 1;
@@ -196,7 +180,6 @@
       expect(firstData.hasNextResult, true);
       var secondReq = firstData.requestForNextResult;
       var secondRes = await Amplify.API.query(request: secondReq!).response;
->>>>>>> 41cd1411
       var secondData = secondRes.data;
       expect(secondData.items.length, limit);
       expect(secondData.items[0].id, isNot(firstData.items[0].id));
