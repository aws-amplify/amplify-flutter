--- conflicted
+++ resolved
@@ -95,22 +95,14 @@
     expect(response.data.equals(blog), isTrue);
   });
 
-<<<<<<< HEAD
   test('ModelMutations.delete() executes correctly in the happy case',
-=======
-  test('ModelMutations.update() executes correctly in the happy case',
->>>>>>> 8131173b
       () async {
     final id = UUID.getUUID();
     const name = 'Test App Blog';
     const time = '2020-12-14T19:54:18.733Z';
     final dateTime = DataStore.TemporalDateTime.fromString(time);
     final mutationResult = '''{
-<<<<<<< HEAD
       "deleteBlog": {
-=======
-      "updateBlog": {
->>>>>>> 8131173b
         "id": "$id",
         "name": "$name",
         "createdAt": "$time"
@@ -125,7 +117,6 @@
 
     Blog blog = Blog(id: id, name: name, createdAt: dateTime);
 
-<<<<<<< HEAD
     var operation = await api.mutate(
         request: ModelMutations.deleteById<Blog>(Blog.classType, blog.id));
 
@@ -133,14 +124,35 @@
     expect(response.data, equals(blog));
   });
 
-=======
+  test('ModelMutations.update() executes correctly in the happy case',
+      () async {
+    final id = UUID.getUUID();
+    const name = 'Test App Blog';
+    const time = '2020-12-14T19:54:18.733Z';
+    final dateTime = DataStore.TemporalDateTime.fromString(time);
+    final mutationResult = '''{
+      "updateBlog": {
+        "id": "$id",
+        "name": "$name",
+        "createdAt": "$time"
+      }
+    }''';
+
+    apiChannel.setMockMethodCallHandler((MethodCall methodCall) async {
+      if (methodCall.method == 'mutate') {
+        return {'data': mutationResult.toString(), 'errors': []};
+      }
+    });
+
+    Blog blog = Blog(id: id, name: name, createdAt: dateTime);
+
     var operation =
         await api.mutate(request: ModelMutations.update<Blog>(blog));
 
     var response = await operation.response;
     expect(response.data.equals(blog), isTrue);
   });
->>>>>>> 8131173b
+
   test(
       'A PlatformException for a failed API call results in the corresponding ApiException',
       () async {
