--- conflicted
+++ resolved
@@ -448,11 +448,10 @@
             isTrue);
         expect(req.modelType, Blog.classType);
         expect(req.decodePath, 'deleteBlog');
-<<<<<<< HEAD
       });
     });
 
-    group('ModelSubScriptions', () {
+    group('ModelSubscriptions', () {
       test('ModelSubscriptions.onCreate() should build a valid request', () {
         String expected =
             r'subscription onCreateBlog { onCreateBlog { id name createdAt } }';
@@ -484,8 +483,6 @@
         expect(req.document, expected);
         expect(req.modelType, Blog.classType);
         expect(req.decodePath, 'onDeleteBlog');
-=======
->>>>>>> 41cd1411
       });
     });
   });
