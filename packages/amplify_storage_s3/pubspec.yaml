--- conflicted
+++ resolved
@@ -1,10 +1,6 @@
 name: amplify_storage_s3
 description: The Amplify Flutter Storage category plugin using the AWS S3 provider.
-<<<<<<< HEAD
-version: 0.1.6
-=======
 version: 0.2.0
->>>>>>> c3112bec
 homepage: https://github.com/aws-amplify/amplify-flutter/tree/master/packages/amplify_storage_s3
 
 environment:
@@ -14,15 +10,9 @@
 dependencies:
   flutter:
     sdk: flutter
-<<<<<<< HEAD
-  amplify_storage_plugin_interface: 0.1.6
-  plugin_platform_interface: ^2.0.0
-  amplify_core: 0.1.6
-=======
   amplify_storage_plugin_interface: 0.2.0
   plugin_platform_interface: ^2.0.0
   amplify_core: 0.2.0
->>>>>>> c3112bec
 
 dev_dependencies:
   flutter_test:
