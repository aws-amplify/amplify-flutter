/*
 * Copyright 2021 Amazon.com, Inc. or its affiliates. All Rights Reserved.
 *
 * Licensed under the Apache License, Version 2.0 (the "License").
 * You may not use this file except in compliance with the License.
 * A copy of the License is located at
 *
 *  http://aws.amazon.com/apache2.0
 *
 * or in the "license" file accompanying this file. This file is distributed
 * on an "AS IS" BASIS, WITHOUT WARRANTIES OR CONDITIONS OF ANY KIND, either
 * express or implied. See the License for the specific language governing
 * permissions and limitations under the License.
 */
import 'dart:io';
import 'package:path_provider/path_provider.dart';
import 'package:integration_test/integration_test.dart';
import 'package:flutter_test/flutter_test.dart';

import 'package:amplify_flutter/amplify.dart';
import 'package:amplify_auth_cognito/amplify_auth_cognito.dart';
import 'package:amplify_storage_s3/amplify_storage_s3.dart';
import 'package:amplify_storage_s3_example/amplifyconfiguration.dart';

const exampleFileName = 'example_file.txt';

void main() async {
  IntegrationTestWidgetsFlutterBinding.ensureInitialized();

  group('amplify_storage_s3', () {
    // options used for all tests
    S3ListOptions listOptions =
        S3ListOptions(accessLevel: StorageAccessLevel.guest);
    late String? lastUploadedKey;

    // Returns a text file to use for testing, writing if it does not exist.
    Future<File> getTemporaryFile() async {
      final path = '${(await getTemporaryDirectory()).path}/$exampleFileName';
      final file = File(path);
      if (!(await file.exists())) {
        await file.writeAsString('Upload me to s3 to see if I work.');
      }
      return file;
    }

    Future<int> getCountFromListFiles() async {
      final result = await Amplify.Storage.list(options: listOptions);
      return result.items.length;
    }

    Future<void> deleteAllGuestFiles() async {
      final result = await Amplify.Storage.list(options: listOptions);
      for (StorageItem item in result.items) {
        await Amplify.Storage.remove(key: item.key);
      }
    }

    setUpAll(() async {
      Amplify.addPlugins([AmplifyAuthCognito(), AmplifyStorageS3()]);
      await Amplify.configure(amplifyconfig);

      await deleteAllGuestFiles();
    });

    tearDownAll(() async {
      await deleteAllGuestFiles();
    });

    testWidgets('should upload a file', (WidgetTester tester) async {
      final file = await getTemporaryFile();
      final initialCount = await getCountFromListFiles();

      final key = '$exampleFileName${new DateTime.now().toString()}';
      Map<String, String> metadata = <String, String>{};
      metadata['name'] = exampleFileName;
      metadata['desc'] = 'A test file';
      S3UploadFileOptions options = S3UploadFileOptions(
          accessLevel: StorageAccessLevel.guest, metadata: metadata);

      int fileLength = file.lengthSync();
      int lastProgressBytes = 0;
      int onProgressCalls = 0;
      final result = await Amplify.Storage.uploadFile(
          key: key,
          local: file,
          options: options,
          onProgress: (progress) {
<<<<<<< HEAD
            expect(progress.currentBytes, greaterThan(lastProgressBytes));
=======
            expect(
                progress.currentBytes, greaterThanOrEqualTo(lastProgressBytes));
>>>>>>> b88d99e6
            lastProgressBytes = progress.currentBytes;

            expect(progress.totalBytes, fileLength);
            onProgressCalls++;
          });
      expect(onProgressCalls, greaterThan(0));
      lastUploadedKey = result.key;
      expect(lastUploadedKey, key);

      final finalCount = await getCountFromListFiles();
      expect(initialCount + 1, finalCount);
    });

    testWidgets('should list files and get expected attributes',
        (WidgetTester tester) async {
      if (lastUploadedKey == null) {
        fail('No uploaded file to verify.');
      }
      final result = await Amplify.Storage.list(options: listOptions);
      expect(result.items.length, greaterThan(0));
      final uploadedStorageItem =
          result.items.firstWhere((element) => element.key == lastUploadedKey);
      expect(uploadedStorageItem.lastModified?.day,
          new DateTime.now().day); // was uploaded today
      expect(uploadedStorageItem.eTag?.isNotEmpty, true);
      expect(uploadedStorageItem.size, greaterThan(0));
    });

    testWidgets('should get the URL of an uploaded file',
        (WidgetTester tester) async {
      if (lastUploadedKey == null) {
        fail('No uploaded file to verify.');
      }
      final result = await Amplify.Storage.getUrl(key: lastUploadedKey!);
      // assert valid and expected s3 URL
      expect(Uri.parse(result.url).isAbsolute, true);
      expect(result.url.contains('s3'), true);
    });

    testWidgets('should delete uploaded files', (WidgetTester tester) async {
      final initialCount = await getCountFromListFiles();
      expect(initialCount, greaterThan(0));
      await deleteAllGuestFiles();
      final finalCount = await getCountFromListFiles();
      expect(finalCount, 0);
    });
  });
}<|MERGE_RESOLUTION|>--- conflicted
+++ resolved
@@ -85,12 +85,8 @@
           local: file,
           options: options,
           onProgress: (progress) {
-<<<<<<< HEAD
-            expect(progress.currentBytes, greaterThan(lastProgressBytes));
-=======
             expect(
                 progress.currentBytes, greaterThanOrEqualTo(lastProgressBytes));
->>>>>>> b88d99e6
             lastProgressBytes = progress.currentBytes;
 
             expect(progress.totalBytes, fileLength);
