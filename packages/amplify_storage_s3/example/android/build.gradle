--- conflicted
+++ resolved
@@ -6,11 +6,7 @@
     }
 
     dependencies {
-<<<<<<< HEAD
-        classpath 'com.android.tools.build:gradle:3.5.4'
-=======
         classpath 'com.android.tools.build:gradle:4.0.1'
->>>>>>> f658f948
         classpath "org.jetbrains.kotlin:kotlin-gradle-plugin:$kotlin_version"
     }
 }
