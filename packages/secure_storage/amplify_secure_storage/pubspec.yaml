name: amplify_secure_storage
description: A package for storing secrets, intended for use in Amplify libraries.
<<<<<<< HEAD
version: 0.3.0+4
=======
version: 0.4.0
>>>>>>> a27b3be8
homepage: https://github.com/aws-amplify/amplify-flutter/tree/main
repository: https://github.com/aws-amplify/amplify-flutter/tree/main/packages/secure_storage/amplify_secure_storage
issue_tracker: https://github.com/aws-amplify/amplify-flutter/issues

environment:
  sdk: ^3.0.0
  flutter: ">=3.10.0"

dependencies:
<<<<<<< HEAD
  amplify_secure_storage_dart: ">=0.3.0+4 <0.4.0"
  async: ^2.9.0
=======
  amplify_secure_storage_dart: ">=0.4.0 <0.5.0"
  async: ^2.10.0
>>>>>>> a27b3be8
  file: ^6.0.0
  flutter:
    sdk: flutter
  meta: ^1.7.0
  path: ^1.8.0
  path_provider: ^2.0.0
  path_provider_windows: ^2.0.0

dev_dependencies:
  amplify_lints: ">=3.0.0 <3.1.0"
  flutter_test:
    sdk: flutter
  pigeon: ^9.2.4

flutter:
  plugin:
    platforms:
      android:
        package: com.amazonaws.amplify.amplify_secure_storage
        pluginClass: AmplifySecureStoragePlugin
      ios:
        pluginClass: AmplifySecureStoragePlugin
      macos:
        pluginClass: AmplifySecureStoragePlugin
      windows:
        default_package: amplify_secure_storage_dart
      linux:
        default_package: amplify_secure_storage_dart
      web:
        default_package: amplify_secure_storage_dart<|MERGE_RESOLUTION|>--- conflicted
+++ resolved
@@ -1,10 +1,6 @@
 name: amplify_secure_storage
 description: A package for storing secrets, intended for use in Amplify libraries.
-<<<<<<< HEAD
-version: 0.3.0+4
-=======
 version: 0.4.0
->>>>>>> a27b3be8
 homepage: https://github.com/aws-amplify/amplify-flutter/tree/main
 repository: https://github.com/aws-amplify/amplify-flutter/tree/main/packages/secure_storage/amplify_secure_storage
 issue_tracker: https://github.com/aws-amplify/amplify-flutter/issues
@@ -14,13 +10,8 @@
   flutter: ">=3.10.0"
 
 dependencies:
-<<<<<<< HEAD
-  amplify_secure_storage_dart: ">=0.3.0+4 <0.4.0"
-  async: ^2.9.0
-=======
   amplify_secure_storage_dart: ">=0.4.0 <0.5.0"
   async: ^2.10.0
->>>>>>> a27b3be8
   file: ^6.0.0
   flutter:
     sdk: flutter
