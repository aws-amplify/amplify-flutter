--- conflicted
+++ resolved
@@ -1,10 +1,7 @@
-<<<<<<< HEAD
-=======
 ## 0.1.4
 
 - Minor bug fixes and improvements
 
->>>>>>> 23cf22c0
 ## 0.1.3
 
 - Minor bug fixes and improvements
