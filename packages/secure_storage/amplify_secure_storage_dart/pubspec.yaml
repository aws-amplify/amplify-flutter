--- conflicted
+++ resolved
@@ -1,10 +1,6 @@
 name: amplify_secure_storage_dart
 description: A Dart-only implementation of `amplify_secure_storage`, using `dart:ffi` for Desktop and `dart:html` for Web.
-<<<<<<< HEAD
-version: 0.1.1
-=======
 version: 0.1.3
->>>>>>> 4aa2a633
 homepage: https://github.com/aws-amplify/amplify-flutter/tree/next
 repository: https://github.com/aws-amplify/amplify-flutter/tree/next/packages/secure_storage/amplify_secure_storage_dart
 issue_tracker: https://github.com/aws-amplify/amplify-flutter/issues
@@ -25,11 +21,7 @@
 
 dependencies:
   async: ^2.8.0
-<<<<<<< HEAD
-  aws_common: ">=0.2.3 <0.3.0"
-=======
   aws_common: ">=0.3.0 <0.4.0"
->>>>>>> 4aa2a633
   built_collection: ^5.0.0
   built_value: ">=8.4.0 <8.5.0"
   ffi: ^2.0.0
@@ -37,13 +29,8 @@
   js: ^0.6.4
   meta: ^1.7.0
   path: ^1.8.0
-<<<<<<< HEAD
-  win32: ^2.4.1
-  worker_bee: ">=0.1.1 <0.2.0"
-=======
   win32: ^3.0.0
   worker_bee: ">=0.1.2 <0.2.0"
->>>>>>> 4aa2a633
 
 dev_dependencies:
   amplify_lints:
