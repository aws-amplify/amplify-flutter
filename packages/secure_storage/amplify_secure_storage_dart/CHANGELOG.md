--- conflicted
+++ resolved
@@ -1,5 +1,3 @@
-<<<<<<< HEAD
-=======
 ## 0.1.3
 
 - Minor bug fixes and improvements
@@ -8,7 +6,6 @@
 
 - Minor bug fixes and improvements
 
->>>>>>> 4aa2a633
 ## 0.1.1
 
 ### Features
