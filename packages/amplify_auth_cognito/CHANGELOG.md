--- conflicted
+++ resolved
@@ -1,5 +1,3 @@
-<<<<<<< HEAD
-=======
 ## 0.2.3 (2021-09-09)
 
 ### Features
@@ -13,7 +11,6 @@
 
 - chore: upgrade amplify-android 1.24.1 (#829)
 
->>>>>>> 28d50869
 ## 0.2.2 (2021-08-04)
 
 ### Features
