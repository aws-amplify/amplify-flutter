<<<<<<< HEAD
=======
## 0.3.0-rc.2 (2021-11-08)

## 0.3.0-rc.1 (2021-09-24)

### Breaking Changes

- The amplify_auth_cognito fetchAuthSession API will throw a SignedOutException when the user has not signed in, and a SessionExpiredException when the tokens have expired.
- The amplify_auth_cognito getCurrentUser API will return an AuthUser if the user is still authenticated but the session has expired.

### Fixes

- break(amplify_auth_cognito): throw SignedOutException (#893)
- break(amplify_auth_cognito): fixes getCurrentUser disparity (#894)

>>>>>>> 262cc6b3
## 0.2.9 (2021-11-17)

- chore: upgrade amplify-android to 1.28.3-rc

## 0.2.8 (2021-11-12)

### Fixes

- fix(auth): (Android) Dropped exceptions in hosted UI cause `signInWithWebUI` to not return (#1015)

## 0.2.7 (2021-11-08)

### Chores

- chore: Bump Amplify iOS to 1.15.5

## 0.2.6 (2021-10-25)

## 0.2.5 (2021-10-14)

### Fixes
- fix(auth): Add global sign out
- fix(auth): Support `preferPrivateSession` flag

## 0.2.4 (2021-09-10)

### Fixes

- fix: CocoaPods relative import

## 0.2.3 (2021-09-09)

### Features

- feat(auth): OIDC/Lambda Support (#777)
- feat(auth): add options to updateAttribute, updateAttributes, resendUserAttributeConfirmationCode (#775)
- feat(auth): add support for options to resetPassword, confirmResetPassword (#743)
- feat(auth): add options to resendSignUpCode (#738)

### Chores

- chore: upgrade amplify-android 1.24.1 (#829)

## 0.2.2 (2021-08-04)

### Features

- feat: enables clientMetadata for signUp (#713)
- feat: Auth Devices API (#735)

## 0.2.1 (2021-07-27)

### Bug Fixes

- fix: handle new hosted ui android activity (#706)
- fix: handle missing or empty signUpOptions (#627)
- fix: handle InvalidStateException (#625)

### Chores

- chore: upgrade amplify-android to 1.20.1 (#710)
- chore: user attributes/sign up docs (#697)
- chore: enable formatting in CI w/ code changes (#570)
- chore: integration tests for user attributes (#640)
- chore: add integration test coverage for auth (#724)

## 0.2.0 (2021-06-30)

### Breaking Changes

- AuthCodeDeliveryDetails are now nullable within the nextStep member of the CognitoSignInResult, CognitoSignUpResult, and CognitoResetPasswordResult classes.
- AWSCredentials and AWSCognitoUserPoolTokens are now nullable within the CognitoAuthSession class.

### Features

- feat: Null Safety Auth (#536)
- feat: Null safety core (#492)

### Bug Fixes

- fix: uses nextStep helper for signInResult on Android (#689)
- fix(amplify_auth_cognito): update user attribute serialization (#684)
- fix(amplify_auth_cognito): Remove use of TypeToken (#683)
- fix(auth_auth_cognito): Type mismatch: inferred type (#653)
- fix: Null safety master fixes pr (#614)
- fix(amplify_auth_cognito): fixes auth null safety issues #613

### Chores

- chore: Null safety master rebase (#676)

## 0.1.6 (2021-06-23)

### Features

- feat: add updateUserAttributes (batch) (#601)

### Bug Fixes

- fix: amplify-ios version bump (#648)
- fix: adds userAttributes to confirmSignIn (#607)
- fix(amplify_auth_cognito): iOS/Android user attribute inconsistencies (#620)
- fix: Add clientMetadata to confirmSignUp API options (#619)
- fix: address issue #577 by changing iOS error to UserNotConfirmedException (#583)

### Chores

- chore: upgrade amplify-android to 1.19.0 (#650)
- chore: foundation for integration tests and basic auth suite with signIn and signOut (#568)
- chore: pin Amplify iOS to '~> 1.9.2' (#589)

## 0.1.5 (2021-05-17)

### Features

- feat: add user attribute auth methods `updateUserAttribute`, `confirmUserAttribute`, `resendUserAttributeConfirmationCode` (#533)

### Bug Fixes

- fix: pass additionalInfo to `AuthNextSignUpStep` (#545)

## 0.1.4 (2021-04-27)

### Bug Fixes

- fix: Remove logging of unhandled Hub auth events (#517)
- fix: Confirm sign in options (#538)

## 0.1.3 (2021-04-21)

### Bug Fixes

- fix(amplify_auth_cognito): SignInOptions and ClientMetadata (#519)
- fix: handle LimitExceededException on Android (#522)

## 0.1.2 (2021-04-16)

### Bug Fixes

- fix: handle hot restart (#491)

## 0.1.1 (2021-03-29)

### Bug Fixes

- fix: Move AddPlugin from Register to MethodChannel (#411)
- fix: upgrade plugin_platform_interface (#447)
- fix: upgrade uuid (#448)
- fix: call return in addPlugin (#478)

## 0.1.0 (2021-02-15)

### Features

- feat: sign in with apple (#378)

### Chores

- chore: Bump android version to 1.16.13 (#391)

### Bug Fixes

- fix: force signOut when signedIn (#369)
- fix: android throws SessionExpiredException instead of SignedOutException (#372)
- fix: fix compile issue with newer gradle plugin (#381)
- fix: deprecate globalSignOut; simple user check upon Android signIn (#386)

## 0.0.2-dev.2 (2021-02-09)

### Features

- feat: Add support for fetchUserAttributes (#343)

### Chores

- chore: Refactor error handling to use the new AuthException types (#322)
- chore: Updated amplify-android version 1.6.10 (#332)

### Bug Fixes

- fix: MissingPluginException when android app restarts (#345)
- fix: force user attribute to be string (#362)

## 0.0.2-dev.1 (2021-01-25)

### Features

- feature: Amplify Auth Hosted UI (#309)

### Chores

- chore: Refactor Hub streams (#262)
- chore: Refactor amplify_core into amplify_flutter (#273)
- chore: Add a new amplify_core package for base types and utilities (#275)

## 0.0.1-dev.6 (2021-01-04)

### Bug Fixes

- fix: fix relative path for coverage.gradle to be local to the package (#293)

## 0.0.1-dev.5 (2020-12-31)

### Chores

- chore: Updated amplify-android version 1.6.8. (#261)
- chore: add some missing headers on kotlin files (#269)

## 0.0.1-dev.4 (2020-12-03)

### Bug Fixes

- Updated amplify-android library version to v1.6.6
- Updated amplify-ios library version to v1.4.4
- Fixed bugs preventing guest credentials from being provided from native code to Dart
- Fixed bugs preventing session tokens from being provided from native code to Dart (#178).
- Fixed bugs preventing user pool tokens from being provided from native code to Dart when configuration includes Cognito User Pools without Cogito Identity Pools (#148 & #163).

## 0.0.1-dev.3 (2020-10-08)

### Bug Fixes

- fix(amplify_auth_cognito): throw error in iOS for unconfirmed user signin
- fix(amplify_auth_cognito): returns AuthError instead of missing method error
- feat(amplify_auth_cognito): iOS unit tests
- fix(amplify_auth_cognito): fix example app Podfile
- feat(amplify_auth_cognito): integration test initial pass
- fix(amplify_auth_cognito): truncates android resendsignup response
- Update example podspecs
- fix(amplify_auth_cognito): event stream destruction
- chore: unify gradle versions across repo

## 0.0.1-dev.2 (2020-08-24)

### Features

- Add `getCurrentUser` method.

### Bug Fixes

- Bump Android `aws-auth-cognito` dependency version to 1.1.3.

## 0.0.1-dev.1 (2020-08-17)

- Initial preview release.<|MERGE_RESOLUTION|>--- conflicted
+++ resolved
@@ -1,5 +1,3 @@
-<<<<<<< HEAD
-=======
 ## 0.3.0-rc.2 (2021-11-08)
 
 ## 0.3.0-rc.1 (2021-09-24)
@@ -14,7 +12,6 @@
 - break(amplify_auth_cognito): throw SignedOutException (#893)
 - break(amplify_auth_cognito): fixes getCurrentUser disparity (#894)
 
->>>>>>> 262cc6b3
 ## 0.2.9 (2021-11-17)
 
 - chore: upgrade amplify-android to 1.28.3-rc
