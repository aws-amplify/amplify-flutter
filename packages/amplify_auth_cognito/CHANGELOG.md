--- conflicted
+++ resolved
@@ -18,8 +18,6 @@
 - break(amplify_auth_cognito): throw SignedOutException (#893)
 - break(amplify_auth_cognito): fixes getCurrentUser disparity (#894)
 
-<<<<<<< HEAD
-=======
 ## 0.2.10 (2021-11-23)
 
 ### Fixes
@@ -27,7 +25,6 @@
 - fix(auth): Fix coroutines crash (#1132)
 - fix(auth): Remove duplicate AtomicResult (#1133)
 
->>>>>>> b2b467e3
 ## 0.2.9 (2021-11-17)
 
 - chore: upgrade amplify-android to 1.28.3-rc
