--- conflicted
+++ resolved
@@ -1,25 +1,23 @@
-<<<<<<< HEAD
+## 0.3.0-rc.2 (2021-11-08)
+
+## 0.3.0-rc.1 (2021-09-24)
+
+### Breaking Changes
+
+- The amplify_auth_cognito fetchAuthSession API will throw a SignedOutException when the user has not signed in, and a SessionExpiredException when the tokens have expired.
+- The amplify_auth_cognito getCurrentUser API will return an AuthUser if the user is still authenticated but the session has expired.
+
+### Fixes
+
+- break(amplify_auth_cognito): throw SignedOutException (#893)
+- break(amplify_auth_cognito): fixes getCurrentUser disparity (#894)
+
 ## 0.2.10 (2021-11-23)
 
 ### Fixes
 
 - fix(auth): Fix coroutines crash (#1132)
 - fix(auth): Remove duplicate AtomicResult (#1133)
-=======
-## 0.3.0-rc.2 (2021-11-08)
-
-## 0.3.0-rc.1 (2021-09-24)
-
-### Breaking Changes
-
-- The amplify_auth_cognito fetchAuthSession API will throw a SignedOutException when the user has not signed in, and a SessionExpiredException when the tokens have expired.
-- The amplify_auth_cognito getCurrentUser API will return an AuthUser if the user is still authenticated but the session has expired.
-
-### Fixes
-
-- break(amplify_auth_cognito): throw SignedOutException (#893)
-- break(amplify_auth_cognito): fixes getCurrentUser disparity (#894)
->>>>>>> c688823d
 
 ## 0.2.9 (2021-11-17)
 
