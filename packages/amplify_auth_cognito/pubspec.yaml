--- conflicted
+++ resolved
@@ -1,10 +1,6 @@
 name: amplify_auth_cognito
 description: The Amplify Flutter Auth category plugin using the AWS Cognito provider.
-<<<<<<< HEAD
-version: 0.1.6
-=======
 version: 0.2.0
->>>>>>> c3112bec
 homepage: https://github.com/aws-amplify/amplify-flutter/tree/master/packages/amplify_auth_cognito
 
 environment:
@@ -14,13 +10,8 @@
 dependencies:
   flutter:
     sdk: flutter
-<<<<<<< HEAD
-  amplify_auth_plugin_interface: 0.1.6
-  amplify_core: 0.1.6
-=======
   amplify_auth_plugin_interface: 0.2.0
   amplify_core: 0.2.0
->>>>>>> c3112bec
   plugin_platform_interface: ^2.0.0
 
 dev_dependencies:
