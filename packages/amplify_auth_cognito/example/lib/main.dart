--- conflicted
+++ resolved
@@ -208,158 +208,7 @@
   }
 
   void _showUpdatePassword() async {
-<<<<<<< HEAD
     changeDisplay("SHOW_UPDATE_PASSWORD");
-=======
-    setState(() {
-      displayState = "SHOW_UPDATE_PASSWORD";
-    });
-  }
-
-Widget showConfirmSignUp() {
-    return Row(
-      mainAxisAlignment: MainAxisAlignment.spaceEvenly,
-      children: <Widget>[
-        Expanded( // wrap your Column in Expanded
-          child: Column (
-            children: [
-              const Padding(padding: EdgeInsets.all(10.0)),
-              TextFormField(
-                controller: usernameController,
-                decoration: const InputDecoration(
-                  icon: Icon(Icons.person),
-                  hintText: 'Your username',
-                  labelText: 'Username *',
-                )
-              ),
-              TextFormField(
-                controller: confirmationCodeController,
-                decoration: const InputDecoration(
-                  icon: Icon(Icons.confirmation_number),
-                  hintText: 'The code we sent you',
-                  labelText: 'Confirmation Code *',
-                )
-              ),
-              const Padding(padding: EdgeInsets.all(10.0)),
-              RaisedButton(
-                onPressed: _confirmSignUp,
-                child: const Text('Confirm SignUp'),
-              ),
-              const Padding(padding: EdgeInsets.all(10.0)),
-              RaisedButton(
-                onPressed:_backToSignIn,
-                child: const Text('Back to Sign In'),
-              ),
-              const Padding(padding: EdgeInsets.all(10.0)),
-              RaisedButton(
-                onPressed:_resendSignUpCode,
-                child: const Text('ResendCode'),
-              ),
-            ],
-          ),
-        ),
-      ],
-    );
-  }
-
-  Widget showConfirmSignIn() {
-    return Row(
-      mainAxisAlignment: MainAxisAlignment.spaceEvenly,
-      children: <Widget>[
-        Expanded( // wrap your Column in Expanded
-          child: Column(
-            children: [
-              const Padding(padding: EdgeInsets.all(10.0)),
-              TextFormField(
-                controller: confirmationCodeController,
-                decoration: const InputDecoration(
-                  icon: Icon(Icons.question_answer),
-                  hintText: 'The secret answer to the auth challange',
-                  labelText: 'Challange Response *',
-                )
-              ),
-              const Padding(padding: EdgeInsets.all(10.0)),
-              RaisedButton(
-                onPressed: _confirmSignIn,
-                child: const Text('Confirm SignIn'),
-              ),
-              const Padding(padding: EdgeInsets.all(10.0)),
-              RaisedButton(
-                onPressed:_backToSignIn,
-                child: const Text('Back to Sign In'),
-              ),
-            ],
-          ),
-        ),
-      ],
-    );
-  }
-
-Widget showSignIn() {
-    return Row(
-      mainAxisAlignment: MainAxisAlignment.spaceEvenly,
-      children: <Widget>[
-        Expanded( // wrap your Column in Expanded
-          child: Column(
-            children: [
-              TextFormField(
-                controller: usernameController,
-                decoration: const InputDecoration(
-                  icon: Icon(Icons.person),
-                  hintText: 'Your username',
-                  labelText: 'Username *',
-                )
-              ),
-              TextFormField(
-                obscureText: true,
-                controller: passwordController,
-                decoration: const InputDecoration(
-                  icon: Icon(Icons.lock),
-                  hintText: 'Your password',
-                  labelText: 'Password *',
-                )
-              ),
-            const Padding(padding: EdgeInsets.all(10.0)),
-            RaisedButton(
-              onPressed: _socialSignIn,
-              child: const Text('Social Sign In'),
-            ),
-            const Padding(padding: EdgeInsets.all(10.0)),
-            RaisedButton(
-              onPressed: _signIn,
-              child: const Text('Sign In'),
-            ),
-            const Padding(padding: EdgeInsets.all(10.0)),
-            RaisedButton(
-              onPressed: _createUser,
-              child: const Text('Create User'),
-            ),
-            const Padding(padding: EdgeInsets.all(10.0)),
-            RaisedButton(
-              onPressed: _resetPassword,
-              child: const Text('Reset Password'),
-            ),
-            const Padding(padding: EdgeInsets.all(10.0)),
-            RaisedButton(
-              onPressed: _signOut,
-              child: const Text('SignOut'),
-            ),
-            const Padding(padding: EdgeInsets.all(10.0)),
-            RaisedButton(
-              onPressed: _fetchSession,
-              child: const Text('Get Session'),
-            ),
-            const Padding(padding: EdgeInsets.all(10.0)),
-            RaisedButton(
-              onPressed: _getCurrentUser,
-              child: const Text('Get Current User'),
-            ),
-            ],
-          ),
-        ),
-      ],
-    );
->>>>>>> c1e43cc6
   }
 
   void _backToSignIn() async {
