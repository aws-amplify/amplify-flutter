/*
 * Copyright 2021 Amazon.com, Inc. or its affiliates. All Rights Reserved.
 *
 * Licensed under the Apache License, Version 2.0 (the "License").
 * You may not use this file except in compliance with the License.
 * A copy of the License is located at
 *
 *  http://aws.amazon.com/apache2.0
 *
 * or in the "license" file accompanying this file. This file is distributed
 * on an "AS IS" BASIS, WITHOUT WARRANTIES OR CONDITIONS OF ANY KIND, either
 * express or implied. See the License for the specific language governing
 * permissions and limitations under the License.
 */

import 'package:integration_test/integration_test.dart';
import 'package:flutter_test/flutter_test.dart';
import 'package:amplify_flutter/amplify.dart';
import 'package:amplify_auth_cognito/amplify_auth_cognito.dart';
import 'package:amplify_auth_cognito_example/amplifyconfiguration.dart';

import 'sign_in_sign_out_test.dart' as sign_in_sign_out_tests;
import 'sign_up_test.dart' as sign_up_tests;
<<<<<<< HEAD
import 'hub_events_test.dart' as hub_events_tests;
import 'update_password_test.dart' as update_password_tests;
import 'fetch_session_test.dart' as fetch_session_tests;
import 'get_current_user_test.dart' as get_current_user_tests;
=======
import 'user_attributes_test.dart' as user_attributes_tests;
>>>>>>> 90074b33

void main() async {
  IntegrationTestWidgetsFlutterBinding.ensureInitialized();

  group('amplify_auth_cognito', () {
    setUpAll(() async {
      final authPlugin = AmplifyAuthCognito();
      await Amplify.addPlugins([authPlugin]);
      await Amplify.configure(amplifyconfig);
    });

    sign_in_sign_out_tests.main();
    sign_up_tests.main();
<<<<<<< HEAD
    hub_events_tests.main();
    update_password_tests.main();
    fetch_session_tests.main();
    get_current_user_tests.main();
=======
    user_attributes_tests.main();
>>>>>>> 90074b33
  });
}<|MERGE_RESOLUTION|>--- conflicted
+++ resolved
@@ -21,14 +21,11 @@
 
 import 'sign_in_sign_out_test.dart' as sign_in_sign_out_tests;
 import 'sign_up_test.dart' as sign_up_tests;
-<<<<<<< HEAD
+import 'user_attributes_test.dart' as user_attributes_tests;
 import 'hub_events_test.dart' as hub_events_tests;
 import 'update_password_test.dart' as update_password_tests;
 import 'fetch_session_test.dart' as fetch_session_tests;
 import 'get_current_user_test.dart' as get_current_user_tests;
-=======
-import 'user_attributes_test.dart' as user_attributes_tests;
->>>>>>> 90074b33
 
 void main() async {
   IntegrationTestWidgetsFlutterBinding.ensureInitialized();
@@ -42,13 +39,10 @@
 
     sign_in_sign_out_tests.main();
     sign_up_tests.main();
-<<<<<<< HEAD
+    user_attributes_tests.main();
     hub_events_tests.main();
     update_password_tests.main();
     fetch_session_tests.main();
     get_current_user_tests.main();
-=======
-    user_attributes_tests.main();
->>>>>>> 90074b33
   });
 }