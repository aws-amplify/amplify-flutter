def localProperties = new Properties()
def localPropertiesFile = rootProject.file('local.properties')
if (localPropertiesFile.exists()) {
    localPropertiesFile.withReader('UTF-8') { reader ->
        localProperties.load(reader)
    }
}

def flutterRoot = localProperties.getProperty('flutter.sdk')
if (flutterRoot == null) {
    throw new GradleException("Flutter SDK not found. Define location with flutter.sdk in the local.properties file.")
}

def flutterVersionCode = localProperties.getProperty('flutter.versionCode')
if (flutterVersionCode == null) {
    flutterVersionCode = '1'
}

def flutterVersionName = localProperties.getProperty('flutter.versionName')
if (flutterVersionName == null) {
    flutterVersionName = '1.0'
}

apply plugin: 'com.android.application'
apply plugin: 'kotlin-android'
apply from: "$flutterRoot/packages/flutter_tools/gradle/flutter.gradle"

android {
    compileSdkVersion 30

    sourceSets {
        main.java.srcDirs += 'src/main/kotlin'
    }

<<<<<<< HEAD
=======
    lintOptions {
        disable 'InvalidPackage'
        checkReleaseBuilds false
    }

>>>>>>> a0a1ed75
    defaultConfig {
        // TODO: Specify your own unique Application ID (https://developer.android.com/studio/build/application-id.html).
        applicationId "com.amazonaws.amplify.amplify_auth_cognito_example"
        minSdkVersion 16
        targetSdkVersion 30
        versionCode flutterVersionCode.toInteger()
        versionName flutterVersionName
    }

    // https://github.com/flutter/flutter/issues/58247#issuecomment-636253593
    lintOptions {
        checkReleaseBuilds false
    }

    buildTypes {
        release {
            // TODO: Add your own signing config for the release build.
            // Signing with the debug keys for now, so `flutter run --release` works.
            signingConfig signingConfigs.debug
        }
    }
}

flutter {
    source '../..'
}

dependencies {
    implementation "org.jetbrains.kotlin:kotlin-stdlib-jdk7:$kotlin_version"
}<|MERGE_RESOLUTION|>--- conflicted
+++ resolved
@@ -32,14 +32,10 @@
         main.java.srcDirs += 'src/main/kotlin'
     }
 
-<<<<<<< HEAD
-=======
     lintOptions {
-        disable 'InvalidPackage'
         checkReleaseBuilds false
     }
 
->>>>>>> a0a1ed75
     defaultConfig {
         // TODO: Specify your own unique Application ID (https://developer.android.com/studio/build/application-id.html).
         applicationId "com.amazonaws.amplify.amplify_auth_cognito_example"
