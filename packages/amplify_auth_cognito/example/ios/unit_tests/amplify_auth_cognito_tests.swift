--- conflicted
+++ resolved
@@ -282,11 +282,7 @@
         XCTAssertNoThrow(try FlutterSignUpRequest.validate(dict: rawData))
     }
     
-<<<<<<< HEAD
-    func test_signUpFormatAttributesWithUserAttributes() {
-=======
     func test_signUpWithUserAttributes() {
->>>>>>> 2036a2ba
         let rawAttributes: Dictionary<String, Any> = ["email": _email, "customAttribute": "female"]
         let rawOptions: Dictionary<String, Any> = ["userAttributes": rawAttributes]
         let rawData: NSMutableDictionary = ["options":rawOptions, "username": _username, "password": _password]
@@ -294,11 +290,7 @@
         XCTAssertEqual(2, request.options?.userAttributes?.count)
     }
     
-<<<<<<< HEAD
-    func test_signUpFormatAttributesWithClientMetadata() {
-=======
     func test_signUpWithClientMetadata() {
->>>>>>> 2036a2ba
         let metadata: Dictionary<String, Any> = ["attribute": "value"]
         let rawOptions: Dictionary<String, Any> = ["clientMetadata": metadata]
         let rawData: NSMutableDictionary = ["options":rawOptions, "username": _username, "password": _password]
@@ -308,11 +300,7 @@
         XCTAssertNil(options.validationData)
     }
     
-<<<<<<< HEAD
-    func test_signUpFormatAttributesWithValidationdata() {
-=======
     func test_signUpWithValidationdata() {
->>>>>>> 2036a2ba
         let validationData: Dictionary<String, Any> = ["attribute": "value"]
         let rawOptions: Dictionary<String, Any> = ["validationData": validationData]
         let rawData: NSMutableDictionary = ["options":rawOptions, "username": _username, "password": _password]
