--- conflicted
+++ resolved
@@ -61,11 +61,7 @@
 dependencies {
     api amplifyCore
     implementation "org.jetbrains.kotlin:kotlin-stdlib-jdk7:$kotlin_version"
-<<<<<<< HEAD
-    implementation 'com.amplifyframework:aws-auth-cognito:1.28.3-rc'
-=======
     implementation 'com.amplifyframework:aws-auth-cognito:1.29.1'
->>>>>>> b2b467e3
     testImplementation 'junit:junit:4.13.2'
     testImplementation 'org.mockito:mockito-core:3.10.0'
     testImplementation 'org.mockito:mockito-inline:3.10.0'
