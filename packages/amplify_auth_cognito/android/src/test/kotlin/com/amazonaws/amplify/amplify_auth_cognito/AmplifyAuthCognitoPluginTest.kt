--- conflicted
+++ resolved
@@ -194,10 +194,6 @@
             "isSignUpComplete" to false,
             "nextStep" to mapOf(
                 "signUpStep" to "CONFIRM_SIGN_UP_STEP",
-<<<<<<< HEAD
-                "additionalInfo" to "{}",
-=======
->>>>>>> c3112bec
                 "codeDeliveryDetails" to mapOf(
                     "destination" to "test@test.com",
                     "deliveryMedium" to AuthCodeDeliveryDetails.DeliveryMedium.EMAIL.name,
@@ -742,15 +738,7 @@
                         "nextStep" to mapOf(
                                 "updateAttributeStep" to "DONE",
                                 "additionalInfo" to "{}",
-<<<<<<< HEAD
-                                "codeDeliveryDetails" to mapOf(
-                                        "destination" to "",
-                                        "deliveryMedium" to "",
-                                        "attributeName" to ""
-                                )
-=======
                                 "codeDeliveryDetails" to null
->>>>>>> c3112bec
                         )
                 )
         )
