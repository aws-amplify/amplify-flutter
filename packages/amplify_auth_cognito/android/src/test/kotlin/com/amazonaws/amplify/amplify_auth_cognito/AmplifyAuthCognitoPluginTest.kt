/*
 * Copyright 2020 Amazon.com, Inc. or its affiliates. All Rights Reserved.
 *
 * Licensed under the Apache License, Version 2.0 (the "License").
 * You may not use this file except in compliance with the License.
 * A copy of the License is located at
 *
 *  http://aws.amazon.com/apache2.0
 *
 * or in the "license" file accompanying this file. This file is distributed
 * on an "AS IS" BASIS, WITHOUT WARRANTIES OR CONDITIONS OF ANY KIND, either
 * express or implied. See the License for the specific language governing
 * permissions and limitations under the License.
 */

package com.amazonaws.amplify.amplify_auth_cognito

import android.app.Activity
import com.amazonaws.amplify.amplify_auth_cognito.types.FlutterConfirmUserAttributeRequest
import com.amazonaws.amplify.amplify_auth_cognito.types.FlutterResendUserAttributeConfirmationCodeRequest
import com.amazonaws.amplify.amplify_auth_cognito.types.FlutterUpdateUserAttributeRequest
import com.amazonaws.amplify.amplify_auth_cognito.types.FlutterUpdateUserAttributesRequest
import com.amazonaws.amplify.amplify_core.exception.InvalidRequestException
import com.amazonaws.auth.AWSCredentials
import com.amazonaws.auth.BasicAWSCredentials
import com.amplifyframework.auth.*
import com.amplifyframework.auth.options.AuthSignUpOptions
import com.amplifyframework.auth.result.AuthResetPasswordResult
import com.amplifyframework.auth.result.AuthSignInResult
import com.amplifyframework.auth.result.AuthSignUpResult
import com.amplifyframework.auth.cognito.AWSCognitoAuthSession
import com.amplifyframework.auth.cognito.AWSCognitoUserPoolTokens
import com.amplifyframework.auth.cognito.options.AWSCognitoAuthConfirmSignInOptions
import com.amplifyframework.auth.cognito.options.AWSCognitoAuthConfirmSignUpOptions
import com.amplifyframework.auth.cognito.options.AWSCognitoAuthSignInOptions
import com.amplifyframework.auth.options.AuthConfirmSignInOptions
import com.amplifyframework.auth.options.AuthConfirmSignUpOptions
import com.amplifyframework.auth.options.AuthSignInOptions
import com.amplifyframework.auth.result.AuthSessionResult
import com.amplifyframework.auth.result.step.*
import com.amplifyframework.auth.result.AuthUpdateAttributeResult
import com.amplifyframework.core.Action
import com.amplifyframework.core.Amplify
import com.amplifyframework.core.Consumer
import com.amplifyframework.logging.Logger
import com.google.gson.internal.LinkedTreeMap
import io.flutter.plugin.common.MethodCall
import io.flutter.plugin.common.MethodChannel
import org.junit.Assert.assertThrows
import org.junit.Assert.fail
import org.junit.Before
import org.junit.Test
import org.junit.runner.RunWith
import org.mockito.ArgumentMatchers
import org.mockito.Mockito.*
import org.mockito.invocation.InvocationOnMock
import org.robolectric.RobolectricTestRunner
import java.lang.reflect.Field
import java.lang.reflect.Modifier

@RunWith(RobolectricTestRunner::class)
class AmplifyAuthCognitoPluginTest {

    lateinit var plugin: AuthCognito

    private val mockResult = mock(MethodChannel.Result::class.java)
    private val codeDeliveryDetails = AuthCodeDeliveryDetails("test@test.com", AuthCodeDeliveryDetails.DeliveryMedium.EMAIL, "email")
    private val signUpStep = AuthNextSignUpStep(AuthSignUpStep.CONFIRM_SIGN_UP_STEP, emptyMap(), codeDeliveryDetails)
    private val signInStep = AuthNextSignInStep(AuthSignInStep.CONFIRM_SIGN_IN_WITH_SMS_MFA_CODE, emptyMap(), codeDeliveryDetails)
    private val resetStep = AuthNextResetPasswordStep(AuthResetPasswordStep.CONFIRM_RESET_PASSWORD_WITH_CODE, emptyMap(), codeDeliveryDetails)
    private val updateAttributeStep = AuthNextUpdateAttributeStep(AuthUpdateAttributeStep.CONFIRM_ATTRIBUTE_WITH_CODE, emptyMap(), codeDeliveryDetails)
    private val updateAttributeStepWithoutConfirmation = AuthNextUpdateAttributeStep(AuthUpdateAttributeStep.DONE, emptyMap(), null)
    private val mockSignUpResult = AuthSignUpResult(false, signUpStep, null)
    private val mockSignInResult = AuthSignInResult(false, signInStep)
    private val mockResetPasswordResult = AuthResetPasswordResult(false, resetStep)
    private val mockUpdateUserAttributeResult = AuthUpdateAttributeResult(true, updateAttributeStep)
    private var mockAuth = mock(AuthCategory::class.java)

    @Before
    fun setup() {
        plugin = AuthCognito(AuthCognitoHubEventStreamHandler(), mock(Activity::class.java))
        val mockLog = mock(Logger::class.java)

        doNothing().`when`(mockLog).error(anyString(), any(AuthException::class.java))

        setFinalStatic(Amplify::class.java.getDeclaredField("Auth"), mockAuth)
    }

    @Test
    fun signUp_returnsSuccess() {
        // Arrange
        doAnswer { invocation: InvocationOnMock ->
            plugin.prepareSignUpResult(mockResult, mockSignUpResult)
            null as Void?
        }.`when`(mockAuth).signUp(anyString(), anyString(), any(AuthSignUpOptions::class.java), ArgumentMatchers.any<Consumer<AuthSignUpResult>>(), ArgumentMatchers.any<Consumer<AuthException>>())
        val userAttributes = hashMapOf("email" to "test@test.com")
        val options = hashMapOf(
            "userAttributes" to userAttributes
        )
        val data: HashMap<*, *> = hashMapOf(
            "username" to "testUser",
            "password" to "testPassword",
            "options" to options
        )
        val arguments = hashMapOf("data" to data)
        val call = MethodCall("signUp", arguments)
        val res = mapOf(
            "isSignUpComplete" to false,
            "nextStep" to mapOf(
                "signUpStep" to "CONFIRM_SIGN_UP_STEP",
                "additionalInfo" to "{}",
                "codeDeliveryDetails" to mapOf(
                    "destination" to "test@test.com",
                    "deliveryMedium" to AuthCodeDeliveryDetails.DeliveryMedium.EMAIL.name,
                    "attributeName" to "email"
                )
            )
        )

        // Act
        plugin.onMethodCall(call, mockResult)

        // Assert
        verify(mockResult, times(1)).success(res);
    }

    @Test
<<<<<<< HEAD
    fun signUpNoOptions_returnsSuccess() {
        // Arrange
        doAnswer { invocation: InvocationOnMock ->
            plugin.prepareSignUpResult(mockResult, mockSignUpResult)
            null as Void?
        }.`when`(mockAuth).signUp(anyString(), anyString(), any(AuthSignUpOptions::class.java), ArgumentMatchers.any<Consumer<AuthSignUpResult>>(), ArgumentMatchers.any<Consumer<AuthException>>())

        val data: HashMap<*, *> = hashMapOf(
                "username" to "test@test.com",
                "password" to "testPassword"
        )
        val arguments = hashMapOf("data" to data)
        val call = MethodCall("signUp", arguments)
        val res = mapOf(
                "isSignUpComplete" to false,
                "nextStep" to mapOf(
                        "signUpStep" to "CONFIRM_SIGN_UP_STEP",
                        "additionalInfo" to "{}",
                        "codeDeliveryDetails" to mapOf(
                                "destination" to "test@test.com",
                                "deliveryMedium" to AuthCodeDeliveryDetails.DeliveryMedium.EMAIL.name,
                                "attributeName" to "email"
                        )
                )
        )

        // Act
        plugin.onMethodCall(call, mockResult)

        // Assert
        verify(mockResult, times(1)).success(res);
    }

    @Test
    fun confirmSignUp_returnsSuccess() {
=======
    fun confirmSignUpWithoutOptions_returnsSuccess() {
>>>>>>> 4337cd19
        // Arrange
        doAnswer { invocation: InvocationOnMock ->
            plugin.prepareSignUpResult(mockResult, mockSignUpResult)
            null as Void?
        }.`when`(mockAuth).confirmSignUp(
            anyString(),
            anyString(),
            ArgumentMatchers.any<AuthConfirmSignUpOptions>(),
            ArgumentMatchers.any<Consumer<AuthSignUpResult>>(),
            ArgumentMatchers.any<Consumer<AuthException>>()
        )

        val data = hashMapOf(
            "username" to "testUser",
            "confirmationCode" to "confirmationCode"
        )
        val arguments = hashMapOf("data" to data)
        val call = MethodCall("confirmSignUp", arguments)
        val res = mapOf(
            "isSignUpComplete" to false,
            "nextStep" to mapOf(
                "signUpStep" to "CONFIRM_SIGN_UP_STEP",
                "additionalInfo" to "{}",
                "codeDeliveryDetails" to mapOf(
                    "destination" to "test@test.com",
                    "deliveryMedium" to AuthCodeDeliveryDetails.DeliveryMedium.EMAIL.name,
                    "attributeName" to "email"
                )
            )
        )

        // Act
        plugin.onMethodCall(call, mockResult)

        // Assert
        verify(mockResult, times(1)).success(res);
    }

    @Test
    fun confirmSignUpWithOptions_returnsSuccess() {
        // Arrange
        doAnswer { invocation: InvocationOnMock ->
            plugin.prepareSignUpResult(mockResult, mockSignUpResult)
            null as Void?
        }.`when`(mockAuth).confirmSignUp(
            anyString(),
            anyString(),
            ArgumentMatchers.any<AuthConfirmSignUpOptions>(),
            ArgumentMatchers.any<Consumer<AuthSignUpResult>>(),
            ArgumentMatchers.any<Consumer<AuthException>>()
        )

        val mockClientMetadata = hashMapOf(
            "key" to "value"
        )
        val mockUsername = "testUser"
        val mockConfirmationCode = "123456"
        val data = hashMapOf(
            "username" to mockUsername,
            "confirmationCode" to mockConfirmationCode,
            "options" to hashMapOf(
               "clientMetadata" to mockClientMetadata
            )
        )
        val arguments = hashMapOf("data" to data)
        val call = MethodCall("confirmSignUp", arguments)
        val res = mapOf(
            "isSignUpComplete" to false,
            "nextStep" to mapOf(
                "signUpStep" to "CONFIRM_SIGN_UP_STEP",
                "additionalInfo" to "{}",
                "codeDeliveryDetails" to mapOf(
                    "destination" to "test@test.com",
                    "deliveryMedium" to AuthCodeDeliveryDetails.DeliveryMedium.EMAIL.name,
                    "attributeName" to "email"
                )
            )
        )

        // Act
        plugin.onMethodCall(call, mockResult)

        // Assert
        verify(mockResult, times(1)).success(res)

        var expectedOptions = AWSCognitoAuthConfirmSignUpOptions
            .builder()
            .clientMetadata(mockClientMetadata)
            .build()

        verify(mockAuth).confirmSignUp(
            ArgumentMatchers.eq(mockUsername),
            ArgumentMatchers.eq(mockConfirmationCode),
            ArgumentMatchers.eq(expectedOptions),
            ArgumentMatchers.any<Consumer<AuthSignUpResult>>(),
            ArgumentMatchers.any<Consumer<AuthException>>()
        )
    }

    @Test
    fun resendSignUpCode_returnsSuccess() {
        // Arrange
        doAnswer { invocation: InvocationOnMock ->
            plugin.prepareSignUpResult(mockResult, mockSignUpResult)
            null as Void?
        }.`when`(mockAuth).resendSignUpCode(anyString(), ArgumentMatchers.any<Consumer<AuthSignUpResult>>(), ArgumentMatchers.any<Consumer<AuthException>>())

        val data: HashMap<*, *> = hashMapOf(
            "username" to "testUser"
        )
        val arguments: HashMap<String, Any> = hashMapOf("data" to data)
        val call = MethodCall("resendSignUpCode", arguments)

        // Act
        plugin.onMethodCall(call, mockResult)

        // Assert
        verify(mockResult, times(1)).success(ArgumentMatchers.any<LinkedTreeMap<String, Any>>());
    }

    @Test
    fun signInNoOptions_returnsSuccess() {
        // Arrange
        doAnswer { invocation: InvocationOnMock ->
            plugin.prepareSignInResult(mockResult, mockSignInResult)
            null as Void?
        }.`when`(mockAuth).signIn(anyString(), anyString(), ArgumentMatchers.any<AuthSignInOptions>(), ArgumentMatchers.any<Consumer<AuthSignInResult>>(), ArgumentMatchers.any<Consumer<AuthException>>())

        val data: HashMap<*, *> = hashMapOf(
            "username" to "testUser",
            "password" to "testPassword"
        )
        val arguments: HashMap<String, Any> = hashMapOf("data" to data)
        val call = MethodCall("signIn", arguments)

        // Act
        plugin.onMethodCall(call, mockResult)

        // Assert
        var expectedOptions = AWSCognitoAuthSignInOptions.builder().build()
        verify(mockAuth).signIn(ArgumentMatchers.eq("testUser"), ArgumentMatchers.eq("testPassword"), ArgumentMatchers.eq(expectedOptions), ArgumentMatchers.any<Consumer<AuthSignInResult>>(), ArgumentMatchers.any<Consumer<AuthException>>())
        verify(mockResult, times(1)).success(ArgumentMatchers.any<LinkedTreeMap<String, Any>>());
    }

    @Test
    fun signInWithOptions_returnsSuccess() {
        // Arrange
        doAnswer { invocation: InvocationOnMock ->
            plugin.prepareSignInResult(mockResult, mockSignInResult)
            null as Void?
        }.`when`(mockAuth).signIn(anyString(), anyString(), ArgumentMatchers.any<AuthSignInOptions>(), ArgumentMatchers.any<Consumer<AuthSignInResult>>(), ArgumentMatchers.any<Consumer<AuthException>>())

        val metadata = hashMapOf(
                "key" to "value"
        )
        val data: HashMap<*, *> = hashMapOf(
            "username" to "testUser",
            "password" to "testPassword",
            "options" to hashMapOf(
                "clientMetadata" to metadata
            )
        )
        val arguments: HashMap<String, Any> = hashMapOf("data" to data)
        val call = MethodCall("signIn", arguments)

        // Act
        plugin.onMethodCall(call, mockResult)

        // Assert
        var expectedOptions = AWSCognitoAuthSignInOptions.builder().metadata(metadata).build()
        verify(mockResult, times(1)).success(ArgumentMatchers.any<LinkedTreeMap<String, Any>>());
        verify(mockAuth).signIn(ArgumentMatchers.eq("testUser"), ArgumentMatchers.eq("testPassword"), ArgumentMatchers.eq(expectedOptions), ArgumentMatchers.any<Consumer<AuthSignInResult>>(), ArgumentMatchers.any<Consumer<AuthException>>())
    }

    @Test
    fun confirmSignInNoOptions_returnsSuccess() {
        // Arrange
        doAnswer { invocation: InvocationOnMock ->
            plugin.prepareSignInResult(mockResult, mockSignInResult)
            null as Void?
        }.`when`(mockAuth).confirmSignIn(anyString(), ArgumentMatchers.any<AuthConfirmSignInOptions>(), ArgumentMatchers.any<Consumer<AuthSignInResult>>(), ArgumentMatchers.any<Consumer<AuthException>>())

        val data: HashMap<*, *> = hashMapOf(
            "confirmationCode" to "confirmationCode"
        )
        val arguments: HashMap<String, Any> = hashMapOf("data" to data)
        val call = MethodCall("confirmSignIn", arguments)

        // Act
        plugin.onMethodCall(call, mockResult)

        // Assert
        verify(mockResult, times(1)).success(ArgumentMatchers.any<LinkedTreeMap<String, Any>>());
    }

    @Test
    fun confirmSignInWithOptions_returnsSuccess() {
        // Arrange
        doAnswer { invocation: InvocationOnMock ->
            plugin.prepareSignInResult(mockResult, mockSignInResult)
            null as Void?
        }.`when`(mockAuth).confirmSignIn(anyString(), ArgumentMatchers.any<AuthConfirmSignInOptions>(), ArgumentMatchers.any<Consumer<AuthSignInResult>>(), ArgumentMatchers.any<Consumer<AuthException>>())

        val metadata = hashMapOf(
                "key" to "value"
        )
        val data: HashMap<*, *> = hashMapOf(
            "confirmationCode" to "confirmationCode",
            "options" to hashMapOf(
                "clientMetadata" to metadata
            )
        )
        val arguments: HashMap<String, Any> = hashMapOf("data" to data)
        val call = MethodCall("confirmSignIn", arguments)

        // Act
        plugin.onMethodCall(call, mockResult)

        // Assert
        var expectedOptions = AWSCognitoAuthConfirmSignInOptions.builder().metadata(metadata).build()
        verify(mockResult, times(1)).success(ArgumentMatchers.any<LinkedTreeMap<String, Any>>());
        verify(mockAuth).confirmSignIn(ArgumentMatchers.eq("confirmationCode"), ArgumentMatchers.eq(expectedOptions), ArgumentMatchers.any<Consumer<AuthSignInResult>>(), ArgumentMatchers.any<Consumer<AuthException>>())
    }

    @Test
    fun signOut_returnsSuccess() {
        // Arrange
        doAnswer { invocation: InvocationOnMock ->
            plugin.prepareSignOutResult(mockResult)
            null as Void?
        }.`when`(mockAuth).signOut(ArgumentMatchers.any<Action>(), ArgumentMatchers.any<Consumer<AuthException>>())

        val data: HashMap<String, String> = HashMap<String, String>()
        val arguments: HashMap<String, Any> = hashMapOf("data" to data)
        val call = MethodCall("signOut", arguments)

        // Act
        plugin.onMethodCall(call, mockResult)

        // Assert
        verify(mockResult, times(1)).success(ArgumentMatchers.any<LinkedTreeMap<String, Any>>());
    }

    @Test
    fun updatePassword_returnsSuccess() {
        // Arrange
        doAnswer { invocation: InvocationOnMock ->
            plugin.prepareUpdatePasswordResult(mockResult)
            null as Void?
        }.`when`(mockAuth).updatePassword(anyString(), anyString(), ArgumentMatchers.any<Action>(), ArgumentMatchers.any<Consumer<AuthException>>())

        val data: HashMap<*, *> = hashMapOf(
            "newPassword" to "newPassword",
            "oldPassword" to "oldPassword"
        )
        val arguments: HashMap<String, Any> = hashMapOf("data" to data)
        val call = MethodCall("updatePassword", arguments)

        // Act
        plugin.onMethodCall(call, mockResult)

        // Assert
        verify(mockResult, times(1)).success(ArgumentMatchers.any<LinkedTreeMap<String, Any>>());
    }

    @Test
    fun resetPassword_returnsSuccess() {
        // Arrange
        doAnswer { invocation: InvocationOnMock ->
            plugin.prepareResetPasswordResult(mockResult, mockResetPasswordResult)
            null as Void?
        }.`when`(mockAuth).resetPassword(anyString(), ArgumentMatchers.any<Consumer<AuthResetPasswordResult>>(), ArgumentMatchers.any<Consumer<AuthException>>())

        val data: HashMap<*, *> = hashMapOf(
            "username" to "username"
        )
        val arguments: HashMap<String, Any> = hashMapOf("data" to data)
        val call = MethodCall("resetPassword", arguments)

        // Act
        plugin.onMethodCall(call, mockResult)

        // Assert
        verify(mockResult, times(1)).success(ArgumentMatchers.any<LinkedTreeMap<String, Any>>());
    }

    @Test
    fun confirmPassword_returnsSuccess() {
        // Arrange
        doAnswer { invocation: InvocationOnMock ->
            plugin.prepareUpdatePasswordResult(mockResult)
            null as Void?
        }.`when`(mockAuth).confirmResetPassword(anyString(), anyString(), ArgumentMatchers.any<Action>(), ArgumentMatchers.any<Consumer<AuthException>>())

        val data: HashMap<*, *> = hashMapOf(
            "username" to "username",
            "newPassword" to "newPassword",
            "confirmationCode" to "confirmationCode"
        )
        val arguments: HashMap<String, Any> = hashMapOf("data" to data)
        val call = MethodCall("confirmPassword", arguments)

        // Act
        plugin.onMethodCall(call, mockResult)

        // Assert
        verify(mockResult, times(1)).success(ArgumentMatchers.any<LinkedTreeMap<String, Any>>());
    }

    @Test
    fun getCurrentUser_returnsSuccess() {
        // Arrange
        doAnswer { invocation: InvocationOnMock ->
            plugin.prepareUpdatePasswordResult(mockResult)
            null as Void?
        }.`when`(mockAuth).getCurrentUser()

        val data: HashMap<*, *> = hashMapOf(
                "username" to "username",
                "userSub" to "userSub"
        )
        val arguments: HashMap<String, Any> = hashMapOf("data" to data)
        val call = MethodCall("getCurrentUser", arguments)

        // Act
        plugin.onMethodCall(call, mockResult)

        // Assert
        verify(mockResult, times(1)).success(ArgumentMatchers.any<LinkedTreeMap<String, Any>>())
    }

    @Test
    fun fetchUserAttributes_returnsSuccess() {
        // Arrange
        var mockAttributes: MutableList<AuthUserAttribute> = listOf<AuthUserAttribute>(
            AuthUserAttribute(AuthUserAttributeKey.email(), "test@test.com")
        ).toMutableList()
        doAnswer { invocation: InvocationOnMock ->
            plugin.prepareFetchAttributesResult(mockResult, mockAttributes)
            null as Void?
        }.`when`(mockAuth).fetchUserAttributes(ArgumentMatchers.any<Consumer<MutableList<AuthUserAttribute>>>(), ArgumentMatchers.any<Consumer<AuthException>>())

        val data: HashMap<*, *> = HashMap<String, String>()
        val arguments: HashMap<String, Any> = hashMapOf("data" to data)
        val call = MethodCall("fetchUserAttributes", arguments)
        var mockedResponse: List<Map<String, String>> = listOf(
            mapOf(
                "key" to "email",
                "value" to "test@test.com")
        )

        // Act
        plugin.onMethodCall(call, mockResult)

        // Assert
        verify(mockResult, times(1)).success(mockedResponse)
    }

    @Test
    fun fetchSession_returnsSuccess() {
        val id = AuthSessionResult.success("id")
        val awsCredentials: AuthSessionResult<AWSCredentials> = AuthSessionResult.success(BasicAWSCredentials("access", "secret"))
        val userSub = AuthSessionResult.success("sub")
        val tokens = AuthSessionResult.success(AWSCognitoUserPoolTokens("access", "id", "refresh"))
        val mockSession = AWSCognitoAuthSession(
        true,
            id,
            awsCredentials,
            userSub,
            tokens
        )

        // Arrange
        doAnswer { invocation: InvocationOnMock ->
            plugin.prepareCognitoSessionResult(mockResult, mockSession)
            null as Void?
        }.`when`(mockAuth).fetchAuthSession(any(), any())

        val data: HashMap<*, *> = hashMapOf(
                "getAWSCredentials" to true
        )
        val arguments = hashMapOf("data" to data)
        val call = MethodCall("fetchAuthSession", arguments)
        val res = mapOf(
            "isSignedIn" to true,
            "identityId" to "id",
            "userSub" to "sub",
            "credentials" to mapOf(
                "accessKey" to "access",
                "secretKey" to "secret"
            ),
            "tokens" to mapOf(
                "accessToken" to "access",
                "idToken" to "id",
                "refreshToken" to "refresh"
            )
        )
        // Act
        plugin.onMethodCall(call, mockResult)

        // Assert
        verify(mockResult, times(1)).success(res);
    }

    @Test
    fun signInWithWebUI_returnsSuccess() {
        // Arrange
        doAnswer { invocation: InvocationOnMock ->
            plugin.prepareSignInResult(mockResult, mockSignInResult)
            null as Void?
        }.`when`(mockAuth).signInWithWebUI(any(), ArgumentMatchers.any<Consumer<AuthSignInResult>>(), ArgumentMatchers.any<Consumer<AuthException>>())
        val data: HashMap<*, *> =  HashMap<String, String>()
        val arguments: HashMap<String, Any?> = hashMapOf("data" to data)
        val call = MethodCall("signInWithWebUI", arguments)

        // Act
        plugin.onMethodCall(call, mockResult)

        // Assert
        verify(mockResult, times(1)).success(ArgumentMatchers.any<LinkedTreeMap<String, Any>>())
    }

    @Test
    fun signInWithSocialWebUI_returnsSuccess() {
        // Arrange
        doAnswer { invocation: InvocationOnMock ->
            plugin.prepareSignInResult(mockResult, mockSignInResult)
            null as Void?
        }.`when`(mockAuth).signInWithSocialWebUI(any(), ArgumentMatchers.any<Activity>(), ArgumentMatchers.any<Consumer<AuthSignInResult>>(), ArgumentMatchers.any<Consumer<AuthException>>())

        val data: HashMap<*, *> = hashMapOf(
                "authProvider" to "google"
        )
        val arguments: HashMap<String, Any> = hashMapOf("data" to data)
        val call = MethodCall("signInWithWebUI", arguments)

        // Act
        plugin.onMethodCall(call, mockResult)

        // Assert
        verify(mockResult, times(1)).success(ArgumentMatchers.any<LinkedTreeMap<String, Any>>())
    }


    @Test
    fun updateUserAttribute_returnsSuccess() {
        // Arrange
        doAnswer { invocation: InvocationOnMock ->
            plugin.prepareUpdateUserAttributeResult(mockResult, mockUpdateUserAttributeResult)
            null as Void?
        }.`when`(mockAuth).updateUserAttribute(any(AuthUserAttribute::class.java), ArgumentMatchers.any<Consumer<AuthUpdateAttributeResult>>(), ArgumentMatchers.any<Consumer<AuthException>>())
        val attribute = hashMapOf(
            "userAttributeKey" to "email",
            "value" to "test@test.com"
        )
        val data: HashMap<*, *> = hashMapOf(
                "attribute" to attribute
        )
        val arguments = hashMapOf("data" to data)
        val call = MethodCall("updateUserAttribute", arguments)
        val res = mapOf(
                "isUpdated" to true,
                "nextStep" to mapOf(
                        "updateAttributeStep" to "CONFIRM_ATTRIBUTE_WITH_CODE",
                        "additionalInfo" to "{}",
                        "codeDeliveryDetails" to mapOf(
                                "destination" to "test@test.com",
                                "deliveryMedium" to AuthCodeDeliveryDetails.DeliveryMedium.EMAIL.name,
                                "attributeName" to "email"
                        )
                )
        )

        // Act
        plugin.onMethodCall(call, mockResult)

        // Assert
        verify(mockResult, times(1)).success(res);
    }

    @Test
    fun updateUserAttributeCustom_returnsSuccess() {
        // Arrange
        doAnswer { invocation: InvocationOnMock ->
            plugin.prepareUpdateUserAttributeResult(mockResult, mockUpdateUserAttributeResult)
            null as Void?
        }.`when`(mockAuth).updateUserAttribute(any(AuthUserAttribute::class.java), ArgumentMatchers.any<Consumer<AuthUpdateAttributeResult>>(), ArgumentMatchers.any<Consumer<AuthException>>())
        val attribute = hashMapOf(
                "userAttributeKey" to "my_custom_attribute",
                "value" to "custom attribute value"
        )
        val data: HashMap<*, *> = hashMapOf(
                "attribute" to attribute
        )
        val arguments = hashMapOf("data" to data)
        val call = MethodCall("updateUserAttribute", arguments)
        val res = mapOf(
                "isUpdated" to true,
                "nextStep" to mapOf(
                        "updateAttributeStep" to "CONFIRM_ATTRIBUTE_WITH_CODE",
                        "additionalInfo" to "{}",
                        "codeDeliveryDetails" to mapOf(
                                "destination" to "test@test.com",
                                "deliveryMedium" to AuthCodeDeliveryDetails.DeliveryMedium.EMAIL.name,
                                "attributeName" to "email"
                        )
                )
        )

        // Act
        plugin.onMethodCall(call, mockResult)

        // Assert
        verify(mockResult, times(1)).success(res);
    }

    @Test()
    fun updateUserAttribute_validation() {
        var attribute: HashMap<String, String>
        var data: HashMap<String, *>

        // Throws an exception with no attribute
        data = hashMapOf(
                "foo" to "bar"
        )
        assertThrows(InvalidRequestException::class.java) {
            FlutterUpdateUserAttributeRequest.validate(data)
        }

        // Throws an exception with no userAttributeKey
        attribute = hashMapOf(
                "value" to "custom attribute value"
        )
        data = hashMapOf(
                "attribute" to attribute
        )
        assertThrows(InvalidRequestException::class.java) {
            FlutterUpdateUserAttributeRequest.validate(data)
        }

        // Throws an exception with no value
        attribute = hashMapOf(
                "userAttributeKey" to "my_custom_attribute"
        )
        data = hashMapOf(
                "attribute" to attribute
        )
        assertThrows(InvalidRequestException::class.java) {
            FlutterUpdateUserAttributeRequest.validate(data)
        }

        // Does not thrown an exception with valid params
        attribute = hashMapOf(
                "userAttributeKey" to "my_custom_attribute",
                "value" to "custom attribute value"
        )
        data = hashMapOf(
                "attribute" to attribute
        )
        try {
            FlutterUpdateUserAttributeRequest.validate(data)
        } catch (e: Exception) {
            fail("Expected no exception to be thrown with valid data")
        }
    }

    @Test
    fun updateUserAttributes_returnsSuccess() {
        // Arrange
        doAnswer { invocation: InvocationOnMock ->
            plugin.prepareUpdateUserAttributesResult(mockResult, mapOf(
                    AuthUserAttributeKey.email() to AuthUpdateAttributeResult(true, updateAttributeStep),
                    AuthUserAttributeKey.name() to AuthUpdateAttributeResult(true, updateAttributeStepWithoutConfirmation)
            ))
            null as Void?
        }.`when`(mockAuth).updateUserAttributes(any(), ArgumentMatchers.any<Consumer<Map<AuthUserAttributeKey, AuthUpdateAttributeResult>>>(), ArgumentMatchers.any<Consumer<AuthException>>())
        val emailAttribute = hashMapOf(
                "userAttributeKey" to "email",
                "value" to "test@test.com"
        )
        val usernameAttribute = hashMapOf(
                "userAttributeKey" to "name",
                "value" to "testname"
        )
        val data: HashMap<*, *> = hashMapOf(
                "attributes" to listOf(
                        emailAttribute,
                        usernameAttribute
                )
        )
        val arguments = hashMapOf("data" to data)
        val call = MethodCall("updateUserAttributes", arguments)
        val res = mapOf(
                "email" to mapOf(
                        "isUpdated" to true,
                        "nextStep" to mapOf(
                                "updateAttributeStep" to "CONFIRM_ATTRIBUTE_WITH_CODE",
                                "additionalInfo" to "{}",
                                "codeDeliveryDetails" to mapOf(
                                        "destination" to "test@test.com",
                                        "deliveryMedium" to AuthCodeDeliveryDetails.DeliveryMedium.EMAIL.name,
                                        "attributeName" to "email"
                                )
                        )
                ),
                "name" to mapOf(
                        "isUpdated" to true,
                        "nextStep" to mapOf(
                                "updateAttributeStep" to "DONE",
                                "additionalInfo" to "{}",
                                "codeDeliveryDetails" to mapOf(
                                        "destination" to "",
                                        "deliveryMedium" to "",
                                        "attributeName" to ""
                                )
                        )
                )
        )

        // Act
        plugin.onMethodCall(call, mockResult)

        // Assert
        verify(mockResult, times(1)).success(res);
    }

    @Test()
    fun updateUserAttributes_validation() {
        var attributeOne: HashMap<String, String>
        var attributeTwo: HashMap<String, String>
        var attributes: List<Any>
        var data: HashMap<String, Any>

        // Throws an exception with no attributes
        data = hashMapOf(
                "foo" to "bar"
        )
        assertThrows(InvalidRequestException::class.java) {
            FlutterUpdateUserAttributesRequest.validate(data)
        }

        // Throws an exception with no userAttributeKey
        attributeOne = hashMapOf(
                "value" to "custom attribute value"
        )
        attributeTwo = hashMapOf(
                "userAttributeKey" to "my_custom_attribute_2",
                "value" to "custom attribute value"
        )
        attributes = listOf(attributeOne, attributeTwo)
        data = hashMapOf(
                "attributes" to attributes
        )
        assertThrows(InvalidRequestException::class.java) {
            FlutterUpdateUserAttributesRequest.validate(data)
        }

        // Throws an exception with no value
        attributeOne = hashMapOf(
                "userAttributeKey" to "my_custom_attribute"
        )
        attributeTwo = hashMapOf(
                "userAttributeKey" to "my_custom_attribute_2",
                "value" to "custom attribute value"
        )
        attributes = listOf(attributeOne, attributeTwo)
        data = hashMapOf(
                "attributes" to attributes
        )
        assertThrows(InvalidRequestException::class.java) {
            FlutterUpdateUserAttributesRequest.validate(data)
        }

        // Does not throw an exception with valid params
        attributeOne = hashMapOf(
                "userAttributeKey" to "my_custom_attribute",
                "value" to "custom attribute value"
        )
        attributeTwo = hashMapOf(
                "userAttributeKey" to "my_custom_attribute_2",
                "value" to "custom attribute value"
        )
        attributes = listOf(attributeOne, attributeTwo)
        data = hashMapOf(
                "attributes" to attributes
        )
        try {
            FlutterUpdateUserAttributesRequest.validate(data)
        } catch (e: Exception) {
            fail("Expected no exception to be thrown with valid data")
        }
    }

    @Test
    fun confirmUserAttribute_returnsSuccess() {
        // Arrange
        doAnswer { invocation: InvocationOnMock ->
            plugin.prepareConfirmUserAttributeResult(mockResult)
            null as Void?
        }.`when`(mockAuth).confirmUserAttribute(any(AuthUserAttributeKey::class.java), anyString(), ArgumentMatchers.any<Action>(), ArgumentMatchers.any<Consumer<AuthException>>())
        val data: HashMap<*, *> = hashMapOf(
                "userAttributeKey" to "email",
                "confirmationCode" to "123456"
        )
        val arguments = hashMapOf("data" to data)
        val call = MethodCall("confirmUserAttribute", arguments)

        // Act
        plugin.onMethodCall(call, mockResult)

        // Assert
        verify(mockResult, times(1)).success(ArgumentMatchers.any<LinkedTreeMap<String, Any>>());
    }

    @Test()
    fun confirmUserAttribute_validation() {
        var data: HashMap<String, *>

        // Throws an exception with no userAttributeKey
        data = hashMapOf(
                "confirmationCode" to "123456"
        )
        assertThrows(InvalidRequestException::class.java) {
            FlutterConfirmUserAttributeRequest.validate(data)
        }

        // Throws an exception with no confirmationCode
        data = hashMapOf(
                "userAttributeKey" to "email"
        )
        assertThrows(InvalidRequestException::class.java) {
            FlutterConfirmUserAttributeRequest.validate(data)
        }

        // Does not thrown an exception with valid params
        data = hashMapOf(
                "userAttributeKey" to "email",
                "confirmationCode" to "123456"
        )
        try {
            FlutterConfirmUserAttributeRequest.validate(data)
        } catch (e: Exception) {
            fail("Expected no exception to be thrown with valid data")
        }
    }

    @Test
    fun resendUserAttributeConfirmationCode_returnsSuccess() {
        // Arrange
        doAnswer { invocation: InvocationOnMock ->
            plugin.prepareResendUserAttributeConfirmationCodeResult(mockResult, codeDeliveryDetails)
            null as Void?
        }.`when`(mockAuth).resendUserAttributeConfirmationCode(any(AuthUserAttributeKey::class.java), ArgumentMatchers.any<Consumer<AuthCodeDeliveryDetails>>(), ArgumentMatchers.any<Consumer<AuthException>>())
        val data: HashMap<*, *> = hashMapOf(
                "userAttributeKey" to "email"
        )
        val arguments = hashMapOf("data" to data)
        val call = MethodCall("resendUserAttributeConfirmationCode", arguments)
        val res = mapOf(
                "codeDeliveryDetails" to mapOf(
                        "destination" to "test@test.com",
                        "deliveryMedium" to AuthCodeDeliveryDetails.DeliveryMedium.EMAIL.name,
                        "attributeName" to "email"
                )
        )

        // Act
        plugin.onMethodCall(call, mockResult)

        // Assert
        verify(mockResult, times(1)).success(res);
    }

    @Test()
    fun resendUserAttributeConfirmationCode_validation() {
        var data: HashMap<String, *>

        // Throws an exception with no userAttributeKey
        data = hashMapOf(
                "foo" to "bar"
        )
        assertThrows(InvalidRequestException::class.java) {
            FlutterResendUserAttributeConfirmationCodeRequest.validate(data)
        }

        // Does not thrown an exception with valid params
        data = hashMapOf(
                "userAttributeKey" to "email"
        )
        try {
            FlutterResendUserAttributeConfirmationCodeRequest.validate(data)
        } catch (e: Exception) {
            fail("Expected no exception to be thrown with valid data")
        }
    }


    private fun setFinalStatic(field: Field, newValue: Any?) {
        field.isAccessible = true
        val modifiersField: Field = Field::class.java.getDeclaredField("modifiers")
        modifiersField.isAccessible = true
        modifiersField.setInt(field, field.modifiers and Modifier.FINAL.inv())
        field.set(null, newValue)
    }
}<|MERGE_RESOLUTION|>--- conflicted
+++ resolved
@@ -125,7 +125,6 @@
     }
 
     @Test
-<<<<<<< HEAD
     fun signUpNoOptions_returnsSuccess() {
         // Arrange
         doAnswer { invocation: InvocationOnMock ->
@@ -160,10 +159,7 @@
     }
 
     @Test
-    fun confirmSignUp_returnsSuccess() {
-=======
     fun confirmSignUpWithoutOptions_returnsSuccess() {
->>>>>>> 4337cd19
         // Arrange
         doAnswer { invocation: InvocationOnMock ->
             plugin.prepareSignUpResult(mockResult, mockSignUpResult)
