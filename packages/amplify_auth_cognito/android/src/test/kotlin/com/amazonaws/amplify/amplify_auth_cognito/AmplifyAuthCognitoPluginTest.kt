--- conflicted
+++ resolved
@@ -614,65 +614,12 @@
         )
         val arguments: HashMap<String, Any> = hashMapOf("data" to data)
         val call = MethodCall("confirmResetPassword", arguments)
-<<<<<<< HEAD
 
         // Act
         plugin.onMethodCall(call, mockResult)
 
         // Assert
         verify(mockResult, times(1)).success(ArgumentMatchers.any<LinkedTreeMap<String, Any>>());
-    }
-
-    @Test
-    fun confirmResetPasswordWithOptions_returnsSuccess() {
-        // Arrange
-        doAnswer { invocation: InvocationOnMock ->
-            plugin.prepareUpdatePasswordResult(mockResult)
-            null as Void?
-        }.`when`(mockAuth).confirmResetPassword(
-                anyString(),
-                anyString(),
-                ArgumentMatchers.any<AWSCognitoAuthConfirmResetPasswordOptions>(),
-                ArgumentMatchers.any<Action>(),
-                ArgumentMatchers.any<Consumer<AuthException>>()
-        )
-
-        val clientMetadata = hashMapOf("attribute" to "value")
-        val options = hashMapOf(
-                "clientMetadata" to clientMetadata
-        )
-        val username = "testUser"
-        val newPassword = "newPassword"
-        val confirmationCode = "confirmationCode"
-        val data: HashMap<*, *> = hashMapOf(
-                "username" to username,
-                "newPassword" to newPassword,
-                "confirmationCode" to "confirmationCode",
-                "options" to options
-        )
-        val arguments: HashMap<String, Any> = hashMapOf("data" to data)
-        val call = MethodCall("confirmResetPassword", arguments)
-=======
->>>>>>> eca33448
-
-        // Act
-        plugin.onMethodCall(call, mockResult)
-
-        // Assert
-        verify(mockResult, times(1)).success(ArgumentMatchers.any<LinkedTreeMap<String, Any>>());
-
-        val expectedOptions = AWSCognitoAuthConfirmResetPasswordOptions
-                .builder()
-                .metadata(clientMetadata)
-                .build()
-
-        verify(mockAuth).confirmResetPassword(
-                ArgumentMatchers.eq(newPassword),
-                ArgumentMatchers.eq(confirmationCode),
-                ArgumentMatchers.eq(expectedOptions),
-                ArgumentMatchers.any<Action>(),
-                ArgumentMatchers.any<Consumer<AuthException>>()
-        )
     }
 
     @Test
