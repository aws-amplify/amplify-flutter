package com.amazonaws.amplify.amplify_auth_cognito

import FlutterConfirmSignInRequest
import FlutterSignInRequest
import FlutterSignOutRequest
import android.app.Activity
import android.content.Context
import android.util.Log
import androidx.annotation.NonNull
<<<<<<< HEAD
import androidx.annotation.Nullable
import com.amazonaws.amplify.amplify_auth_cognito.types.FlutterConfirmSignUpRequest
import com.amazonaws.amplify.amplify_auth_cognito.types.FlutterSignUpRequest
import com.amazonaws.mobileconnectors.cognitoidentityprovider.exceptions.CognitoInternalErrorException
=======
import com.amazonaws.amplify.amplify_auth_cognito.types.FlutterAuthFailureMessage
import com.amazonaws.amplify.amplify_auth_cognito.types.FlutterSignUpRequest
import com.amazonaws.amplify.amplify_auth_cognito.types.FlutterSignUpResult
>>>>>>> 57e1cc65
import com.amazonaws.services.cognitoidentityprovider.model.*
import com.amplifyframework.auth.AuthCodeDeliveryDetails
import com.amplifyframework.auth.AuthException
import com.amplifyframework.auth.cognito.AWSCognitoAuthPlugin
<<<<<<< HEAD
import com.amplifyframework.auth.result.AuthSignInResult
=======
>>>>>>> 57e1cc65
import com.amplifyframework.auth.result.AuthSignUpResult
import com.amplifyframework.auth.result.step.AuthNextSignInStep
import com.amplifyframework.auth.result.step.AuthSignInStep
import com.amplifyframework.core.Amplify
import com.google.gson.Gson
import com.google.gson.reflect.TypeToken
import io.flutter.embedding.engine.plugins.FlutterPlugin
import io.flutter.embedding.engine.plugins.activity.ActivityAware
import io.flutter.embedding.engine.plugins.activity.ActivityPluginBinding
import io.flutter.plugin.common.MethodCall
import io.flutter.plugin.common.MethodChannel
import io.flutter.plugin.common.MethodChannel.MethodCallHandler
import io.flutter.plugin.common.MethodChannel.Result
import io.flutter.plugin.common.PluginRegistry.Registrar


/** AuthCognito */
public class AuthCognito : FlutterPlugin, ActivityAware, MethodCallHandler {

  private lateinit var channel: MethodChannel
  private lateinit var context: Context
  var gson = Gson()
  private var mainActivity: Activity? = null
<<<<<<< HEAD
  private var signUpFailure = "Amplify SignUp Failed"
  private var signInFailure = "Amplify SignIn Failed"
  private var signOutFailure = "Amplify SignOut Failed"

=======
>>>>>>> 57e1cc65

  override fun onAttachedToEngine(@NonNull flutterPluginBinding: FlutterPlugin.FlutterPluginBinding) {
    channel = MethodChannel(flutterPluginBinding.getFlutterEngine().getDartExecutor(), "com.amazonaws.amplify/auth_cognito")
    channel.setMethodCallHandler(this);
    context = flutterPluginBinding.applicationContext;
    Amplify.addPlugin(AWSCognitoAuthPlugin())
    Log.i("Amplify Flutter", "Added AuthCognito plugin")
  }

  companion object {
    @JvmStatic
    fun registerWith(registrar: Registrar) {
      val channel = MethodChannel(registrar.messenger(), "com.amazonaws.amplify/auth_cognito")
        Amplify.addPlugin(AWSCognitoAuthPlugin())
        Log.i("Amplify Flutter", "Added AuthCognito plugin")
    }
  }

  override fun onMethodCall(@NonNull call: MethodCall, @NonNull result: Result) {
    when (call.method) {
      "signUp" ->
        try {
          onSignUp(result, (call.arguments as HashMap<String, *>).get("data") as HashMap<String, *>)
        }
        catch (e: Exception) {
          result.error("AmplifyException", "Error casting signUp parameter map", e.message )
        }
      "confirmSignUp" ->
        try {
          onConfirmSignUp(result, (call.arguments as HashMap<String, String>).get("data") as HashMap<String, String>)
        }        catch (e: Exception) {
          result.error("AmplifyException", "Error casting confirmSignUp parameter map", e.message )
        }
      "signIn" ->
        try {
          onSignIn(result, (call.arguments as HashMap<String, String>).get("data") as HashMap<String, String>)
        } catch (e: Exception) {
          result.error("AmplifyException", "Error casting signIn parameter map", e.message )
        }
      "confirmSignIn" ->
        try {
          onConfirmSignIn(result, (call.arguments as HashMap<String, String>).get("data") as HashMap<String, String>)
        } catch (e: Exception) {
          result.error("AmplifyException", "Error casting confirmSignIn parameter map", e.message )
        }
      "signOut" ->
        try {
          var args: HashMap<String, String> = hashMapOf<String, String>();
          if ((call.arguments as HashMap<String, String>).get("data") != null) {
            args = (call.arguments as HashMap<String, String>).get("data") as HashMap<String, String>
          }
          onSignOut(result, args);
        } catch (e: Exception) {
          result.error("AmplifyException", "Error casting signOut parameter map", e.message )
        }
        else -> result.notImplemented()
      }
    }

  override fun onAttachedToActivity(binding: ActivityPluginBinding) {
    this.mainActivity = binding.activity
  }

  override fun onDetachedFromActivity() {
    this.mainActivity = null
  }

  override fun onDetachedFromActivityForConfigChanges() {
    onDetachedFromActivity()
  }

  override fun onReattachedToActivityForConfigChanges(binding: ActivityPluginBinding) {
    onAttachedToActivity(binding)
  }

  override fun onDetachedFromEngine(@NonNull binding: FlutterPlugin.FlutterPluginBinding) {
    channel.setMethodCallHandler(null)
  }

  private fun onSignUp (@NonNull flutterResult: Result, @NonNull request: HashMap<String, *>) {
    if (FlutterSignUpRequest.validate(request)) {
      var req = FlutterSignUpRequest(request);
      try {
        Amplify.Auth.signUp(
                req.username,
                req.password,
                req.userAttributes,
                { result -> this.mainActivity?.runOnUiThread({ prepareSignUpResult(flutterResult, result)}) },
                { error -> this.mainActivity?.runOnUiThread({ prepareError(flutterResult, error, FlutterAuthFailureMessage.SIGNUP.name, error.localizedMessage)}) }
        );
      } catch(e: Exception) {
        prepareError(flutterResult, e, FlutterAuthFailureMessage.SIGNUP.toString(), "Error sending SignUpRequest")
      }
    } else {
      prepareError(flutterResult, java.lang.Exception(FlutterAuthFailureMessage.MALFORMED.toString()), FlutterAuthFailureMessage.MALFORMED.toString(), "Error sending SignUpRequest")
    }
  }

  private fun onConfirmSignUp(@NonNull flutterResult: Result, @NonNull request:  HashMap<String, *>){
    var req = FlutterConfirmSignUpRequest(request);
    Amplify.Auth.confirmSignUp(
      req.userKey,
      req.confirmationCode,
        { result -> this.mainActivity?.runOnUiThread({ prepareSignUpResult(flutterResult, result)}) },
        { error -> this.mainActivity?.runOnUiThread({ prepareError(flutterResult, error, signUpFailure, error.localizedMessage)}) }
    )
  }

  private fun onSignIn (@NonNull flutterResult: Result, @NonNull request: HashMap<String, *>) {
    var req = FlutterSignInRequest(request)
    try {
      Amplify.Auth.signIn(
        req.username,
        req.password,
          { result -> this.mainActivity?.runOnUiThread({ prepareSignInResult(flutterResult, result)}) },
          { error -> this.mainActivity?.runOnUiThread({ prepareError(flutterResult, error, signInFailure, error.localizedMessage)}) }
      );
    } catch(e: Exception) {
      prepareError(flutterResult, e, signUpFailure, "Error sending SignUpRequest")
    }
  }

  private fun onConfirmSignIn (@NonNull flutterResult: Result, @NonNull request: HashMap<String, *>) {
    var req = FlutterConfirmSignInRequest(request)
    try {
      Amplify.Auth.confirmSignIn(
        req.confirmationCode,
          { result -> this.mainActivity?.runOnUiThread({ prepareSignInResult(flutterResult, result)}) },
          { error -> this.mainActivity?.runOnUiThread({ prepareError(flutterResult, error, signInFailure, error.localizedMessage)}) }
      );
    } catch(e: Exception) {
      prepareError(flutterResult, e, signUpFailure, "Error sending SignUpRequest")
    }
  }

  private fun onSignOut (@NonNull flutterResult: Result, @NonNull request: HashMap<String, *>) {
    var req = FlutterSignOutRequest(request)
    try {
      Amplify.Auth.signOut(
        req.signOutOptions,
          {  -> this.mainActivity?.runOnUiThread({ prepareSignOutResult(flutterResult)}) },
          { error -> this.mainActivity?.runOnUiThread({ prepareError(flutterResult, error, signOutFailure, error.localizedMessage)}) }
      );
    } catch(e: Exception) {
      prepareError(flutterResult, e, signUpFailure, "Error sending SignUpRequest")
    }
  }

  
  private fun prepareError(@NonNull flutterResult: Result, @NonNull error: Exception, @NonNull msg: String, @NonNull detail: String) {
    var errorMap: HashMap<String, Any> = HashMap();
    if (error is AuthException) {
<<<<<<< HEAD
      if (error.cause is InvalidParameterException) {
        errorMap.put("INVALID_PARAMETER", (error.cause as InvalidParameterException).errorMessage)
      } else if (error.cause is UsernameExistsException) {
        errorMap.put("USERNAME_EXISTS", (error.cause as UsernameExistsException).errorMessage)
      } else if (error.cause is AliasExistsException) {
        errorMap.put("ALIAS_EXISTS", (error.cause as UsernameExistsException).errorMessage)
      } else if (error.cause is CodeDeliveryFailureException) {
        errorMap.put("CODE_DELIVERY_FAILURE", (error.cause as CodeDeliveryFailureException).errorMessage)
      } else if (error.cause is InternalErrorException) {
        errorMap.put("INTERNAL_ERROR", (error.cause as InternalErrorException).errorMessage)
      } else if (error.cause is CognitoInternalErrorException) {
        errorMap.put("INTERNAL_ERROR", (error.cause as CognitoInternalErrorException).localizedMessage)
      } else if (error.cause is InvalidLambdaResponseException) {
        errorMap.put("INVALID_LAMBDA_RESPONSE", (error.cause as InvalidLambdaResponseException).errorMessage)
      } else if (error.cause is InvalidPasswordException) {
        errorMap.put("INVALID_PASSWORD", (error.cause as InvalidPasswordException).errorMessage)
      } else if (error.cause is NotAuthorizedException) {
        errorMap.put("NOT_AUTHORIZED", (error.cause as NotAuthorizedException).errorMessage)
      } else if (error.cause is ResourceNotFoundException) {
        errorMap.put("RESOURCE_NOT_FOUND", (error.cause as ResourceNotFoundException).errorMessage)
      } else if (error.cause is TooManyRequestsException) {
        errorMap.put("TOO_MANY_REQUESTS", (error.cause as TooManyRequestsException).errorMessage)
      } else if (error.cause is UnexpectedLambdaException) {
        errorMap.put("UNEXPECTED_LAMBDA", (error.cause as UnexpectedLambdaException).errorMessage)
      } else if (error.cause is UserLambdaValidationException) {
        errorMap.put("USER_LAMBDA_VALIDATION", (error.cause as UserLambdaValidationException).errorMessage)
      } else if (error.cause is TooManyFailedAttemptsException) {
        errorMap.put("TOO_MANY_FAILED_REQUESTS", (error.cause as TooManyFailedAttemptsException).errorMessage)
      } else if (error.cause is PasswordResetRequiredException) {
        var skeletonNextStep = AuthNextSignInStep(AuthSignInStep.RESET_PASSWORD, emptyMap<String, String>(), AuthCodeDeliveryDetails("", AuthCodeDeliveryDetails.DeliveryMedium.UNKNOWN, "")  )
        var skeletonResult = AuthSignInResult(false, skeletonNextStep);
        return prepareSignInResult(flutterResult, skeletonResult);
      } else {
        errorMap.put("UNKNOWN", "Unknown error registering user.")
=======

      when (error.cause) {
        is InvalidPasswordException -> errorMap.put("INVALID_PARAMETER", (error.cause as InvalidParameterException).errorMessage)
        is UsernameExistsException -> errorMap.put("USERNAME_EXISTS", (error.cause as UsernameExistsException).errorMessage)
        is AliasExistsException -> errorMap.put("ALIAS_EXISTS", (error.cause as AliasExistsException).errorMessage)
        is CodeDeliveryFailureException -> errorMap.put("CODE_DELIVERY_FAILURE", (error.cause as CodeDeliveryFailureException).errorMessage)
        is InternalErrorException -> errorMap.put("INTERNAL_ERROR", (error.cause as InternalErrorException).errorMessage)
        is InvalidLambdaResponseException -> errorMap.put("INVALID_LAMBDA_RESPONSE", (error.cause as InvalidLambdaResponseException).errorMessage)
        is InvalidPasswordException -> errorMap.put("INVALID_PASSWORD", (error.cause as InvalidPasswordException).errorMessage)
        is NotAuthorizedException -> errorMap.put("NOT_AUTHORIZED", (error.cause as NotAuthorizedException).errorMessage)
        is ResourceNotFoundException -> errorMap.put("RESOURCE_NOT_FOUND", (error.cause as ResourceNotFoundException).errorMessage)
        is TooManyRequestsException -> errorMap.put("TOO_MANY_REQUESTS", (error.cause as TooManyRequestsException).errorMessage)
        is UnexpectedLambdaException -> errorMap.put("UNEXPECTED_LAMBDA", (error.cause as UnexpectedLambdaException).errorMessage)
        is UserLambdaValidationException -> errorMap.put("USER_LAMBDA_VALIDATION", (error.cause as UserLambdaValidationException).errorMessage)
        is TooManyFailedAttemptsException -> errorMap.put("TOO_MANY_FAILED_REQUESTS", (error.cause as TooManyFailedAttemptsException).errorMessage)
        else -> errorMap.put("UNKNOWN", "Unknown Auth Error.")
>>>>>>> 57e1cc65
      }
    }
    flutterResult.error("AmplifyException", msg, errorMap)
  }


  private fun prepareSignUpResult(@NonNull flutterResult: Result, @NonNull result: AuthSignUpResult) {
    var signUpData = FlutterSignUpResult(result);
    flutterResult.success(signUpData.serializeToMap());
  }

  private fun prepareSignInResult(@NonNull flutterResult: Result, @NonNull result: AuthSignInResult) {
    var parsedResult = mutableMapOf<String, Any>();
    parsedResult["signInState"] = result.nextStep.signInStep.toString();
    parsedResult["providerData"] = result.serializeToMap()
    ;
    flutterResult.success(parsedResult);
  }

  private fun prepareSignOutResult(@NonNull flutterResult: Result) {
    var parsedResult = mutableMapOf<String, Any>();
    parsedResult["signInState"] = "DONE"
    parsedResult["providerData"] = emptyMap<String, Any>()
    ;
    flutterResult.success(parsedResult);
  }

  //convert a data class to a map
  fun <T> T.serializeToMap(): Map<String, Any> {
    return convert()
  }

  //convert a map to a data class
  inline fun <reified T> Map<String, Any>.toDataClass(): T {
    return convert()
  }

  //convert an object of type I to type O
  inline fun <I, reified O> I.convert(): O {
    val json = gson.toJson(this)
    return gson.fromJson(json, object : TypeToken<O>() {}.type)
  }
}<|MERGE_RESOLUTION|>--- conflicted
+++ resolved
@@ -7,24 +7,18 @@
 import android.content.Context
 import android.util.Log
 import androidx.annotation.NonNull
-<<<<<<< HEAD
 import androidx.annotation.Nullable
 import com.amazonaws.amplify.amplify_auth_cognito.types.FlutterConfirmSignUpRequest
 import com.amazonaws.amplify.amplify_auth_cognito.types.FlutterSignUpRequest
 import com.amazonaws.mobileconnectors.cognitoidentityprovider.exceptions.CognitoInternalErrorException
-=======
 import com.amazonaws.amplify.amplify_auth_cognito.types.FlutterAuthFailureMessage
 import com.amazonaws.amplify.amplify_auth_cognito.types.FlutterSignUpRequest
 import com.amazonaws.amplify.amplify_auth_cognito.types.FlutterSignUpResult
->>>>>>> 57e1cc65
 import com.amazonaws.services.cognitoidentityprovider.model.*
 import com.amplifyframework.auth.AuthCodeDeliveryDetails
 import com.amplifyframework.auth.AuthException
 import com.amplifyframework.auth.cognito.AWSCognitoAuthPlugin
-<<<<<<< HEAD
 import com.amplifyframework.auth.result.AuthSignInResult
-=======
->>>>>>> 57e1cc65
 import com.amplifyframework.auth.result.AuthSignUpResult
 import com.amplifyframework.auth.result.step.AuthNextSignInStep
 import com.amplifyframework.auth.result.step.AuthSignInStep
@@ -48,13 +42,6 @@
   private lateinit var context: Context
   var gson = Gson()
   private var mainActivity: Activity? = null
-<<<<<<< HEAD
-  private var signUpFailure = "Amplify SignUp Failed"
-  private var signInFailure = "Amplify SignIn Failed"
-  private var signOutFailure = "Amplify SignOut Failed"
-
-=======
->>>>>>> 57e1cc65
 
   override fun onAttachedToEngine(@NonNull flutterPluginBinding: FlutterPlugin.FlutterPluginBinding) {
     channel = MethodChannel(flutterPluginBinding.getFlutterEngine().getDartExecutor(), "com.amazonaws.amplify/auth_cognito")
@@ -207,43 +194,6 @@
   private fun prepareError(@NonNull flutterResult: Result, @NonNull error: Exception, @NonNull msg: String, @NonNull detail: String) {
     var errorMap: HashMap<String, Any> = HashMap();
     if (error is AuthException) {
-<<<<<<< HEAD
-      if (error.cause is InvalidParameterException) {
-        errorMap.put("INVALID_PARAMETER", (error.cause as InvalidParameterException).errorMessage)
-      } else if (error.cause is UsernameExistsException) {
-        errorMap.put("USERNAME_EXISTS", (error.cause as UsernameExistsException).errorMessage)
-      } else if (error.cause is AliasExistsException) {
-        errorMap.put("ALIAS_EXISTS", (error.cause as UsernameExistsException).errorMessage)
-      } else if (error.cause is CodeDeliveryFailureException) {
-        errorMap.put("CODE_DELIVERY_FAILURE", (error.cause as CodeDeliveryFailureException).errorMessage)
-      } else if (error.cause is InternalErrorException) {
-        errorMap.put("INTERNAL_ERROR", (error.cause as InternalErrorException).errorMessage)
-      } else if (error.cause is CognitoInternalErrorException) {
-        errorMap.put("INTERNAL_ERROR", (error.cause as CognitoInternalErrorException).localizedMessage)
-      } else if (error.cause is InvalidLambdaResponseException) {
-        errorMap.put("INVALID_LAMBDA_RESPONSE", (error.cause as InvalidLambdaResponseException).errorMessage)
-      } else if (error.cause is InvalidPasswordException) {
-        errorMap.put("INVALID_PASSWORD", (error.cause as InvalidPasswordException).errorMessage)
-      } else if (error.cause is NotAuthorizedException) {
-        errorMap.put("NOT_AUTHORIZED", (error.cause as NotAuthorizedException).errorMessage)
-      } else if (error.cause is ResourceNotFoundException) {
-        errorMap.put("RESOURCE_NOT_FOUND", (error.cause as ResourceNotFoundException).errorMessage)
-      } else if (error.cause is TooManyRequestsException) {
-        errorMap.put("TOO_MANY_REQUESTS", (error.cause as TooManyRequestsException).errorMessage)
-      } else if (error.cause is UnexpectedLambdaException) {
-        errorMap.put("UNEXPECTED_LAMBDA", (error.cause as UnexpectedLambdaException).errorMessage)
-      } else if (error.cause is UserLambdaValidationException) {
-        errorMap.put("USER_LAMBDA_VALIDATION", (error.cause as UserLambdaValidationException).errorMessage)
-      } else if (error.cause is TooManyFailedAttemptsException) {
-        errorMap.put("TOO_MANY_FAILED_REQUESTS", (error.cause as TooManyFailedAttemptsException).errorMessage)
-      } else if (error.cause is PasswordResetRequiredException) {
-        var skeletonNextStep = AuthNextSignInStep(AuthSignInStep.RESET_PASSWORD, emptyMap<String, String>(), AuthCodeDeliveryDetails("", AuthCodeDeliveryDetails.DeliveryMedium.UNKNOWN, "")  )
-        var skeletonResult = AuthSignInResult(false, skeletonNextStep);
-        return prepareSignInResult(flutterResult, skeletonResult);
-      } else {
-        errorMap.put("UNKNOWN", "Unknown error registering user.")
-=======
-
       when (error.cause) {
         is InvalidPasswordException -> errorMap.put("INVALID_PARAMETER", (error.cause as InvalidParameterException).errorMessage)
         is UsernameExistsException -> errorMap.put("USERNAME_EXISTS", (error.cause as UsernameExistsException).errorMessage)
@@ -259,7 +209,6 @@
         is UserLambdaValidationException -> errorMap.put("USER_LAMBDA_VALIDATION", (error.cause as UserLambdaValidationException).errorMessage)
         is TooManyFailedAttemptsException -> errorMap.put("TOO_MANY_FAILED_REQUESTS", (error.cause as TooManyFailedAttemptsException).errorMessage)
         else -> errorMap.put("UNKNOWN", "Unknown Auth Error.")
->>>>>>> 57e1cc65
       }
     }
     flutterResult.error("AmplifyException", msg, errorMap)
