/*
 * Copyright 2020 Amazon.com, Inc. or its affiliates. All Rights Reserved.
 *
 * Licensed under the Apache License, Version 2.0 (the "License").
 * You may not use this file except in compliance with the License.
 * A copy of the License is located at
 *
 *  http://aws.amazon.com/apache2.0
 *
 * or in the "license" file accompanying this file. This file is distributed
 * on an "AS IS" BASIS, WITHOUT WARRANTIES OR CONDITIONS OF ANY KIND, either
 * express or implied. See the License for the specific language governing
 * permissions and limitations under the License.
 */

package com.amazonaws.amplify.amplify_auth_cognito

import android.app.Activity
import android.content.Context
import android.os.Handler
import android.os.Looper
import android.util.Log
import androidx.annotation.NonNull
import com.amazonaws.amplify.amplify_auth_cognito.types.*
import com.amazonaws.AmazonClientException
import com.amazonaws.AmazonServiceException
import com.amazonaws.amplify.amplify_auth_cognito.types.FlutterAuthFailureMessage
import com.amazonaws.amplify.amplify_auth_cognito.types.FlutterSignUpRequest
import com.amazonaws.amplify.amplify_auth_cognito.types.FlutterSignUpResult
import com.amazonaws.mobileconnectors.cognitoidentityprovider.exceptions.CognitoCodeExpiredException
import com.amazonaws.services.cognitoidentityprovider.model.*
import com.amplifyframework.auth.AuthChannelEventName
import com.amplifyframework.auth.AuthException
import com.amplifyframework.auth.cognito.AWSCognitoAuthPlugin
import com.amplifyframework.auth.result.AuthResetPasswordResult
import com.amplifyframework.auth.result.AuthSignInResult
import com.amplifyframework.auth.result.AuthSignUpResult
import com.amplifyframework.core.Amplify
import com.amplifyframework.core.InitializationStatus
import com.amplifyframework.hub.HubChannel
import com.amplifyframework.hub.HubEvent
import com.google.gson.Gson
import com.google.gson.reflect.TypeToken
import io.flutter.embedding.engine.plugins.FlutterPlugin
import io.flutter.embedding.engine.plugins.activity.ActivityAware
import io.flutter.embedding.engine.plugins.activity.ActivityPluginBinding
import io.flutter.plugin.common.BinaryMessenger
import io.flutter.plugin.common.EventChannel
import io.flutter.plugin.common.MethodCall
import io.flutter.plugin.common.MethodChannel
import io.flutter.plugin.common.MethodChannel.MethodCallHandler
import io.flutter.plugin.common.MethodChannel.Result
import io.flutter.plugin.common.PluginRegistry.Registrar


/** AuthCognito */
public class AuthCognito : FlutterPlugin, ActivityAware, MethodCallHandler {

  private lateinit var channel: MethodChannel
  private lateinit var context: Context
  var gson = Gson()
  private var mainActivity: Activity? = null
  var eventChannel: EventChannel? = null
  var eventMessenger: BinaryMessenger? = null

  override fun onAttachedToEngine(@NonNull flutterPluginBinding: FlutterPlugin.FlutterPluginBinding) {
    channel = MethodChannel(flutterPluginBinding.getFlutterEngine().getDartExecutor(), "com.amazonaws.amplify/auth_cognito")
    channel.setMethodCallHandler(this);
    context = flutterPluginBinding.applicationContext;
    eventMessenger = flutterPluginBinding.getBinaryMessenger();
    Amplify.addPlugin(AWSCognitoAuthPlugin())
    Log.i("Amplify Flutter", "Added AuthCognito plugin")
  }

  companion object {
    @JvmStatic
    fun registerWith(registrar: Registrar) {
      val channel = MethodChannel(registrar.messenger(), "com.amazonaws.amplify/auth_cognito")
        Amplify.addPlugin(AWSCognitoAuthPlugin())
        Log.i("Amplify Flutter", "Added AuthCognito plugin")
    }
  }

  override fun onMethodCall(@NonNull call: MethodCall, @NonNull result: Result) {
    when (call.method) {
      "signUp" ->
        try {
          onSignUp(result, (call.arguments as HashMap<String, *>)["data"] as  HashMap<String, *>)
        }
        catch (e: Exception) {
          prepareError(result, e, FlutterAuthFailureMessage.CASTING.toString() )
        }
      "confirmSignUp" ->
        try {
          onConfirmSignUp(result, (call.arguments as HashMap<String, String>)["data"] as HashMap<String, String>)
        }  catch (e: Exception) {
          prepareError(result, e, FlutterAuthFailureMessage.CASTING.toString() )
        }
      "signIn" ->
        try {
          onSignIn(result, (call.arguments as HashMap<String, String>)["data"] as HashMap<String, String>)
        } catch (e: Exception) {
          prepareError(result, e, FlutterAuthFailureMessage.CASTING.toString() )
        }
      "confirmSignIn" ->
        try {
          onConfirmSignIn(result, (call.arguments as HashMap<String, String>)["data"] as HashMap<String, String>)
        } catch (e: Exception) {
          prepareError(result, e, FlutterAuthFailureMessage.CASTING.toString() )
        }
      "signOut" ->
        try {
          var args: HashMap<String, String> = hashMapOf<String, String>();
          if ((call.arguments as HashMap<String, String>)["data"] != null) {
            args = (call.arguments as HashMap<String, String>)["data"] as HashMap<String, String>
          }
          onSignOut(result, args);
        } catch (e: Exception) {
          prepareError(result, e, FlutterAuthFailureMessage.CASTING.toString() )
        }
      "changePassword" ->
        try {
          var args: HashMap<String, String> = hashMapOf<String, String>();
          if ((call.arguments as HashMap<String, String>)["data"] != null) {
            args = (call.arguments as HashMap<String, String>)["data"] as HashMap<String, String>
          }
          onChangePassword(result, args);
        } catch (e: Exception) {
          prepareError(result, e, FlutterAuthFailureMessage.CASTING.toString() )
        }
      "resetPassword" ->
        try {
          var args: HashMap<String, String> = hashMapOf<String, String>();
          if ((call.arguments as HashMap<String, String>)["data"] != null) {
            args = (call.arguments as HashMap<String, String>)["data"] as HashMap<String, String>
          }
          onResetPassword(result, args);
        } catch (e: Exception) {
          prepareError(result, e, FlutterAuthFailureMessage.CASTING.toString() )
        }
      "confirmPassword" ->
        try {
          var args: HashMap<String, String> = hashMapOf<String, String>();
          if ((call.arguments as HashMap<String, String>)["data"] != null) {
            args = (call.arguments as HashMap<String, String>)["data"] as HashMap<String, String>
          }
          onConfirmPassword(result, args);
        } catch (e: Exception) {
          prepareError(result, e, FlutterAuthFailureMessage.CASTING.toString() )
        }
        else -> result.notImplemented()
      }
    }

  override fun onAttachedToActivity(binding: ActivityPluginBinding) {
    this.mainActivity = binding.activity
    eventChannel = EventChannel(eventMessenger, "com.amazonaws.amplify/auth_cognito_events")
    eventChannel!!.setStreamHandler(object : EventChannel.StreamHandler {
      override fun onListen(listener: Any, eventSink: EventChannel.EventSink) {
        Amplify.Hub.subscribe(HubChannel.AUTH
        ) { hubEvent: HubEvent<*> ->
          if (hubEvent.name == InitializationStatus.SUCCEEDED.toString()) {
            Log.i("AuthCognito", "Auth successfully initialized")
          } else if (hubEvent.name == InitializationStatus.FAILED.toString()) {
            Log.i("AuthCognito", "Auth failed to succeed")
          } else {
            when (AuthChannelEventName.valueOf(hubEvent.name)) {
              AuthChannelEventName.SIGNED_IN -> {
                var hubEvent = mapOf("eventName" to "SIGNED_IN")
                sendEvent(hubEvent, eventSink)
              }
              AuthChannelEventName.SIGNED_OUT -> {
                var hubEvent = mapOf("eventName" to "SIGNED_OUT")
                sendEvent(hubEvent, eventSink)
              }
              AuthChannelEventName.SESSION_EXPIRED -> {
                var hubEvent = mapOf("eventName" to "SESSION_EXPIRED")
                sendEvent(hubEvent, eventSink)
              }
              else -> Log.i("AuthCognito", "unknown")
            }
          }
        }
      }

      override fun onCancel(listener: Any) {
        println("Cancelling...")
      }
    })
  }
  
  fun sendEvent(hubEvent: Map<String, String>, sink: EventChannel.EventSink) {
    Handler(Looper.getMainLooper()).post(Runnable {
      sink.success(hubEvent)
    })
  }

  override fun onDetachedFromActivity() {
    this.mainActivity = null
  }

  override fun onDetachedFromActivityForConfigChanges() {
    onDetachedFromActivity()
  }

  override fun onReattachedToActivityForConfigChanges(binding: ActivityPluginBinding) {
    onAttachedToActivity(binding)
  }

  override fun onDetachedFromEngine(@NonNull binding: FlutterPlugin.FlutterPluginBinding) {
    channel.setMethodCallHandler(null)
  }

<<<<<<< HEAD
   fun onSignUp (@NonNull flutterResult: Result, @NonNull request: HashMap<String, *>?) {
=======
  private fun onSignUp (@NonNull flutterResult: Result, @NonNull request: HashMap<String, *>) {
>>>>>>> 458b717b
    if (FlutterSignUpRequest.validate(request)) {

      var req = FlutterSignUpRequest(request as HashMap<String, *>);
      try {
        Amplify.Auth.signUp(
                req.username,
                req.password,
                req.options,
                { result -> this.mainActivity?.runOnUiThread({ prepareSignUpResult(flutterResult, result)}) },
                { error -> this.mainActivity?.runOnUiThread({ prepareError(flutterResult, error, FlutterAuthFailureMessage.SIGNUP.toString())}) }
        );
      } catch(e: Exception) {
        prepareError(flutterResult, e, FlutterAuthFailureMessage.SIGNUP.toString())
      }
    } else {
      prepareError(flutterResult, java.lang.Exception(FlutterAuthFailureMessage.MALFORMED.toString()), FlutterAuthFailureMessage.MALFORMED.toString())
    }
  }

  private fun onConfirmSignUp(@NonNull flutterResult: Result, @NonNull request:  HashMap<String, *>){
    if (FlutterConfirmSignUpRequest.validate(request)) {
      var req = FlutterConfirmSignUpRequest(request as HashMap<String, *>);
      try {
        Amplify.Auth.confirmSignUp(
                req.userKey,
                req.confirmationCode,
                { result -> this.mainActivity?.runOnUiThread({ prepareSignUpResult(flutterResult, result) }) },
                { error -> this.mainActivity?.runOnUiThread({ prepareError(flutterResult, error, FlutterAuthFailureMessage.CONFIRM_SIGNUP.toString()) }) }
        )
      } catch (e: Exception) {
        prepareError(flutterResult, e, FlutterAuthFailureMessage.CONFIRM_SIGNUP.toString())
      }
    }  else {
      prepareError(flutterResult, java.lang.Exception(FlutterAuthFailureMessage.MALFORMED.toString()), FlutterAuthFailureMessage.MALFORMED.toString())
    }
  }

  private fun onSignIn (@NonNull flutterResult: Result, @NonNull request: HashMap<String, *>) {
    if (FlutterSignInRequest.validate(request)) {
      var req = FlutterSignInRequest(request as HashMap<String, *>)
      try {
        Amplify.Auth.signIn(
                req.username,
                req.password,
                { result -> this.mainActivity?.runOnUiThread({ prepareSignInResult(flutterResult, result) }) },
                { error -> this.mainActivity?.runOnUiThread({ prepareError(flutterResult, error, FlutterAuthFailureMessage.SIGNIN.toString()) }) }
        );
      } catch (e: Exception) {
        prepareError(flutterResult, e, FlutterAuthFailureMessage.SIGNIN.toString())
      }
    } else {
      prepareError(flutterResult, java.lang.Exception(FlutterAuthFailureMessage.MALFORMED.toString()), FlutterAuthFailureMessage.MALFORMED.toString())
    }
  }

  private fun onConfirmSignIn (@NonNull flutterResult: Result, @NonNull request: HashMap<String, *>) {
    if (FlutterConfirmSignInRequest.validate(request)) {
      var req = FlutterConfirmSignInRequest(request as HashMap<String, *>)
      try {
        Amplify.Auth.confirmSignIn(
                req.confirmationCode,
                { result -> this.mainActivity?.runOnUiThread({ prepareSignInResult(flutterResult, result)}) },
                { error -> this.mainActivity?.runOnUiThread({ prepareError(flutterResult, error, FlutterAuthFailureMessage.CONFIRM_SIGNIN.toString())}) }
        );
      } catch(e: Exception) {
        prepareError(flutterResult, e, FlutterAuthFailureMessage.CONFIRM_SIGNIN.toString())
      }
    } else {
      prepareError(flutterResult, java.lang.Exception(FlutterAuthFailureMessage.MALFORMED.toString()), FlutterAuthFailureMessage.MALFORMED.toString())
    }
  }

  private fun onSignOut (@NonNull flutterResult: Result, @NonNull request: HashMap<String, *>) {
    var req = FlutterSignOutRequest(request)
    try {
      Amplify.Auth.signOut(
        req.signOutOptions,
          {  -> this.mainActivity?.runOnUiThread({ prepareSignOutResult(flutterResult)}) },
          { error -> this.mainActivity?.runOnUiThread({ prepareError(flutterResult, error, FlutterAuthFailureMessage.SIGNOUT.toString())}) }
      );
    } catch(e: Exception) {
      prepareError(flutterResult, e, FlutterAuthFailureMessage.SIGNOUT.toString())
    }
  }

  private fun onChangePassword (@NonNull flutterResult: Result, @NonNull request: HashMap<String, *>?) {
    if (FlutterChangePasswordRequest.validate(request)) {
      var req = FlutterChangePasswordRequest(request as HashMap<String, *>)
      try {
        Amplify.Auth.updatePassword(
                req.oldPassword,
                req.newPassword,
                {  -> this.mainActivity?.runOnUiThread({ prepareChangePasswordResponse(flutterResult)}) },
                { error -> this.mainActivity?.runOnUiThread({ prepareError(flutterResult, error, FlutterAuthFailureMessage.CHANGE_PASSWORD.toString())}) }
        );
      } catch(e: Exception) {
        prepareError(flutterResult, e, FlutterAuthFailureMessage.CHANGE_PASSWORD.toString())
      }
    } else {
      prepareError(flutterResult, java.lang.Exception(FlutterAuthFailureMessage.MALFORMED.toString()), FlutterAuthFailureMessage.MALFORMED.toString())
    }
  }

  private fun onResetPassword (@NonNull flutterResult: Result, @NonNull request: HashMap<String, *>?) {
    if (FlutterResetPasswordRequest.validate(request)) {
      var req = FlutterResetPasswordRequest(request as HashMap<String, *>)
      try {
        Amplify.Auth.resetPassword(
                req.userKey,
                { result -> this.mainActivity?.runOnUiThread({ prepareResetPasswordResult(flutterResult, result)}) },
                { error -> this.mainActivity?.runOnUiThread({ prepareError(flutterResult, error, FlutterAuthFailureMessage.RESET_PASSWORD.toString())}) }
        );
      } catch(e: Exception) {
        prepareError(flutterResult, e, FlutterAuthFailureMessage.RESET_PASSWORD.toString())
      }
    } else {
      prepareError(flutterResult, java.lang.Exception(FlutterAuthFailureMessage.MALFORMED.toString()), FlutterAuthFailureMessage.MALFORMED.toString())
    }
  }

  private fun onConfirmPassword (@NonNull flutterResult: Result, @NonNull request: HashMap<String, *>?) {
    if (FlutterConfirmPasswordRequest.validate(request)) {
      var req = FlutterConfirmPasswordRequest(request as HashMap<String, *>)
      try {
        Amplify.Auth.confirmResetPassword(
                req.newPassword,
                req.confirmationCode,
                {  -> this.mainActivity?.runOnUiThread({ prepareChangePasswordResponse(flutterResult)}) },
                { error -> this.mainActivity?.runOnUiThread({ prepareError(flutterResult, error, FlutterAuthFailureMessage.CONFIRM_PASSWORD.toString())}) }
        );
      } catch(e: Exception) {
        prepareError(flutterResult, e, FlutterAuthFailureMessage.CONFIRM_PASSWORD.toString())
      }
    } else {
      prepareError(flutterResult, java.lang.Exception(FlutterAuthFailureMessage.MALFORMED.toString()), FlutterAuthFailureMessage.MALFORMED.toString())
    }
  }

  private fun prepareError(@NonNull flutterResult: Result, @NonNull error: Exception, @NonNull msg: String) {
    var errorMap: HashMap<String, Any> = HashMap();
    if (error is AuthException) {
      when (error.cause) {
        is InvalidParameterException -> errorMap.put("INVALID_PARAMETER", (error.cause as InvalidParameterException).errorMessage)
        is UsernameExistsException -> errorMap.put("USERNAME_EXISTS", (error.cause as UsernameExistsException).errorMessage)
        is AliasExistsException -> errorMap.put("ALIAS_EXISTS", (error.cause as AliasExistsException).errorMessage)
        is CodeDeliveryFailureException -> errorMap.put("CODE_DELIVERY_FAILURE", (error.cause as CodeDeliveryFailureException).errorMessage)
        is CodeMismatchException -> errorMap.put("CODE_MISMATCH", (error.cause as CodeMismatchException).errorMessage)
        is CognitoCodeExpiredException -> errorMap.put("CODE_EXPIRED", (error.cause as CognitoCodeExpiredException).localizedMessage)
        is InternalErrorException -> errorMap.put("INTERNAL_ERROR", (error.cause as InternalErrorException).errorMessage)
        is InvalidLambdaResponseException -> errorMap.put("INVALID_LAMBDA_RESPONSE", (error.cause as InvalidLambdaResponseException).errorMessage)
        is InvalidPasswordException -> errorMap.put("INVALID_PASSWORD", (error.cause as InvalidPasswordException).errorMessage)
        is MFAMethodNotFoundException -> errorMap.put("MFA_METHOD_NOT_FOUND", (error.cause as MFAMethodNotFoundException).errorMessage)
        is NotAuthorizedException -> errorMap.put("NOT_AUTHORIZED", (error.cause as NotAuthorizedException).errorMessage)
        is ResourceNotFoundException -> errorMap.put("RESOURCE_NOT_FOUND", (error.cause as ResourceNotFoundException).errorMessage)
        is SoftwareTokenMFANotFoundException -> errorMap.put("SOFTWARE_TOKEN_MFA_NOT_FOUND", (error.cause as SoftwareTokenMFANotFoundException).errorMessage)
        is PasswordResetRequiredException -> errorMap.put("PASSWORD_RESET_REQUIRED", (error.cause as PasswordResetRequiredException).errorMessage)
        is TooManyRequestsException -> errorMap.put("TOO_MANY_REQUESTS", (error.cause as TooManyRequestsException).errorMessage)
        is UnexpectedLambdaException -> errorMap.put("UNEXPECTED_LAMBDA", (error.cause as UnexpectedLambdaException).errorMessage)
        is UserLambdaValidationException -> errorMap.put("USER_LAMBDA_VALIDATION", (error.cause as UserLambdaValidationException).errorMessage)
        is TooManyFailedAttemptsException -> errorMap.put("TOO_MANY_FAILED_REQUESTS", (error.cause as TooManyFailedAttemptsException).errorMessage)
        is UserNotConfirmedException -> errorMap.put("USER_NOT_CONFIRMED", (error.cause as UserNotConfirmedException).errorMessage)
        is LimitExceededException -> errorMap.put("REQUEST_LIMIT_EXCEEDED", (error.cause as LimitExceededException).errorMessage)
        is AmazonClientException -> errorMap.put("AMAZON_CLIENT_EXCEPTION", (error.cause as AmazonClientException).localizedMessage)
        is AmazonServiceException -> errorMap.put("AMAZON_SERVICE_EXCEPTION", (error.cause as AmazonServiceException).localizedMessage)
        else -> errorMap.put("UNKNOWN", "Unknown Auth Error.")
      }
    }

    var localizedError: String = "";
    var recoverySuggestion: String ="";
    if (error is AuthException) {
      recoverySuggestion = error.recoverySuggestion;
    }
    if (error.localizedMessage != null) {
      localizedError = error.localizedMessage;
    }
    errorMap.put("PLATFORM_EXCEPTIONS" , mapOf(
      "platform" to "Android",
      "localizedError" to localizedError,
      "recoverySuggestion" to recoverySuggestion,
      "errorString" to error.toString()
    ))
    flutterResult.error("AmplifyException", msg, errorMap)
  }

  fun prepareSignUpResult(@NonNull flutterResult: Result, @NonNull result: AuthSignUpResult) {
    var signUpData = FlutterSignUpResult(result);
    flutterResult.success(signUpData.serializeToMap());
  }

  private fun prepareSignInResult(@NonNull flutterResult: Result, @NonNull result: AuthSignInResult) {
    var signInData = FlutterSignInResult(result);
    flutterResult.success(signInData.serializeToMap());
  }

  private fun prepareSignOutResult(@NonNull flutterResult: Result) {
    var parsedResult = mutableMapOf<String, Any>();
    flutterResult.success(parsedResult);
  }

  private fun prepareChangePasswordResponse(@NonNull flutterResult: Result) {
    var parsedResult = mutableMapOf<String, Any>();
    flutterResult.success(parsedResult);
  }

  private fun prepareResetPasswordResult(@NonNull flutterResult: Result, @NonNull result: AuthResetPasswordResult) {
    var resetData = FlutterResetPasswordResult(result);
    flutterResult.success(resetData.serializeToMap());
  }

  //convert a data class to a map
  fun <T> T.serializeToMap(): Map<String, Any> {
    return convert()
  }

  //convert a map to a data class
  inline fun <reified T> Map<String, Any>.toDataClass(): T {
    return convert()
  }

  //convert an object of type I to type O
  inline fun <I, reified O> I.convert(): O {
    val json = gson.toJson(this)
    return gson.fromJson(json, object : TypeToken<O>() {}.type)
  }
}<|MERGE_RESOLUTION|>--- conflicted
+++ resolved
@@ -81,73 +81,37 @@
     }
   }
 
+  private fun checkData(@NonNull args: HashMap<String, Any>): HashMap<String, Any> {
+    if (args["data"] !is HashMap<*, *>) {
+      throw java.lang.Exception("Flutter method call arguments.data is not a map.")
+    }
+    return args["data"] as HashMap<String, Any>
+  };
+
+  private fun checkArguments(@NonNull args: Any): HashMap<String, Any> {
+    if (args !is HashMap<*, *>) {
+      throw java.lang.Exception("Flutter method call arguments are not a map.")
+    }
+    return args as HashMap<String, Any>
+  };
+
   override fun onMethodCall(@NonNull call: MethodCall, @NonNull result: Result) {
+    var data : HashMap<String, Any> = HashMap<String, Any> ()
+    try {
+      data = checkData(checkArguments(call.arguments));
+    } catch(e: Exception) {
+      prepareError(result, e, FlutterAuthFailureMessage.CASTING.toString())
+    }
+
     when (call.method) {
-      "signUp" ->
-        try {
-          onSignUp(result, (call.arguments as HashMap<String, *>)["data"] as  HashMap<String, *>)
-        }
-        catch (e: Exception) {
-          prepareError(result, e, FlutterAuthFailureMessage.CASTING.toString() )
-        }
-      "confirmSignUp" ->
-        try {
-          onConfirmSignUp(result, (call.arguments as HashMap<String, String>)["data"] as HashMap<String, String>)
-        }  catch (e: Exception) {
-          prepareError(result, e, FlutterAuthFailureMessage.CASTING.toString() )
-        }
-      "signIn" ->
-        try {
-          onSignIn(result, (call.arguments as HashMap<String, String>)["data"] as HashMap<String, String>)
-        } catch (e: Exception) {
-          prepareError(result, e, FlutterAuthFailureMessage.CASTING.toString() )
-        }
-      "confirmSignIn" ->
-        try {
-          onConfirmSignIn(result, (call.arguments as HashMap<String, String>)["data"] as HashMap<String, String>)
-        } catch (e: Exception) {
-          prepareError(result, e, FlutterAuthFailureMessage.CASTING.toString() )
-        }
-      "signOut" ->
-        try {
-          var args: HashMap<String, String> = hashMapOf<String, String>();
-          if ((call.arguments as HashMap<String, String>)["data"] != null) {
-            args = (call.arguments as HashMap<String, String>)["data"] as HashMap<String, String>
-          }
-          onSignOut(result, args);
-        } catch (e: Exception) {
-          prepareError(result, e, FlutterAuthFailureMessage.CASTING.toString() )
-        }
-      "changePassword" ->
-        try {
-          var args: HashMap<String, String> = hashMapOf<String, String>();
-          if ((call.arguments as HashMap<String, String>)["data"] != null) {
-            args = (call.arguments as HashMap<String, String>)["data"] as HashMap<String, String>
-          }
-          onChangePassword(result, args);
-        } catch (e: Exception) {
-          prepareError(result, e, FlutterAuthFailureMessage.CASTING.toString() )
-        }
-      "resetPassword" ->
-        try {
-          var args: HashMap<String, String> = hashMapOf<String, String>();
-          if ((call.arguments as HashMap<String, String>)["data"] != null) {
-            args = (call.arguments as HashMap<String, String>)["data"] as HashMap<String, String>
-          }
-          onResetPassword(result, args);
-        } catch (e: Exception) {
-          prepareError(result, e, FlutterAuthFailureMessage.CASTING.toString() )
-        }
-      "confirmPassword" ->
-        try {
-          var args: HashMap<String, String> = hashMapOf<String, String>();
-          if ((call.arguments as HashMap<String, String>)["data"] != null) {
-            args = (call.arguments as HashMap<String, String>)["data"] as HashMap<String, String>
-          }
-          onConfirmPassword(result, args);
-        } catch (e: Exception) {
-          prepareError(result, e, FlutterAuthFailureMessage.CASTING.toString() )
-        }
+      "signUp" -> onSignUp(result, data)
+      "confirmSignUp" -> onConfirmSignUp(result, data)
+      "signIn" -> onSignIn(result, data)
+      "confirmSignIn" -> onConfirmSignIn(result, data)
+      "signOut" ->  onSignOut(result, data);
+      "changePassword" -> onChangePassword(result, data);
+      "resetPassword" -> onResetPassword(result, data);
+      "confirmPassword" -> onConfirmPassword(result, data);
         else -> result.notImplemented()
       }
     }
@@ -211,11 +175,7 @@
     channel.setMethodCallHandler(null)
   }
 
-<<<<<<< HEAD
-   fun onSignUp (@NonNull flutterResult: Result, @NonNull request: HashMap<String, *>?) {
-=======
-  private fun onSignUp (@NonNull flutterResult: Result, @NonNull request: HashMap<String, *>) {
->>>>>>> 458b717b
+   fun onSignUp (@NonNull flutterResult: Result, @NonNull request: HashMap<String, *>) {
     if (FlutterSignUpRequest.validate(request)) {
 
       var req = FlutterSignUpRequest(request as HashMap<String, *>);
@@ -267,7 +227,7 @@
         prepareError(flutterResult, e, FlutterAuthFailureMessage.SIGNIN.toString())
       }
     } else {
-      prepareError(flutterResult, java.lang.Exception(FlutterAuthFailureMessage.MALFORMED.toString()), FlutterAuthFailureMessage.MALFORMED.toString())
+      prepareError(flutterResult, java.lang.Exception("Amplify SignIn request is malformed"), FlutterAuthFailureMessage.MALFORMED.toString())
     }
   }
 
@@ -382,6 +342,10 @@
         is AmazonServiceException -> errorMap.put("AMAZON_SERVICE_EXCEPTION", (error.cause as AmazonServiceException).localizedMessage)
         else -> errorMap.put("UNKNOWN", "Unknown Auth Error.")
       }
+    } else {
+      when(error.message) {
+        else -> errorMap.put("UNKNOWN", "Unknown Auth Error.")
+      }
     }
 
     var localizedError: String = "";
@@ -394,7 +358,7 @@
     }
     errorMap.put("PLATFORM_EXCEPTIONS" , mapOf(
       "platform" to "Android",
-      "localizedError" to localizedError,
+      "localizedErrorMessage" to localizedError,
       "recoverySuggestion" to recoverySuggestion,
       "errorString" to error.toString()
     ))
