--- conflicted
+++ resolved
@@ -4,14 +4,11 @@
 import android.content.Context
 import android.util.Log
 import androidx.annotation.NonNull
-<<<<<<< HEAD
 import com.amazonaws.AmazonServiceException
-=======
 import com.amazonaws.amplify.amplify_auth_cognito.types.FlutterSignUpRequest
 import com.amazonaws.auth.policy.Resource
 import com.amazonaws.services.cognitoidentityprovider.model.*
 import com.amplifyframework.auth.AuthException
->>>>>>> 9421e6c2
 import com.amplifyframework.auth.AuthUserAttribute
 import com.amplifyframework.auth.AuthUserAttributeKey
 import com.amplifyframework.auth.cognito.AWSCognitoAuthPlugin
@@ -30,10 +27,7 @@
 import io.flutter.plugin.common.MethodChannel.Result
 import io.flutter.plugin.common.PluginRegistry.Registrar
 import java.lang.reflect.Method
-<<<<<<< HEAD
 import kotlin.properties.Delegates
-=======
->>>>>>> 9421e6c2
 
 /** AuthCognito */
 public class AuthCognito : FlutterPlugin, ActivityAware, MethodCallHandler {
@@ -42,13 +36,9 @@
   private lateinit var context: Context
   var gson = Gson()
   private var mainActivity: Activity? = null
-<<<<<<< HEAD
   private var standardAttributes: Array<String> = arrayOf("address", "birthdate", "email", "family_name", "gender", "given_name", "locale", "middle_name", "name", "nickname", "phone_number", "preferred_username", "picture", "profile", "updated_at", "website", "zoneinfo")
   private var signUpFailure = "Amplify SignUp Failed"
   private var signInFailure = "Amplify SignIn Failed"
-=======
-  private var signUpFailure = "SIGN_UP_FAILED"
->>>>>>> 9421e6c2
 
 
   override fun onAttachedToEngine(@NonNull flutterPluginBinding: FlutterPlugin.FlutterPluginBinding) {
@@ -77,7 +67,6 @@
         catch (e: Exception) {
           result.error("AmplifyException", "Error casting signUp parameter map", e.message )
         }
-<<<<<<< HEAD
       "confirmSignUp" ->
         try {
           onConfirmSignUp(result, (call.arguments as HashMap<String, String>).get("data") as HashMap<String, String>)
@@ -92,9 +81,6 @@
         }
         else -> result.notImplemented()
       }
-=======
-      else -> result.notImplemented()
->>>>>>> 9421e6c2
     }
 
 
@@ -134,7 +120,6 @@
     }
   }
 
-<<<<<<< HEAD
   private fun onConfirmSignUp(@NonNull flutterResult: Result, @NonNull request:  HashMap<String, *>){
     Amplify.Auth.confirmSignUp(
       request.get("username") as String,
@@ -158,42 +143,6 @@
   }
 
   
-  private fun prepareError(@NonNull flutterResult: Result, @NonNull error: Exception, @NonNull msg: String, @NonNull detail: String) {
-    System.out.println("${msg}: ${error}")
-    var amplifyException: HashMap<String, Any> = hashMapOf<String, Any>();
-
-    var cause: HashMap<String, Any> = hashMapOf<String, Any>();
-    if (error.cause is AmazonServiceException) {
-      cause.put("errorCode", (error.cause as AmazonServiceException).errorCode)
-      cause.put("errorMessage", (error.cause as AmazonServiceException).errorMessage)
-      cause.put("errorType", (error.cause as AmazonServiceException).errorType.toString())
-      cause.put("requestId", (error.cause as AmazonServiceException).requestId)
-      cause.put("serviceName", (error.cause as AmazonServiceException).serviceName)
-      cause.put("statusCode", (error.cause as AmazonServiceException).statusCode)
-    }
-
-    class TestClass {
-      var name : String;
-
-      constructor(name : String) {
-          this.name = name
-      }
-  }
-
-    amplifyException.put("detailMessage", error.message!!);
-    amplifyException.put("cause", cause);
-    amplifyException.put("recoverySuggestion", "see logs for additional details")
-
-//    amplifyException.put()
-//    var amplifyException: AmplifyException = AmplifyException(
-//            msg,
-//            "",
-//            recoverySuggestion
-//    )
-
-     var c: HashMap<String, Any>  = hashMapOf<String, Any>()
-    flutterResult.error("AmplifyException", msg, amplifyException)
-=======
   private fun prepareError(@NonNull flutterResult: Result, @NonNull error: Exception, @NonNull msg: String, @NonNull detail: String) {
     System.out.println("${msg}: ${error}")
     var errorMap: HashMap<String, Any> = HashMap();
@@ -232,8 +181,8 @@
 
 
     flutterResult.error("AmplifyException", msg, errorMap)
->>>>>>> 9421e6c2
-  }
+  }
+
 
   private fun prepareSignUpResult(@NonNull flutterResult: Result, @NonNull result: AuthSignUpResult) {
     var parsedResult = mutableMapOf<String, Any>();
@@ -242,7 +191,6 @@
     ;
     flutterResult.success(parsedResult);
   }
-<<<<<<< HEAD
 
   private fun prepareSignInResult(@NonNull flutterResult: Result, @NonNull result: AuthSignInResult) {
     var parsedResult = mutableMapOf<String, Any>();
@@ -251,66 +199,6 @@
     ;
     flutterResult.success(parsedResult);
   }
-  
-  private fun getUsername(@NonNull request: HashMap<String, *>): String {
-    var username: String = "";
-    if (request.containsKey("providerOptions")) {
-      var providerOptions = request.get("providerOptions") as HashMap<String, *>;
-      var userAttributes = request.get("userAttributes") as HashMap<String, *>;
-      if (providerOptions != null && providerOptions.containsKey("usernameAttribute")) {
-        when (providerOptions.get("usernameAttribute")) {
-          "email" -> {
-            username = userAttributes.get("email") as String;
-          }
-          "phone_number" -> {
-            username = userAttributes.get("phone_number") as String;
-          }
-        }
-      }
-    } else {
-      username = request.get("username") as String;
-    }
-    return username;
-  };
-
-  private fun formatUserAttributes(@NonNull attributes: HashMap<String, String>): AuthSignUpOptions {
-      var options: AuthSignUpOptions.Builder<*> =  AuthSignUpOptions.builder();
-      var authUserAttributes: MutableList<AuthUserAttribute> = mutableListOf();
-      var attributeMethods = AuthUserAttributeKey::class.java.declaredMethods;
-
-      attributes.forEach { (key, value) ->
-          var keyCopy: String = key;
-          if(!standardAttributes.contains(keyCopy)){
-              if (!key.startsWith("custom:")){
-                  keyCopy = "custom:" + keyCopy;
-              }
-              authUserAttributes.add(AuthUserAttribute(AuthUserAttributeKey.custom(keyCopy), value))
-          } else {
-              var t: Method = attributeMethods.asIterable().find { it.name.equals(convertSnakeToCamel(key)) } as Method;
-              var attr: AuthUserAttributeKey = t.invoke(null) as AuthUserAttributeKey;
-              authUserAttributes.add(AuthUserAttribute(attr, value));
-          }
-      }
-      options.userAttributes(authUserAttributes);
-      return options.build();
-  }
-
-  // Amplify Android expects camel case, while iOS expects snake.  So at least one plugin implementation should convert.
-  private fun convertSnakeToCamel(@NonNull string: String): String {
-      val camelCase = StringBuilder()
-      var prevChar = '$'
-      string.forEach {
-          if(prevChar.equals('_')){
-              camelCase.append(it.toUpperCase())
-          }else if(!it.equals('_')){
-              camelCase.append(it)
-          }
-          prevChar = it
-      }
-      return camelCase.toString();
-  }
-=======
->>>>>>> 9421e6c2
 
   //convert a data class to a map
   fun <T> T.serializeToMap(): Map<String, Any> {
