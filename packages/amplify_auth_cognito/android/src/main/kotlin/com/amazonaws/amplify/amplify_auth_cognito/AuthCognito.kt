/*
 * Copyright 2020 Amazon.com, Inc. or its affiliates. All Rights Reserved.
 *
 * Licensed under the Apache License, Version 2.0 (the "License").
 * You may not use this file except in compliance with the License.
 * A copy of the License is located at
 *
 *  http://aws.amazon.com/apache2.0
 *
 * or in the "license" file accompanying this file. This file is distributed
 * on an "AS IS" BASIS, WITHOUT WARRANTIES OR CONDITIONS OF ANY KIND, either
 * express or implied. See the License for the specific language governing
 * permissions and limitations under the License.
 */

package com.amazonaws.amplify.amplify_auth_cognito

import android.app.Activity
import android.app.Activity.RESULT_CANCELED
import android.content.Context
import android.content.Intent
import android.os.Handler
import android.os.Looper
import androidx.annotation.NonNull
import androidx.annotation.VisibleForTesting
import com.amazonaws.amplify.amplify_auth_cognito.device.DeviceHandler
import com.amazonaws.amplify.amplify_auth_cognito.types.FlutterSignUpResult
import com.amazonaws.amplify.amplify_auth_cognito.types.FlutterSignInResult
import com.amazonaws.amplify.amplify_auth_cognito.types.FlutterFetchCognitoAuthSessionResult
import com.amazonaws.amplify.amplify_auth_cognito.types.FlutterResetPasswordResult
import com.amazonaws.amplify.amplify_auth_cognito.types.FlutterFetchAuthSessionResult
import com.amazonaws.amplify.amplify_auth_cognito.types.FlutterResendSignUpCodeRequest
import com.amazonaws.amplify.amplify_auth_cognito.types.FlutterFetchAuthSessionRequest
import com.amazonaws.amplify.amplify_auth_cognito.types.FlutterConfirmSignUpRequest
import com.amazonaws.amplify.amplify_auth_cognito.types.FlutterSignUpRequest
import com.amazonaws.amplify.amplify_auth_cognito.types.FlutterSignInRequest
import com.amazonaws.amplify.amplify_auth_cognito.types.FlutterConfirmSignInRequest
import com.amazonaws.amplify.amplify_auth_cognito.types.FlutterConfirmResetPasswordRequest
import com.amazonaws.amplify.amplify_auth_cognito.types.FlutterResetPasswordRequest
import com.amazonaws.amplify.amplify_auth_cognito.types.FlutterUpdatePasswordRequest
import com.amazonaws.amplify.amplify_auth_cognito.types.FlutterAuthUser
import com.amazonaws.amplify.amplify_auth_cognito.types.FlutterResendSignUpCodeResult
import com.amazonaws.amplify.amplify_auth_cognito.types.FlutterSignInWithWebUIRequest
import com.amazonaws.amplify.amplify_auth_cognito.types.FlutterFetchUserAttributesResult
import com.amazonaws.amplify.amplify_auth_cognito.types.FlutterInvalidStateException
import com.amazonaws.amplify.amplify_auth_cognito.types.FlutterUpdateUserAttributeRequest
import com.amazonaws.amplify.amplify_auth_cognito.types.FlutterUpdateUserAttributeResult
import com.amazonaws.amplify.amplify_auth_cognito.types.FlutterUpdateUserAttributesRequest
import com.amazonaws.amplify.amplify_auth_cognito.types.FlutterUpdateUserAttributesResult
import com.amazonaws.amplify.amplify_auth_cognito.types.FlutterConfirmUserAttributeRequest
import com.amazonaws.amplify.amplify_auth_cognito.types.FlutterResendUserAttributeConfirmationCodeRequest
import com.amazonaws.amplify.amplify_auth_cognito.types.FlutterResendUserAttributeConfirmationCodeResult
import com.amazonaws.amplify.amplify_auth_cognito.types.FlutterSignOutRequest
import com.amazonaws.amplify.amplify_core.exception.ExceptionUtil.Companion.handleAddPluginException
import com.amazonaws.amplify.amplify_auth_cognito.utils.isRedirectActivityDeclared
import com.amazonaws.mobile.client.AWSMobileClient
import com.amazonaws.amplify.amplify_core.AtomicResult
import com.amplifyframework.auth.AuthException
import com.amplifyframework.auth.AuthProvider
import com.amplifyframework.auth.AuthSession
import com.amplifyframework.auth.AuthUser
import com.amplifyframework.auth.cognito.AWSCognitoAuthPlugin
import com.amplifyframework.auth.cognito.AWSCognitoAuthSession
import com.amplifyframework.auth.result.AuthResetPasswordResult
import com.amplifyframework.auth.result.AuthSessionResult
import com.amplifyframework.auth.result.AuthSignInResult
import com.amplifyframework.auth.result.AuthSignUpResult
import com.amplifyframework.auth.result.AuthUpdateAttributeResult
import com.amplifyframework.auth.AuthUserAttribute
import com.amplifyframework.auth.AuthUserAttributeKey
import com.amplifyframework.auth.AuthCodeDeliveryDetails
import com.amplifyframework.auth.options.AuthSignOutOptions
import com.amplifyframework.core.Amplify
import io.flutter.embedding.engine.plugins.FlutterPlugin
import io.flutter.embedding.engine.plugins.activity.ActivityAware
import io.flutter.embedding.engine.plugins.activity.ActivityPluginBinding
import io.flutter.plugin.common.EventChannel
import io.flutter.plugin.common.MethodCall
import io.flutter.plugin.common.MethodChannel
import io.flutter.plugin.common.MethodChannel.MethodCallHandler
import io.flutter.plugin.common.MethodChannel.Result
import io.flutter.plugin.common.PluginRegistry
import io.flutter.plugin.common.BinaryMessenger


/** AuthCognito */
public class AuthCognito : FlutterPlugin, ActivityAware, MethodCallHandler, PluginRegistry.ActivityResultListener {

  private lateinit var channel: MethodChannel
  private lateinit var context: Context
  private lateinit var mainActivity: Activity
  private val errorHandler: AuthErrorHandler = AuthErrorHandler()
  private val LOG = Amplify.Logging.forNamespace("amplify:flutter:auth_cognito")
  lateinit var hubEventChannel: EventChannel
  private val authCognitoHubEventStreamHandler: AuthCognitoHubEventStreamHandler
  var eventMessenger: BinaryMessenger? = null
  private lateinit var activityBinding: ActivityPluginBinding

  /**
   * Handles the Devices API.
   */
  private val deviceHandler: DeviceHandler = DeviceHandler(errorHandler)

  constructor() {
      authCognitoHubEventStreamHandler = AuthCognitoHubEventStreamHandler()
  }

  @VisibleForTesting
  constructor(hubEventHandler: AuthCognitoHubEventStreamHandler, activity: Activity) {
    authCognitoHubEventStreamHandler = AuthCognitoHubEventStreamHandler()
    mainActivity = activity
  }

  override fun onAttachedToEngine(@NonNull flutterPluginBinding: FlutterPlugin.FlutterPluginBinding) {
    channel = MethodChannel(flutterPluginBinding.getFlutterEngine().getDartExecutor(), "com.amazonaws.amplify/auth_cognito")
    channel.setMethodCallHandler(this)
    context = flutterPluginBinding.applicationContext;
    eventMessenger = flutterPluginBinding.getBinaryMessenger();
    hubEventChannel = EventChannel(flutterPluginBinding.binaryMessenger,
                                  "com.amazonaws.amplify/auth_cognito_events")
    hubEventChannel.setStreamHandler(authCognitoHubEventStreamHandler)
  }

  override fun onAttachedToActivity(binding: ActivityPluginBinding) {
    activityBinding = binding;
    mainActivity = binding.activity;
    binding.addActivityResultListener(this)
  }

  override fun onDetachedFromActivityForConfigChanges() {}
  override fun onReattachedToActivityForConfigChanges(binding: ActivityPluginBinding) {}
  override fun onDetachedFromActivity() {}

  override fun onActivityResult(requestCode: Int, resultCode: Int, data: Intent?): Boolean {
    var isHostedUIActivity = isRedirectActivityDeclared(context)
<<<<<<< HEAD
    if (isHostedUIActivity && requestCode == AWSCognitoAuthPlugin.WEB_UI_SIGN_IN_ACTIVITY_CODE) {
      Amplify.Auth.handleWebUISignInResponse(data)
      return true
=======
    if (requestCode == AWSCognitoAuthPlugin.WEB_UI_SIGN_IN_ACTIVITY_CODE) {
        /// The HostedUI activity in amplify-android handles success case
        /// We need a response handler if the HostedUI activity isn't used...
         /// ... or if the HostedUI activity is used, but the user cancels
        if (!isHostedUIActivity || resultCode == RESULT_CANCELED) {
            Amplify.Auth.handleWebUISignInResponse(data)
            return true
        }
>>>>>>> 262cc6b3
    }
    return false
  }

  private fun checkData(@NonNull args: HashMap<String, Any>): HashMap<String, Any> {
    if (args["data"] !is HashMap<*, *> ) {
      throw java.lang.Exception("Flutter method call arguments.data is not a map.")
    }
    return args["data"] as HashMap<String, Any>
  };

  private fun checkArguments(@NonNull args: Any): HashMap<String, Any> {
    if (args !is HashMap<*, *>) {
      throw java.lang.Exception("Flutter method call arguments are not a map.")
    }
    return args as HashMap<String, Any>
  };

  override fun onMethodCall(@NonNull call: MethodCall, @NonNull _result: Result) {

    val result = AtomicResult(_result, call.method)

    if(call.method == "addPlugin"){
      try {
        Amplify.addPlugin(AWSCognitoAuthPlugin())
        LOG.info("Added Auth plugin")
        result.success(null)
      } catch (e: Exception) {
        handleAddPluginException("Auth", e, result)
      }
      return
    }

    if (DeviceHandler.canHandle(call.method)) {
      deviceHandler.onMethodCall(call, result)
      return
    }

    var data : HashMap<String, Any> = HashMap<String, Any> ()
    try {
      data = checkData(checkArguments(call.arguments));
    } catch(e: Exception) {
      return errorHandler.prepareGenericException(result, e)
    }

    when (call.method) {
      "signUp" -> onSignUp(result, data)
      "confirmSignUp" -> onConfirmSignUp(result, data)
      "signIn" -> onSignIn(result, data)
      "confirmSignIn" -> onConfirmSignIn(result, data)
      "signOut" ->  onSignOut(result, data)
      "updatePassword" -> onUpdatePassword(result, data)
      "resetPassword" -> onResetPassword(result, data)
      "confirmResetPassword" -> onConfirmResetPassword(result, data)
      "fetchAuthSession" -> onFetchAuthSession(result, data)
      "resendSignUpCode" -> onResendSignUpCode(result, data)
      "getCurrentUser" -> onGetCurrentUser(result)
      "fetchUserAttributes" -> onFetchUserAttributes(result)
      "signInWithWebUI" -> onSignInWithWebUI(result, data)
      "updateUserAttribute" -> onUpdateUserAttribute(result, data)
      "updateUserAttributes" -> onUpdateUserAttributes(result, data)
      "confirmUserAttribute" -> onConfirmUserAttribute(result, data)
      "resendUserAttributeConfirmationCode" -> onResendUserAttributeConfirmationCode(result, data)
      else -> result.notImplemented()
    }
  }

  override fun onDetachedFromEngine(@NonNull binding: FlutterPlugin.FlutterPluginBinding) {
    channel.setMethodCallHandler(null)
  }

  private fun onSignUp (@NonNull flutterResult: Result, @NonNull request: HashMap<String, *>) {
    var errorSent: Boolean = false
    try {
      FlutterSignUpRequest.validate(request)
      var req = FlutterSignUpRequest(request);

      Amplify.Auth.signUp(
              req.username,
              req.password,
              req.options,
              { result -> prepareSignUpResult(flutterResult, result)},
              { error ->
                if (!errorSent) {
                  errorSent = true
                  errorHandler.handleAuthError(flutterResult, error)
                }
                LOG.error("AuthException", error)
              }
      );
    } catch (e: Exception) {
      errorHandler.prepareGenericException(flutterResult, e)
    }
  }

  private fun onConfirmSignUp(@NonNull flutterResult: Result, @NonNull request:  HashMap<String, *>){
    try {
      FlutterConfirmSignUpRequest.validate(request)
      var req = FlutterConfirmSignUpRequest(request)
      Amplify.Auth.confirmSignUp(
              req.username,
              req.confirmationCode,
              req.options,
              { result -> prepareSignUpResult(flutterResult, result)},
              { error -> errorHandler.handleAuthError(flutterResult, error)}
      )
    } catch (e: Exception) {
      errorHandler.prepareGenericException(flutterResult, e)
    }
  }

  private fun onResendSignUpCode(@NonNull flutterResult: Result, @NonNull request:  HashMap<String, *>){
      try {
        FlutterResendSignUpCodeRequest.validate(request)
        var req = FlutterResendSignUpCodeRequest(request as HashMap<String, *>);
        Amplify.Auth.resendSignUpCode(
                req.username,
                req.options,
                { result -> prepareResendSignUpCodeResult(flutterResult, result) },
                { error -> errorHandler.handleAuthError(flutterResult, error)}
        )
      } catch (e: Exception) {
        errorHandler.prepareGenericException(flutterResult, e)
      }
  }

  private fun onSignIn (@NonNull flutterResult: Result, @NonNull request: HashMap<String, *>) {
    try {
      FlutterSignInRequest.checkUser()
      FlutterSignInRequest.validate(request)
      var req = FlutterSignInRequest(request)
      Amplify.Auth.signIn(
              req.username,
              req.password,
              req.options,
              { result -> prepareSignInResult(flutterResult, result) },
              { error -> errorHandler.handleAuthError(flutterResult, error)}
      );
    } catch (e: FlutterInvalidStateException) {
      errorHandler.handleAuthError(flutterResult, e)
    } catch (e: Exception) {
      errorHandler.prepareGenericException(flutterResult, e)
    }
  }

  private fun onConfirmSignIn (@NonNull flutterResult: Result, @NonNull request: HashMap<String, *>) {
      try {
        FlutterConfirmSignInRequest.validate(request)
        var req = FlutterConfirmSignInRequest(request)
        Amplify.Auth.confirmSignIn(
                req.confirmationCode,
                req.options,
                { result -> prepareSignInResult(flutterResult, result)},
                { error -> errorHandler.handleAuthError(flutterResult, error)}
        );
      } catch (e: Exception) {
        errorHandler.prepareGenericException(flutterResult, e)
      }
  }

  private fun onSignOut (@NonNull flutterResult: Result, @NonNull request: HashMap<String, *>) {
    try {
      FlutterSignOutRequest.validate(request)
      val req = FlutterSignOutRequest(request)
      Amplify.Auth.signOut(
              req.options,
              {  -> prepareSignOutResult(flutterResult)},
              { error -> errorHandler.handleAuthError(flutterResult, error)}
      );
    } catch (e: Exception) {
      errorHandler.prepareGenericException(flutterResult, e)
    }
  }

  private fun onUpdatePassword (@NonNull flutterResult: Result, @NonNull request: HashMap<String, *>) {
      try {
        FlutterUpdatePasswordRequest.validate(request)
        var req = FlutterUpdatePasswordRequest(request)
        Amplify.Auth.updatePassword(
                req.oldPassword,
                req.newPassword,
                {  -> prepareUpdatePasswordResult(flutterResult)},
                { error -> errorHandler.handleAuthError(flutterResult, error)}
        );
      } catch (e: Exception) {
        errorHandler.prepareGenericException(flutterResult, e)
      }
  }

  private fun onResetPassword (@NonNull flutterResult: Result, @NonNull request: HashMap<String, *>) {
      try {
        FlutterResetPasswordRequest.validate(request)
        var req = FlutterResetPasswordRequest(request)
        Amplify.Auth.resetPassword(
                req.username,
                req.options,
                { result -> prepareResetPasswordResult(flutterResult, result)},
                { error -> errorHandler.handleAuthError(flutterResult, error) }
        );
      } catch (e: Exception) {
        errorHandler.prepareGenericException(flutterResult, e)
      }
  }

  private fun onConfirmResetPassword (@NonNull flutterResult: Result, @NonNull request: HashMap<String, *>) {
      try {
        FlutterConfirmResetPasswordRequest.validate(request)
        var req = FlutterConfirmResetPasswordRequest(request)
        Amplify.Auth.confirmResetPassword(
                req.newPassword,
                req.confirmationCode,
                req.options,
                {  -> prepareUpdatePasswordResult(flutterResult)},
                { error -> errorHandler.handleAuthError(flutterResult, error)}
        );
      } catch (e: Exception) {
        errorHandler.prepareGenericException(flutterResult, e)
      }
  }

  private fun onFetchAuthSession (@NonNull flutterResult: Result, @NonNull request: HashMap<String, *>) {
    // TODO: Implement forceRefresh when/if supported by Amplify libs
    var req = FlutterFetchAuthSessionRequest(request)
    try {
      Amplify.Auth.fetchAuthSession(
              { result ->
                if (req.getAWSCredentials) {
                  val cognitoAuthSession = result as AWSCognitoAuthSession
                  when (cognitoAuthSession.identityId.type) {
                    AuthSessionResult.Type.SUCCESS -> {
                      prepareCognitoSessionResult(flutterResult, cognitoAuthSession)
                    }
                    AuthSessionResult.Type.FAILURE -> {
                      // checking case where user pool data is available but id pool does not exist
                      if (
                              result.identityId.error is AuthException.InvalidAccountTypeException &&
                              result.awsCredentials.error is AuthException.InvalidAccountTypeException &&
                              result.userPoolTokens.type.toString() == "SUCCESS" &&
                              result.userSub.type.toString() == "SUCCESS"
                      ) {
                        prepareCognitoSessionResult(flutterResult, cognitoAuthSession)
                      } else {
                        prepareCognitoSessionFailure(flutterResult, cognitoAuthSession)
                      }
                    }
                  }
                } else {
                  val session = result as AuthSession;
                  prepareSessionResult(flutterResult, session)
                }
              },
              { error -> errorHandler.handleAuthError(flutterResult, error) }
      )
    } catch (e: Exception) {
      errorHandler.prepareGenericException(flutterResult, e)
    }
  }

  private fun onGetCurrentUser(@NonNull flutterResult: Result) {
    try {
      /* 
        Because Android does not preserve the user after session expiration but iOS does so,
        we need to use the mobileclient to get the old username to enforce platform parity.
      */
      Amplify.Auth.fetchAuthSession(
        { result ->
          val cognitoAuthSession = result as AWSCognitoAuthSession
          when (cognitoAuthSession.userSub.type) {
            // If the user sub accessor successful the user is present and the session should be valid
            AuthSessionResult.Type.SUCCESS -> {
              val awsMobileClient = AWSMobileClient.getInstance()
              val username = awsMobileClient.username
              val userid = awsMobileClient.userSub
              prepareUserResult(flutterResult, AuthUser(userid, username));
            }
            // If the user sub accessor failed, check the signIn state
            AuthSessionResult.Type.FAILURE -> {
              // if signedIn flag still true, we know session is expired so get the old user
              if (result.isSignedIn) {
                val awsMobileClient = AWSMobileClient.getInstance()
                val username = awsMobileClient.username
                val userid = awsMobileClient.userSub
                prepareUserResult(flutterResult, AuthUser(userid, username));
              // if signIn flag is false, we assume user is signed out so throw exception
              } else {
                errorHandler.handleAuthError(flutterResult, AuthException.SignedOutException())
              }
            }
          }
        },
        { error -> errorHandler.handleAuthError(flutterResult, error) }
      )
    } catch (e: AuthException) {
      errorHandler.handleAuthError(flutterResult, e)
    } catch (e: Exception) {
      errorHandler.prepareGenericException(flutterResult, e)
    }
  }

  private fun onFetchUserAttributes(@NonNull flutterResult: Result) {
    try {
      Amplify.Auth.fetchUserAttributes(
              { result -> prepareFetchAttributesResult(flutterResult, result) },
              { error -> errorHandler.handleAuthError(flutterResult, error)}
      )
    } catch (e: AuthException) {
      errorHandler.handleAuthError(flutterResult, e)
    } catch (e: Exception) {
      errorHandler.prepareGenericException(flutterResult, e)
    }
  }

  fun prepareSignUpResult(@NonNull flutterResult: Result, @NonNull result: AuthSignUpResult) {
    var signUpData = FlutterSignUpResult(result);
    Handler (Looper.getMainLooper()).post {
      flutterResult.success(signUpData.toValueMap());
    }
  }

  private fun onSignInWithWebUI(@NonNull flutterResult: Result, @NonNull request: HashMap<String, *>) {
    try {
      FlutterSignInWithWebUIRequest.validate(request)
      val req = FlutterSignInWithWebUIRequest(request)
      var resultSubmitted = false
      val successListener = { result: AuthSignInResult ->
        if (!resultSubmitted) {
            resultSubmitted = true
            prepareSignInResult(flutterResult, result)
        }
      }
      val exceptionListener = { error: AuthException ->
        errorHandler.handleAuthError(flutterResult, error)
      }
      val provider = req.provider
      if (provider == null) {
        Amplify.Auth.signInWithWebUI(
            mainActivity,
            successListener,
            exceptionListener
        )
      } else {
        Amplify.Auth.signInWithSocialWebUI(
            provider,
            mainActivity,
            successListener,
            exceptionListener
        )
      }
    } catch (e: Exception) {
      errorHandler.prepareGenericException(flutterResult, e)
    }
  }

  private fun onUpdateUserAttribute (@NonNull flutterResult: Result, @NonNull request: HashMap<String, *>) {
    try {
      FlutterUpdateUserAttributeRequest.validate(request)
      var req = FlutterUpdateUserAttributeRequest(request)
      Amplify.Auth.updateUserAttribute(
              req.attribute,
              req.options,
              { result -> prepareUpdateUserAttributeResult(flutterResult, result) },
              { error -> errorHandler.handleAuthError(flutterResult, error) }
      );
    } catch (e: Exception) {
      errorHandler.prepareGenericException(flutterResult, e)
    }
  }

  private fun onUpdateUserAttributes (@NonNull flutterResult: Result, @NonNull request: HashMap<String, *>) {
    try {
      FlutterUpdateUserAttributesRequest.validate(request)
      var req = FlutterUpdateUserAttributesRequest(request)
      Amplify.Auth.updateUserAttributes(
              req.attributes,
              req.options,
              { result -> prepareUpdateUserAttributesResult(flutterResult, result) },
              { error -> errorHandler.handleAuthError(flutterResult, error) }
      );
    } catch (e: Exception) {
      errorHandler.prepareGenericException(flutterResult, e)
    }
  }

  private fun onConfirmUserAttribute (@NonNull flutterResult: Result, @NonNull request: HashMap<String, *>) {
    try {
      FlutterConfirmUserAttributeRequest.validate(request)
      var req = FlutterConfirmUserAttributeRequest(request)
      Amplify.Auth.confirmUserAttribute(
              req.userAttributeKey,
              req.confirmationCode,
              { prepareConfirmUserAttributeResult(flutterResult) },
              { error -> errorHandler.handleAuthError(flutterResult, error) }
      );
    } catch (e: Exception) {
      errorHandler.prepareGenericException(flutterResult, e)
    }
  }

  private fun onResendUserAttributeConfirmationCode (@NonNull flutterResult: Result, @NonNull request: HashMap<String, *>) {
    try {
      FlutterResendUserAttributeConfirmationCodeRequest.validate(request)
      var req = FlutterResendUserAttributeConfirmationCodeRequest(request)
      Amplify.Auth.resendUserAttributeConfirmationCode(
              req.userAttributeKey,
              req.options,
              { result -> prepareResendUserAttributeConfirmationCodeResult(flutterResult, result) },
              { error -> errorHandler.handleAuthError(flutterResult, error) }
      );
    } catch (e: Exception) {
      errorHandler.prepareGenericException(flutterResult, e)
    }
  }



  fun prepareResendSignUpCodeResult(@NonNull flutterResult: Result, @NonNull result: AuthSignUpResult) {
    var resendData = FlutterResendSignUpCodeResult(result);
    Handler (Looper.getMainLooper()).post {
      flutterResult.success(resendData.toValueMap());
    }
  }

  fun prepareSignInResult(@NonNull flutterResult: Result, @NonNull result: AuthSignInResult) {
    var signInData = FlutterSignInResult(result);
    Handler (Looper.getMainLooper()).post {
      flutterResult.success(signInData.toValueMap());
    }
  }

  fun prepareSignOutResult(@NonNull flutterResult: Result) {
    var parsedResult = mutableMapOf<String, Any>();
    Handler (Looper.getMainLooper()).post {
      flutterResult.success(parsedResult);
    }
  }

  fun prepareUpdatePasswordResult(@NonNull flutterResult: Result) {
    var parsedResult = mutableMapOf<String, Any>();
    Handler (Looper.getMainLooper()).post {
      flutterResult.success(parsedResult);
    }
  }

  fun prepareResetPasswordResult(@NonNull flutterResult: Result, @NonNull result: AuthResetPasswordResult) {
    var resetData = FlutterResetPasswordResult(result);
    Handler (Looper.getMainLooper()).post {
      flutterResult.success(resetData.toValueMap());
    }
  }

  fun prepareCognitoSessionResult(@NonNull flutterResult: Result, @NonNull result: AWSCognitoAuthSession) {
    var session = FlutterFetchCognitoAuthSessionResult(result);
    Handler (Looper.getMainLooper()).post {
      flutterResult.success(session.toValueMap());
    }
  }

  fun prepareUserResult(@NonNull flutterResult: Result, @NonNull user: AuthUser) {
    var preppedUser = FlutterAuthUser(user);
    Handler (Looper.getMainLooper()).post {
      flutterResult.success(preppedUser.toValueMap());
    }
  }

  fun prepareFetchAttributesResult(@NonNull flutterResult: Result, @NonNull attributes: List<AuthUserAttribute>) {
    var attributes = FlutterFetchUserAttributesResult(attributes)
    Handler (Looper.getMainLooper()).post {
      flutterResult.success(attributes.toList());
    }
  }

  fun prepareCognitoSessionFailure(@NonNull flutterResult: Result, @NonNull result: AWSCognitoAuthSession) {
    // If a User Pool token's error is a SignedOutException, we send SignedOutException as
    // method call response because this indicates that the problem is not expired tokens,
    // but total lack of authentication (i.e. the user is signed out)
    var sessionException: AuthException = if (result.userPoolTokens.error is AuthException.SignedOutException) {
      AuthException.SignedOutException()
    } else {
      AuthException.SessionExpiredException()
    }
    errorHandler.handleAuthError(flutterResult, sessionException)
  }

  fun prepareSessionResult(@NonNull flutterResult: Result, @NonNull result: AuthSession) {
    var session = FlutterFetchAuthSessionResult(result);
    Handler (Looper.getMainLooper()).post {
      flutterResult.success(session.toValueMap());
    }
  }

  fun prepareUpdateUserAttributeResult(@NonNull flutterResult: Result, @NonNull result: AuthUpdateAttributeResult) {
    var updateUserAttributeResult = FlutterUpdateUserAttributeResult(result);
    Handler (Looper.getMainLooper()).post {
      flutterResult.success(updateUserAttributeResult.toValueMap());
    }
  }

  fun prepareUpdateUserAttributesResult(@NonNull flutterResult: Result, @NonNull result: Map<AuthUserAttributeKey, AuthUpdateAttributeResult>) {
    var updateUserAttributesResult = FlutterUpdateUserAttributesResult(result);
    Handler (Looper.getMainLooper()).post {
      flutterResult.success(updateUserAttributesResult.toValueMap());
    }
  }

  fun prepareConfirmUserAttributeResult(@NonNull flutterResult: Result) {
    var parsedResult = mutableMapOf<String, Any>();
    Handler (Looper.getMainLooper()).post {
      flutterResult.success(parsedResult);
    }
  }

  fun prepareResendUserAttributeConfirmationCodeResult(@NonNull flutterResult: Result, @NonNull result: AuthCodeDeliveryDetails) {
    var resendUserAttributeConfirmationCodeResult = FlutterResendUserAttributeConfirmationCodeResult(result);
    Handler (Looper.getMainLooper()).post {
      flutterResult.success(resendUserAttributeConfirmationCodeResult.toValueMap());
    }
  }
}<|MERGE_RESOLUTION|>--- conflicted
+++ resolved
@@ -133,11 +133,6 @@
 
   override fun onActivityResult(requestCode: Int, resultCode: Int, data: Intent?): Boolean {
     var isHostedUIActivity = isRedirectActivityDeclared(context)
-<<<<<<< HEAD
-    if (isHostedUIActivity && requestCode == AWSCognitoAuthPlugin.WEB_UI_SIGN_IN_ACTIVITY_CODE) {
-      Amplify.Auth.handleWebUISignInResponse(data)
-      return true
-=======
     if (requestCode == AWSCognitoAuthPlugin.WEB_UI_SIGN_IN_ACTIVITY_CODE) {
         /// The HostedUI activity in amplify-android handles success case
         /// We need a response handler if the HostedUI activity isn't used...
@@ -146,7 +141,6 @@
             Amplify.Auth.handleWebUISignInResponse(data)
             return true
         }
->>>>>>> 262cc6b3
     }
     return false
   }
