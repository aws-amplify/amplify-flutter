package com.amazonaws.amplify.amplify_auth_cognito

import android.app.Activity
import android.content.Context
import android.util.Log
import androidx.annotation.NonNull
import com.amazonaws.services.cognitoidentityprovider.model.UsernameExistsException
import com.amplifyframework.AmplifyException
import com.amplifyframework.auth.AuthUserAttribute
import com.amplifyframework.auth.AuthUserAttributeKey
import com.amplifyframework.auth.cognito.AWSCognitoAuthPlugin
import com.amplifyframework.auth.options.AuthSignUpOptions
import com.amplifyframework.auth.result.AuthSignUpResult
import com.amplifyframework.core.Amplify
import com.google.gson.Gson
import com.google.gson.reflect.TypeToken
import io.flutter.embedding.engine.plugins.FlutterPlugin
import io.flutter.embedding.engine.plugins.activity.ActivityAware
import io.flutter.embedding.engine.plugins.activity.ActivityPluginBinding
import io.flutter.plugin.common.MethodCall
import io.flutter.plugin.common.MethodChannel
import io.flutter.plugin.common.MethodChannel.MethodCallHandler
import io.flutter.plugin.common.MethodChannel.Result
import io.flutter.plugin.common.PluginRegistry.Registrar
import java.lang.reflect.Method
import java.lang.reflect.Type

/** AuthCognito */
public class AuthCognito : FlutterPlugin, ActivityAware, MethodCallHandler {

  private lateinit var channel: MethodChannel
  private lateinit var context: Context
  var gson = Gson()
  private var mainActivity: Activity? = null
  private var standardAttributes: Array<String> = arrayOf("address", "birthdate", "email", "family_name", "gender", "given_name", "locale", "middle_name", "name", "nickname", "phone_number", "preferred_username", "picture", "profile", "updated_at", "website", "zoneinfo")
  private var signUpFailure = "Amplify SignUp Failed"


  override fun onAttachedToEngine(@NonNull flutterPluginBinding: FlutterPlugin.FlutterPluginBinding) {
    channel = MethodChannel(flutterPluginBinding.getFlutterEngine().getDartExecutor(), "com.amazonaws.amplify/auth_cognito")
    channel.setMethodCallHandler(this);
    context = flutterPluginBinding.applicationContext;
    Amplify.addPlugin(AWSCognitoAuthPlugin())
    Log.i("Amplify Flutter", "Added AuthCognito plugin")
  }

  companion object {
    @JvmStatic
    fun registerWith(registrar: Registrar) {
      val channel = MethodChannel(registrar.messenger(), "com.amazonaws.amplify/auth_cognito")
        Amplify.addPlugin(AWSCognitoAuthPlugin())
        Log.i("Amplify Flutter", "Added AuthCognito plugin")
    }
  }

  override fun onMethodCall(@NonNull call: MethodCall, @NonNull result: Result) {
    when (call.method) {
      "signUp" ->
        try {
<<<<<<< HEAD
          onSignUp(result, (call.arguments as HashMap<String, *>).get("data") as HashMap<String, *>)
=======
          onSignUp(result, SignUpRequest((call.arguments as HashMap<String, String>).get("data") as HashMap<String, String>))
>>>>>>> dc80f46e
        }
        catch (e: Exception) {
          result.error("AmplifyException", "Error casting signUp parameter map", e.message )
        }
      "confirmSignUp" ->
        try {
          onConfirmSignUp(result, ConfirmSignUpRequest((call.arguments as HashMap<String, String>).get("data") as HashMap<String, String>))
        }
      else -> result.notImplemented()
    }
  }


  override fun onAttachedToActivity(binding: ActivityPluginBinding) {
    this.mainActivity = binding.activity
  }

  override fun onDetachedFromActivity() {
    this.mainActivity = null
  }

  override fun onDetachedFromActivityForConfigChanges() {
    onDetachedFromActivity()
  }

  override fun onReattachedToActivityForConfigChanges(binding: ActivityPluginBinding) {
    onAttachedToActivity(binding)
  }

  override fun onDetachedFromEngine(@NonNull binding: FlutterPlugin.FlutterPluginBinding) {
    channel.setMethodCallHandler(null)
  }

<<<<<<< HEAD
  private fun onSignUp (@NonNull flutterResult: Result, @NonNull request: HashMap<String, *>) {
=======
  private fun onSignUp (@NonNull flutterResult: Result, @NonNull request: SignUpRequest) {
>>>>>>> dc80f46e
    try {
      Amplify.Auth.signUp(
        getUsername(request),
        request.get("password") as String,
        formatUserAttributes(request.get("userAttributes") as HashMap<String, String>),
          { result -> this.mainActivity?.runOnUiThread({ prepareResult(flutterResult, result)}) },
          { error -> this.mainActivity?.runOnUiThread({ prepareError(flutterResult, error, signUpFailure, error.localizedMessage)}) }
      );
    } catch(e: Exception) {
      prepareError(flutterResult, e, signUpFailure, "Error sending SignUpRequest")
    }
  }

  private fun onConfirmSignUp(@NonNull flutterResult: Result, @NonNull request: SignUpRequest){
    Amplify.Auth.confirmSignUp(
      requst.username;
      request.confirmationCode,
      { result -> Log.i("AuthQuickstart", if (result.isSignUpComplete) "Confirm signUp succeeded" else "Confirm sign up not complete") },
      { error -> Log.e("AuthQuickstart", error.toString()) }
    )
  }

  private fun prepareError(@NonNull flutterResult: Result, @NonNull error: Exception, @NonNull msg: String, @NonNull detail: String) {
    System.out.println("${msg}: ${error}")
    flutterResult.error("AmplifyException", msg, "${detail}: see logs for additional details")
  }

  private fun prepareResult(@NonNull flutterResult: Result, @NonNull result: AuthSignUpResult) {
    var parsedResult = mutableMapOf<String, Any>();
    parsedResult["signUpState"] = result.nextStep.signUpStep.toString();
    parsedResult["providerData"] = result.serializeToMap()
    ;
    flutterResult.success(parsedResult);
  }


  private fun getUsername(@NonNull request: HashMap<String, *>): String {
    var username: String = "";
    if (request.containsKey("providerOptions")) {
      var providerOptions = request.get("providerOptions") as HashMap<String, *>;
      var userAttributes = request.get("userAttributes") as HashMap<String, *>;
      if (providerOptions != null && providerOptions.containsKey("usernameAttribute")) {
        when (providerOptions.get("usernameAttribute")) {
          "email" -> {
            username = userAttributes.get("email") as String;
          }
          "phone_number" -> {
            username = userAttributes.get("phone_number") as String;
          }
        }
      }
    } else {
      username = request.get("username") as String;
    }
    return username;
  };

  private fun formatUserAttributes(@NonNull attributes: HashMap<String, String>): AuthSignUpOptions {
      var options: AuthSignUpOptions.Builder<*> =  AuthSignUpOptions.builder();
      var authUserAttributes: MutableList<AuthUserAttribute> = mutableListOf();
      var attributeMethods = AuthUserAttributeKey::class.java.declaredMethods;

      attributes.forEach { (key, value) ->
          var keyCopy: String = key;
          if(!standardAttributes.contains(keyCopy)){
              if (!key.startsWith("custom:")){
                  keyCopy = "custom:" + keyCopy;
              }
              authUserAttributes.add(AuthUserAttribute(AuthUserAttributeKey.custom(keyCopy), value))
          } else {
              var t: Method = attributeMethods.asIterable().find { it.name.equals(convertSnakeToCamel(key)) } as Method;
              var attr: AuthUserAttributeKey = t.invoke(null) as AuthUserAttributeKey;
              authUserAttributes.add(AuthUserAttribute(attr, value));
          }
      }
      options.userAttributes(authUserAttributes);
      return options.build();
  }

  // Amplify Android expects camel case, while iOS expects snake.  So at least one plugin implementation should convert.
  private fun convertSnakeToCamel(@NonNull string: String): String {
      val camelCase = StringBuilder()
      var prevChar = '$'
      string.forEach {
          if(prevChar.equals('_')){
              camelCase.append(it.toUpperCase())
          }else if(!it.equals('_')){
              camelCase.append(it)
          }
          prevChar = it
      }
      return camelCase.toString();
  }

  //convert a data class to a map
  fun <T> T.serializeToMap(): Map<String, Any> {
    return convert()
  }

  //convert a map to a data class
  inline fun <reified T> Map<String, Any>.toDataClass(): T {
    return convert()
  }

  //convert an object of type I to type O
  inline fun <I, reified O> I.convert(): O {
    val json = gson.toJson(this)
    return gson.fromJson(json, object : TypeToken<O>() {}.type)
  }
//  private fun formatAmplifyException(@NonNull e: AmplifyException): Map<String, Serializable?> {
//      return mapOf(
//          "cause" to e.cause,
//          "recoverySuggestion" to e.recoverySuggestion
//      )
//  }
}<|MERGE_RESOLUTION|>--- conflicted
+++ resolved
@@ -57,18 +57,16 @@
     when (call.method) {
       "signUp" ->
         try {
-<<<<<<< HEAD
           onSignUp(result, (call.arguments as HashMap<String, *>).get("data") as HashMap<String, *>)
-=======
-          onSignUp(result, SignUpRequest((call.arguments as HashMap<String, String>).get("data") as HashMap<String, String>))
->>>>>>> dc80f46e
         }
         catch (e: Exception) {
           result.error("AmplifyException", "Error casting signUp parameter map", e.message )
         }
       "confirmSignUp" ->
         try {
-          onConfirmSignUp(result, ConfirmSignUpRequest((call.arguments as HashMap<String, String>).get("data") as HashMap<String, String>))
+          onConfirmSignUp(result, (call.arguments as HashMap<String, String>).get("data") as HashMap<String, String>)
+        }        catch (e: Exception) {
+          result.error("AmplifyException", "Error casting signUp parameter map", e.message )
         }
       else -> result.notImplemented()
     }
@@ -95,17 +93,13 @@
     channel.setMethodCallHandler(null)
   }
 
-<<<<<<< HEAD
   private fun onSignUp (@NonNull flutterResult: Result, @NonNull request: HashMap<String, *>) {
-=======
-  private fun onSignUp (@NonNull flutterResult: Result, @NonNull request: SignUpRequest) {
->>>>>>> dc80f46e
     try {
       Amplify.Auth.signUp(
         getUsername(request),
         request.get("password") as String,
         formatUserAttributes(request.get("userAttributes") as HashMap<String, String>),
-          { result -> this.mainActivity?.runOnUiThread({ prepareResult(flutterResult, result)}) },
+          { result -> this.mainActivity?.runOnUiThread({ prepareSignUpResult(flutterResult, result)}) },
           { error -> this.mainActivity?.runOnUiThread({ prepareError(flutterResult, error, signUpFailure, error.localizedMessage)}) }
       );
     } catch(e: Exception) {
@@ -113,12 +107,12 @@
     }
   }
 
-  private fun onConfirmSignUp(@NonNull flutterResult: Result, @NonNull request: SignUpRequest){
+  private fun onConfirmSignUp(@NonNull flutterResult: Result, @NonNull request:  HashMap<String, *>){
     Amplify.Auth.confirmSignUp(
-      requst.username;
-      request.confirmationCode,
-      { result -> Log.i("AuthQuickstart", if (result.isSignUpComplete) "Confirm signUp succeeded" else "Confirm sign up not complete") },
-      { error -> Log.e("AuthQuickstart", error.toString()) }
+      request.get("username") as String,
+      request.get("confirmationCode") as String,
+            { result -> this.mainActivity?.runOnUiThread({ prepareSignUpResult(flutterResult, result)}) },
+            { error -> this.mainActivity?.runOnUiThread({ prepareError(flutterResult, error, signUpFailure, error.localizedMessage)}) }
     )
   }
 
@@ -127,15 +121,14 @@
     flutterResult.error("AmplifyException", msg, "${detail}: see logs for additional details")
   }
 
-  private fun prepareResult(@NonNull flutterResult: Result, @NonNull result: AuthSignUpResult) {
+  private fun prepareSignUpResult(@NonNull flutterResult: Result, @NonNull result: AuthSignUpResult) {
     var parsedResult = mutableMapOf<String, Any>();
     parsedResult["signUpState"] = result.nextStep.signUpStep.toString();
     parsedResult["providerData"] = result.serializeToMap()
     ;
     flutterResult.success(parsedResult);
   }
-
-
+  
   private fun getUsername(@NonNull request: HashMap<String, *>): String {
     var username: String = "";
     if (request.containsKey("providerOptions")) {
