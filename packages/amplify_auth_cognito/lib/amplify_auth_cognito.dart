import 'dart:async';
import 'dart:core';
import 'package:amplify_auth_plugin_interface/amplify_auth_plugin_interface.dart';
import 'package:flutter/cupertino.dart';
import 'package:flutter/foundation.dart';
import 'package:plugin_platform_interface/plugin_platform_interface.dart';
import './method_channel_auth_cognito.dart';

export './src/types.dart';

class AmplifyAuthCognito extends AuthPluginInterface {

  static final Object _token = Object();

  /// Constructs a AmplifyAuthCognito plugin
  AmplifyAuthCognito() : super(token: _token);

  static AmplifyAuthCognito _instance = AmplifyAuthCognitoMethodChannel();

  static set instance(AuthPluginInterface instance) {
    PlatformInterface.verifyToken(instance, _token);
    _instance = instance;
  }

  Future<SignUpResult> signUp({@required SignUpRequest request, Function(SignUpResult) success, Function(SignUpResult) error}) async {
    var res = await _instance.signUp(request: request, success: success, error: error);
    if (res.error != null && error != null) {
      error(res);
    } else if (success != null) {
      success(res);
    }
    return res;
  }   
<<<<<<< HEAD

  Future<SignUpResult> confirmSignUp({@required ConfirmSignUpRequest request, Function(SignUpResult) success, Function(SignUpResult) error}) async {
    var res = await _instance.confirmSignUp(request: request, success: success, error: error);
    if (res.platformException != null && error != null) {
      error(res);
    } else if (success != null) {
      success(res);
    }
    return res;
  }

  Future<SignInResult> signIn({@required SignInRequest request, Function(SignInResult) success, Function(SignInResult) error}) async {
    var res = await _instance.signIn(request: request, success: success, error: error);
    if (res.platformException != null && error != null) {
      error(res);
    } else if (success != null) {
      success(res);
    }
    return res;
  }
 
=======
>>>>>>> 9421e6c2
}
<|MERGE_RESOLUTION|>--- conflicted
+++ resolved
@@ -1,5 +1,6 @@
 import 'dart:async';
 import 'dart:core';
+import 'package:amplify_auth_cognito/src/CognitoSignUp/CognitoSignUpRequest.dart';
 import 'package:amplify_auth_plugin_interface/amplify_auth_plugin_interface.dart';
 import 'package:flutter/cupertino.dart';
 import 'package:flutter/foundation.dart';
@@ -7,6 +8,7 @@
 import './method_channel_auth_cognito.dart';
 
 export './src/types.dart';
+export 'package:amplify_auth_plugin_interface/src/types.dart';
 
 class AmplifyAuthCognito extends AuthPluginInterface {
 
@@ -22,8 +24,8 @@
     _instance = instance;
   }
 
-  Future<SignUpResult> signUp({@required SignUpRequest request, Function(SignUpResult) success, Function(SignUpResult) error}) async {
-    var res = await _instance.signUp(request: request, success: success, error: error);
+  Future<SignUpResult> signUp({@required SignUpRequest request, SignUpProvider provider, Function(SignUpResult) success, Function(SignUpResult) error}) async {
+    var res = await _instance.signUp(request: request, provider: provider, success: success, error: error);
     if (res.error != null && error != null) {
       error(res);
     } else if (success != null) {
@@ -31,11 +33,10 @@
     }
     return res;
   }   
-<<<<<<< HEAD
 
   Future<SignUpResult> confirmSignUp({@required ConfirmSignUpRequest request, Function(SignUpResult) success, Function(SignUpResult) error}) async {
     var res = await _instance.confirmSignUp(request: request, success: success, error: error);
-    if (res.platformException != null && error != null) {
+    if (res.error != null && error != null) {
       error(res);
     } else if (success != null) {
       success(res);
@@ -53,6 +54,4 @@
     return res;
   }
  
-=======
->>>>>>> 9421e6c2
 }
