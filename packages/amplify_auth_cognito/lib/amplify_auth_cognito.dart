import 'dart:async';
import 'dart:core';
import 'package:amplify_auth_plugin_interface/amplify_auth_plugin_interface.dart';
import 'package:flutter/cupertino.dart';
import 'package:flutter/foundation.dart';
import 'package:plugin_platform_interface/plugin_platform_interface.dart';
import './method_channel_auth_cognito.dart';

import './src/types.dart';
export './src/types.dart';
export 'package:amplify_auth_plugin_interface/src/types.dart';

class AmplifyAuthCognito extends AuthPluginInterface {

  static final Object _token = Object();

  /// Constructs a AmplifyAuthCognito plugin
  AmplifyAuthCognito() : super(token: _token);

  static AmplifyAuthCognito _instance = AmplifyAuthCognitoMethodChannel();

  static set instance(AuthPluginInterface instance) {
    PlatformInterface.verifyToken(instance, _token);
    _instance = instance;
  }

<<<<<<< HEAD
  Future<SignUpResult> signUp({@required SignUpRequest request, AuthRequestProvider provider, Function(SignUpResult) success, Function(SignUpResult) error}) async {
    var res = await _instance.signUp(request: request, provider: provider, success: success, error: error);
    if (res.error != null && error != null) {
      error(res);
    } else if (success != null) {
      success(res);
    }
=======
  Future<SignUpResult> signUp({@required SignUpRequest request}) async {
    var res = await _instance.signUp(request: request);
>>>>>>> 57e1cc65
    return res;
  }   

  Future<SignUpResult> confirmSignUp({@required ConfirmSignUpRequest request, Function(SignUpResult) success, Function(SignUpResult) error}) async {
    var res = await _instance.confirmSignUp(request: request, success: success, error: error);
    if (res.error != null && error != null) {
      error(res);
    } else if (success != null) {
      success(res);
    }
    return res;
  }

  Future<SignInResult> signIn({@required SignInRequest request, Function(SignInResult) success, Function(SignInResult) error}) async {
    var res = await _instance.signIn(request: request, success: success, error: error);
    if (res.error != null && error != null) {
      error(res);
    } else if (success != null) {
      success(res);
    }
    return res;
  }

  Future<SignInResult> confirmSignIn({@required ConfirmSignInRequest request, Function(SignInResult) success, Function(SignInResult) error}) async {
    var res = await _instance.confirmSignIn(request: request, success: success, error: error);
    if (res.error != null && error != null) {
      error(res);
    } else if (success != null) {
      success(res);
    }
    return res;
  }

  Future<SignOutResult> signOut({SignOutRequest request, Function(SignOutResult) success, Function(SignOutResult) error}) async {
    var res = await _instance.signOut(request: request, success: success, error: error);
    if (res.error != null && error != null) {
      error(res);
    } else if (success != null) {
      success(res);
    }
    return res;
  }
 
}
<|MERGE_RESOLUTION|>--- conflicted
+++ resolved
@@ -24,18 +24,8 @@
     _instance = instance;
   }
 
-<<<<<<< HEAD
-  Future<SignUpResult> signUp({@required SignUpRequest request, AuthRequestProvider provider, Function(SignUpResult) success, Function(SignUpResult) error}) async {
-    var res = await _instance.signUp(request: request, provider: provider, success: success, error: error);
-    if (res.error != null && error != null) {
-      error(res);
-    } else if (success != null) {
-      success(res);
-    }
-=======
   Future<SignUpResult> signUp({@required SignUpRequest request}) async {
     var res = await _instance.signUp(request: request);
->>>>>>> 57e1cc65
     return res;
   }   
 
