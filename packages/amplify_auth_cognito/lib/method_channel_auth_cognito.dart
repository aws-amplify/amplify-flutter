/*
 * Copyright 2020 Amazon.com, Inc. or its affiliates. All Rights Reserved.
 *
 * Licensed under the Apache License, Version 2.0 (the "License").
 * You may not use this file except in compliance with the License.
 * A copy of the License is located at
 *
 *  http://aws.amazon.com/apache2.0
 *
 * or in the "license" file accompanying this file. This file is distributed
 * on an "AS IS" BASIS, WITHOUT WARRANTIES OR CONDITIONS OF ANY KIND, either
 * express or implied. See the License for the specific language governing
 * permissions and limitations under the License.
 */

import 'package:amplify_core/types/exception/AmplifyException.dart';
import 'package:amplify_core/types/exception/AmplifyExceptionMessages.dart';
import 'package:amplify_core/types/exception/AmplifyAlreadyConfiguredException.dart';
import 'package:flutter/foundation.dart';
import 'package:flutter/services.dart';
import 'dart:convert';
import 'package:amplify_auth_plugin_interface/amplify_auth_plugin_interface.dart';
import 'amplify_auth_cognito.dart';
import 'amplify_auth_error_handling.dart';

// ignore_for_file: public_member_api_docs
const MethodChannel _channel =
    MethodChannel('com.amazonaws.amplify/auth_cognito');

/// An implementation of [AmplifyPlatform] that uses method channels.
class AmplifyAuthCognitoMethodChannel extends AmplifyAuthCognito {
  @override
  Future<void> addPlugin() async {
    try {
      return await _channel.invokeMethod('addPlugin');
    } on PlatformException catch (e) {
      if (e.code == "AmplifyAlreadyConfiguredException") {
        throw AmplifyAlreadyConfiguredException(
            AmplifyExceptionMessages.alreadyConfiguredDefaultMessage,
            recoverySuggestion:
                AmplifyExceptionMessages.alreadyConfiguredDefaultSuggestion);
      } else {
        throw AmplifyException.fromMap(Map<String, String>.from(e.details));
      }
    }
  }

  @override
  Future<SignUpResult> signUp({required SignUpRequest request}) async {
    try {
      final Map<String, dynamic>? data =
          (await (_channel.invokeMapMethod<String, dynamic>(
        'signUp',
        <String, dynamic>{
          'data': request.serializeAsMap(),
        },
      )));
      if (data == null)
        throw AmplifyException(
            AmplifyExceptionMessages.nullReturnedFromMethodChannel);
      return _formatSignUpResponse(data, "signUp");
    } on PlatformException catch (e) {
      throw castAndReturnPlatformException(e);
    }
  }

  @override
  Future<SignUpResult> confirmSignUp(
      {required ConfirmSignUpRequest request}) async {
    try {
      final Map<String, dynamic>? data =
          (await (_channel.invokeMapMethod<String, dynamic>(
        'confirmSignUp',
        <String, dynamic>{
          'data': request.serializeAsMap(),
        },
      )));
      if (data == null)
        throw AmplifyException(
            AmplifyExceptionMessages.nullReturnedFromMethodChannel);
      return _formatSignUpResponse(data, "confirmSignUp");
    } on PlatformException catch (e) {
      throw castAndReturnPlatformException(e);
    }
  }

  @override
  Future<ResendSignUpCodeResult> resendSignUpCode(
      {required ResendSignUpCodeRequest request}) async {
    try {
      final Map<String, dynamic>? data =
          (await (_channel.invokeMapMethod<String, dynamic>(
        'resendSignUpCode',
        <String, dynamic>{
          'data': request.serializeAsMap(),
        },
      )));
      if (data == null)
        throw AmplifyException(
            AmplifyExceptionMessages.nullReturnedFromMethodChannel);
      return _formatResendSignUpResponse(data, "resendSignUpCode");
    } on PlatformException catch (e) {
      throw castAndReturnPlatformException(e);
    }
  }

  @override
  Future<SignInResult> signIn({required SignInRequest request}) async {
    try {
      final Map<String, dynamic>? data =
          (await (_channel.invokeMapMethod<String, dynamic>(
        'signIn',
        <String, dynamic>{
          'data': request.serializeAsMap(),
        },
      )));
      if (data == null)
        throw AmplifyException(
            AmplifyExceptionMessages.nullReturnedFromMethodChannel);
      return _formatSignInResponse(data, "signIn");
    } on PlatformException catch (e) {
      throw castAndReturnPlatformException(e);
    }
  }

  @override
  Future<SignInResult> confirmSignIn({ConfirmSignInRequest? request}) async {
    try {
      final Map<String, dynamic>? data =
          (await (_channel.invokeMapMethod<String, dynamic>(
        'confirmSignIn',
        <String, dynamic>{
          'data': request != null ? request.serializeAsMap() : null,
        },
      )));
      if (data == null)
        throw AmplifyException(
            AmplifyExceptionMessages.nullReturnedFromMethodChannel);
      return _formatSignInResponse(data, "confirmSignIn");
    } on PlatformException catch (e) {
      throw castAndReturnPlatformException(e);
    }
  }

  @override
  Future<SignOutResult> signOut({SignOutRequest? request}) async {
    try {
      final Map<String, dynamic>? data =
          (await (_channel.invokeMapMethod<String, dynamic>(
        'signOut',
        <String, dynamic>{
          'data': request != null ? request.serializeAsMap() : {},
        },
      )));
      if (data == null)
        throw AmplifyException(
            AmplifyExceptionMessages.nullReturnedFromMethodChannel);
      return _formatSignOutResponse(data);
    } on PlatformException catch (e) {
      throw castAndReturnPlatformException(e);
    }
  }

  @override
  Future<UpdatePasswordResult> updatePassword(
      {UpdatePasswordRequest? request}) async {
    try {
      final Map<String, dynamic>? data =
          (await (_channel.invokeMapMethod<String, dynamic>(
        'updatePassword',
        <String, dynamic>{
          'data': request != null ? request.serializeAsMap() : null,
        },
      )));
      if (data == null)
        throw AmplifyException(
            AmplifyExceptionMessages.nullReturnedFromMethodChannel);
      return _formatPasswordResponse(data);
    } on PlatformException catch (e) {
      throw castAndReturnPlatformException(e);
    }
  }

  @override
  Future<ResetPasswordResult> resetPassword(
      {ResetPasswordRequest? request}) async {
    try {
      final Map<String, dynamic>? data =
          (await (_channel.invokeMapMethod<String, dynamic>(
        'resetPassword',
        <String, dynamic>{
          'data': request != null ? request.serializeAsMap() : null,
        },
      )));
      if (data == null)
        throw AmplifyException(
            AmplifyExceptionMessages.nullReturnedFromMethodChannel);
      return _formatResetPasswordResponse(data);
    } on PlatformException catch (e) {
      throw castAndReturnPlatformException(e);
    }
  }

  @override
  Future<UpdatePasswordResult> confirmPassword(
      {ConfirmPasswordRequest? request}) async {
    try {
      final Map<String, dynamic>? data =
          (await (_channel.invokeMapMethod<String, dynamic>(
        'confirmPassword',
        <String, dynamic>{
          'data': request != null ? request.serializeAsMap() : null,
        },
      )));
      if (data == null)
        throw AmplifyException(
            AmplifyExceptionMessages.nullReturnedFromMethodChannel);
      return _formatPasswordResponse(data);
    } on PlatformException catch (e) {
      throw castAndReturnPlatformException(e);
    }
  }

  @override
  Future<AuthSession> fetchAuthSession({AuthSessionRequest? request}) async {
    try {
      final Map<String, dynamic>? data =
          (await (_channel.invokeMapMethod<String, dynamic>(
        'fetchAuthSession',
        <String, dynamic>{
          'data': request != null ? request.serializeAsMap() : {},
        },
      )));
      if (data == null)
        throw AmplifyException(
            AmplifyExceptionMessages.nullReturnedFromMethodChannel);
      return _formatSessionResponse(data);
    } on PlatformException catch (e) {
      throw castAndReturnPlatformException(e);
    }
  }

  @override
  Future<AuthUser> getCurrentUser({AuthUserRequest? request}) async {
    try {
      final Map<String, dynamic>? data =
          (await (_channel.invokeMapMethod<String, dynamic>(
        'getCurrentUser',
        <String, dynamic>{
          'data': request != null ? request.serializeAsMap() : {},
        },
      )));
      if (data == null)
        throw AmplifyException(
            AmplifyExceptionMessages.nullReturnedFromMethodChannel);
      return _formatAuthUserResponse(data);
    } on PlatformException catch (e) {
      throw castAndReturnPlatformException(e);
    }
  }

  @override
  Future<List<AuthUserAttribute>> fetchUserAttributes(
      {AuthUserAttributeRequest? request}) async {
    try {
      final List<Map<dynamic, dynamic>>? data =
          (await (_channel.invokeListMethod(
        'fetchUserAttributes',
        <String, dynamic>{
          'data': request != null ? request.serializeAsMap() : {},
        },
      )));
      if (data == null)
        throw AmplifyException(
            AmplifyExceptionMessages.nullReturnedFromMethodChannel);
      return formatFetchAttributesResponse(data);
    } on PlatformException catch (e) {
      throw castAndReturnPlatformException(e);
    }
  }

  @override
  Future<SignInResult> signInWithWebUI(
      {SignInWithWebUIRequest? request}) async {
    try {
      final Map<String, dynamic>? data =
          (await (_channel.invokeMapMethod<String, dynamic>(
        'signInWithWebUI',
        <String, dynamic>{
          'data': request != null ? request.serializeAsMap() : null,
        },
      )));
      if (data == null)
        throw AmplifyException(
            AmplifyExceptionMessages.nullReturnedFromMethodChannel);
      return _formatSignInResponse(data, "signIn");
    } on PlatformException catch (e) {
      throw castAndReturnPlatformException(e);
    }
  }

  @override
  Future<UpdateUserAttributeResult> updateUserAttribute(
      {UpdateUserAttributeRequest? request}) async {
    UpdateUserAttributeResult res;
    try {
      final Map<String, dynamic>? data =
          await _channel.invokeMapMethod<String, dynamic>(
        'updateUserAttribute',
        <String, dynamic>{
          'data': request != null ? request.serializeAsMap() : null,
        },
      );
      if (data == null)
        throw AmplifyException(
            AmplifyExceptionMessages.nullReturnedFromMethodChannel);
      return _formatUpdateUserAttributeResponse(data);
    } on PlatformException catch (e) {
      throw castAndReturnPlatformException(e);
    }
  }

  @override
  Future<Map<String, UpdateUserAttributeResult>> updateUserAttributes(
      {required UpdateUserAttributesRequest request}) async {
    try {
      final Map<String, dynamic>? data =
          await _channel.invokeMapMethod<String, dynamic>(
        'updateUserAttributes',
        <String, dynamic>{
          'data': request.serializeAsMap(),
        },
      );
      if (data == null) {
        throw AmplifyException(
            AmplifyExceptionMessages.nullReturnedFromMethodChannel);
      }
      return _formatUpdateUserAttributesResponse(data);
    } on PlatformException catch (e) {
      throw castAndReturnPlatformException(e);
    }
  }

  @override
  Future<Map<String, UpdateUserAttributeResult>> updateUserAttributes(
      {@required UpdateUserAttributesRequest request}) async {
    Map<String, UpdateUserAttributeResult> res;
    try {
      final Map<String, dynamic> data =
          await _channel.invokeMapMethod<String, dynamic>(
        'updateUserAttributes',
        <String, dynamic>{
          'data': request.serializeAsMap(),
        },
      );
      return _formatUpdateUserAttributesResponse(data);
    } on PlatformException catch (e) {
      castAndThrowPlatformException(e);
    }
    return res;
  }

  @override
  Future<ConfirmUserAttributeResult> confirmUserAttribute(
      {ConfirmUserAttributeRequest? request}) async {
    ConfirmUserAttributeResult res;
    try {
      await _channel.invokeMapMethod<String, dynamic>(
        'confirmUserAttribute',
        <String, dynamic>{
          'data': request != null ? request.serializeAsMap() : null,
        },
      );
      return _formatConfirmUserAttributeResponse();
    } on PlatformException catch (e) {
      throw castAndReturnPlatformException(e);
    }
  }

  @override
  Future<ResendUserAttributeConfirmationCodeResult>
      resendUserAttributeConfirmationCode({
    ResendUserAttributeConfirmationCodeRequest? request,
  }) async {
    ResendUserAttributeConfirmationCodeResult res;
    try {
      final Map<String, dynamic>? data =
          await _channel.invokeMapMethod<String, dynamic>(
        'resendUserAttributeConfirmationCode',
        <String, dynamic>{
          'data': request != null ? request.serializeAsMap() : null,
        },
      );
      if (data == null)
        throw AmplifyException(
            AmplifyExceptionMessages.nullReturnedFromMethodChannel);
      return _formatResendUserAttributeConfirmationCodeResponse(data);
    } on PlatformException catch (e) {
      throw castAndReturnPlatformException(e);
    }
  }

  SignUpResult _formatSignUpResponse(Map<String, dynamic> res, method) {
    var codeDeliveryDetails = res["nextStep"]["codeDeliveryDetails"];
    return CognitoSignUpResult(
        isSignUpComplete: res["isSignUpComplete"],
        nextStep: AuthNextSignUpStep(
            signUpStep: res["nextStep"]["signUpStep"],
            codeDeliveryDetails: codeDeliveryDetails != null
                ? AuthCodeDeliveryDetails(
                    attributeName: codeDeliveryDetails["attributeName"],
                    deliveryMedium: codeDeliveryDetails["deliveryMedium"],
                    destination: codeDeliveryDetails["destination"])
                : null,
            additionalInfo: res["nextStep"]["additionalInfo"] is String
                ? jsonDecode(res["nextStep"]["additionalInfo"])
                : null));
  }

  ResendSignUpCodeResult _formatResendSignUpResponse(
      Map<String, dynamic> res, method) {
    return CognitoResendSignUpCodeResult(AuthCodeDeliveryDetails(
        attributeName: res["codeDeliveryDetails"]["attributeName"] ?? null,
        deliveryMedium: res["codeDeliveryDetails"]["deliveryMedium"],
        destination: res["codeDeliveryDetails"]["destination"]));
  }

  SignInResult _formatSignInResponse(Map<String, dynamic> res, String method) {
    var codeDeliveryDetails = res["nextStep"]["codeDeliveryDetails"];
    return CognitoSignInResult(
        isSignedIn: res["isSignedIn"],
        nextStep: AuthNextSignInStep(
            signInStep: res["nextStep"]["signInStep"],
            codeDeliveryDetails: codeDeliveryDetails != null
                ? AuthCodeDeliveryDetails(
                    attributeName: codeDeliveryDetails["attributeName"],
                    deliveryMedium: codeDeliveryDetails["deliveryMedium"],
                    destination: codeDeliveryDetails["destination"])
                : null,
            additionalInfo: res["nextStep"]["additionalInfo"] is String
                ? jsonDecode(res["nextStep"]["additionalInfo"])
                : null));
  }

  UpdatePasswordResult _formatPasswordResponse(Map<String, dynamic> res) {
    return UpdatePasswordResult();
  }

  SignOutResult _formatSignOutResponse(Map<String, dynamic> signOutResponse) {
    return SignOutResult();
  }

  AuthUser _formatAuthUserResponse(Map<String, dynamic> authUserResponse) {
    return AuthUser(
        userId: authUserResponse["userId"],
        username: authUserResponse["username"]);
  }

  List<AuthUserAttribute> formatFetchAttributesResponse(
      List<Map<dynamic, dynamic>> attributeResponse) {
    List<AuthUserAttribute> attributes = [];
    attributeResponse.forEach((element) {
      attributes.add(AuthUserAttribute.init(
          userAttributeKey: element["key"], value: element["value"]));
    });
    return attributes;
  }

  ResetPasswordResult _formatResetPasswordResponse(Map<String, dynamic> res) {
    var codeDeliveryDetails = res["nextStep"]["codeDeliveryDetails"];
    return CognitoResetPasswordResult(
        isPasswordReset: res["isPasswordReset"],
        nextStep: ResetPasswordStep(
            updateStep: res["nextStep"]["resetPasswordStep"],
            codeDeliveryDetails: codeDeliveryDetails != null
                ? AuthCodeDeliveryDetails(
                    attributeName: codeDeliveryDetails["attributeName"] ?? null,
                    deliveryMedium:
                        codeDeliveryDetails["deliveryMedium"] ?? null,
                    destination: codeDeliveryDetails["destination"])
                : null,
            additionalInfo: res["nextStep"]["additionalInfo"] is String
                ? jsonDecode(res["nextStep"]["additionalInfo"])
                : null));
  }

  AuthSession _formatSessionResponse(Map<String, dynamic> res) {
    return CognitoAuthSession.init(sessionValues: res);
  }

  UpdateUserAttributeResult _formatUpdateUserAttributeResponse(
      Map<String, dynamic> res) {
    var codeDeliveryDetails = res["nextStep"]["codeDeliveryDetails"];
    return UpdateUserAttributeResult(
        isUpdated: res["isUpdated"],
        nextStep: AuthNextUpdateAttributeStep(
            updateAttributeStep: res["nextStep"]["updateAttributeStep"],
            codeDeliveryDetails: codeDeliveryDetails != null
                ? AuthCodeDeliveryDetails(
                    attributeName: codeDeliveryDetails["attributeName"] ?? null,
                    deliveryMedium:
                        codeDeliveryDetails["deliveryMedium"] ?? null,
                    destination: codeDeliveryDetails["destination"])
                : null,
            additionalInfo: res["nextStep"]["additionalInfo"] is String
                ? jsonDecode(res["nextStep"]["additionalInfo"])
                : {}));
  }

  Map<String, UpdateUserAttributeResult> _formatUpdateUserAttributesResponse(
      Map<String, dynamic> res) {
<<<<<<< HEAD
    return res.map((key, value) => MapEntry(
        key,
        _formatUpdateUserAttributeResponse(
           Map<String, dynamic>.from(value))));
=======
    return res.map((key, value) => MapEntry(key,
        _formatUpdateUserAttributeResponse(Map<String, dynamic>.from(value))));
>>>>>>> c3112bec
  }

  ConfirmUserAttributeResult _formatConfirmUserAttributeResponse() {
    return ConfirmUserAttributeResult();
  }

  ResendUserAttributeConfirmationCodeResult
      _formatResendUserAttributeConfirmationCodeResponse(
          Map<String, dynamic> res) {
    return ResendUserAttributeConfirmationCodeResult(
        codeDeliveryDetails: res["codeDeliveryDetails"]);
  }
}<|MERGE_RESOLUTION|>--- conflicted
+++ resolved
@@ -339,25 +339,6 @@
     } on PlatformException catch (e) {
       throw castAndReturnPlatformException(e);
     }
-  }
-
-  @override
-  Future<Map<String, UpdateUserAttributeResult>> updateUserAttributes(
-      {@required UpdateUserAttributesRequest request}) async {
-    Map<String, UpdateUserAttributeResult> res;
-    try {
-      final Map<String, dynamic> data =
-          await _channel.invokeMapMethod<String, dynamic>(
-        'updateUserAttributes',
-        <String, dynamic>{
-          'data': request.serializeAsMap(),
-        },
-      );
-      return _formatUpdateUserAttributesResponse(data);
-    } on PlatformException catch (e) {
-      castAndThrowPlatformException(e);
-    }
-    return res;
   }
 
   @override
@@ -509,15 +490,8 @@
 
   Map<String, UpdateUserAttributeResult> _formatUpdateUserAttributesResponse(
       Map<String, dynamic> res) {
-<<<<<<< HEAD
-    return res.map((key, value) => MapEntry(
-        key,
-        _formatUpdateUserAttributeResponse(
-           Map<String, dynamic>.from(value))));
-=======
     return res.map((key, value) => MapEntry(key,
         _formatUpdateUserAttributeResponse(Map<String, dynamic>.from(value))));
->>>>>>> c3112bec
   }
 
   ConfirmUserAttributeResult _formatConfirmUserAttributeResponse() {
