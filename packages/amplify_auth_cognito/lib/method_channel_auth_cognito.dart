--- conflicted
+++ resolved
@@ -509,15 +509,8 @@
 
   Map<String, UpdateUserAttributeResult> _formatUpdateUserAttributesResponse(
       Map<String, dynamic> res) {
-<<<<<<< HEAD
     return res.map((key, value) => MapEntry(key,
         _formatUpdateUserAttributeResponse(Map<String, dynamic>.from(value))));
-=======
-    return res.map((key, value) => MapEntry(
-        key,
-        _formatUpdateUserAttributeResponse(
-           Map<String, dynamic>.from(value))));
->>>>>>> b432213f
   }
 
   ConfirmUserAttributeResult _formatConfirmUserAttributeResponse() {
