--- conflicted
+++ resolved
@@ -16,14 +16,10 @@
 import 'package:amplify_auth_plugin_interface/amplify_auth_plugin_interface.dart';
 
 class CognitoConfirmSignInOptions extends ConfirmSignInOptions {
-<<<<<<< HEAD
   Map<String, String>? clientMetadata;
-  CognitoConfirmSignInOptions({this.clientMetadata}) : super();
-=======
-  Map<String, String> clientMetadata;
-  Map<String, String> userAttributes;
-  CognitoConfirmSignInOptions({this.clientMetadata, this.userAttributes}) : super();
->>>>>>> b432213f
+  Map<String, String>? userAttributes;
+  CognitoConfirmSignInOptions({this.clientMetadata, this.userAttributes})
+      : super();
   Map<String, dynamic> serializeAsMap() {
     final Map<String, dynamic> pendingRequest = <String, dynamic>{};
     if (this.clientMetadata != null) {
@@ -34,4 +30,4 @@
     }
     return pendingRequest;
   }
-}
+}