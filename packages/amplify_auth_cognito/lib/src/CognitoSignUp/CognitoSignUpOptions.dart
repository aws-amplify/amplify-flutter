--- conflicted
+++ resolved
@@ -16,7 +16,6 @@
 import 'package:amplify_auth_plugin_interface/amplify_auth_plugin_interface.dart';
 
 class CognitoSignUpOptions extends SignUpOptions {
-<<<<<<< HEAD
   /// An optional map of arbitrary key-value pairs which will be passed to your
   /// PreAuthentication Lambda trigger as-is, used for implementing additional
   /// validations around authentication.
@@ -24,9 +23,6 @@
   /// Currently supported on `Android` only.
   final Map<String, String>? validationData;
   
-
-
- 
   /// Additional custom attributes to be sent to the service such as information 
   /// about the client.
   ///
@@ -70,12 +66,6 @@
   }) : super(userAttributes: userAttributes);
 
   @override
-=======
-  Map<String, String>? clientMetadata;
-  Map<String, String>? validationData;
-  CognitoSignUpOptions({userAttributes, this.validationData, this.clientMetadata})
-      : super(userAttributes: userAttributes);
->>>>>>> 882cc020
   Map<String, dynamic> serializeAsMap() {
     final Map<String, dynamic> pendingRequest = {
       'validationData': validationData,
