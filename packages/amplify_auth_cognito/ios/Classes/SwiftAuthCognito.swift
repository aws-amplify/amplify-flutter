/*
 * Copyright 2020 Amazon.com, Inc. or its affiliates. All Rights Reserved.
 *
 * Licensed under the Apache License, Version 2.0 (the "License").
 * You may not use this file except in compliance with the License.
 * A copy of the License is located at
 *
 *  http://aws.amazon.com/apache2.0
 *
 * or in the "license" file accompanying this file. This file is distributed
 * on an "AS IS" BASIS, WITHOUT WARRANTIES OR CONDITIONS OF ANY KIND, either
 * express or implied. See the License for the specific language governing
 * permissions and limitations under the License.
 */

import Flutter
import UIKit
import Amplify
import AmplifyPlugins
import AWSCore

public class SwiftAuthCognito: NSObject, FlutterPlugin, FlutterStreamHandler {
    
    private var authEventSink: FlutterEventSink?
    private var token: UnsubscribeToken?
    private let cognito: AuthCognitoBridge
    
    init(cognito: AuthCognitoBridge = AuthCognitoBridge()) {
        self.cognito = cognito
    }
    
    public func onListen(withArguments arguments: Any?, eventSink events: @escaping FlutterEventSink) -> FlutterError? {
        token = Amplify.Hub.listen(to: .auth) { payload in
            switch payload.eventName {
            case HubPayload.EventName.Auth.signedIn:
                let hubEvent: Dictionary<String, Any> = ["eventName" : "SIGNED_IN"]
                events(hubEvent)
            case HubPayload.EventName.Auth.sessionExpired:
                let hubEvent: Dictionary<String, Any> = ["eventName" : "SESSION_EXPIRED"]
                events(hubEvent)
            case HubPayload.EventName.Auth.signedOut:
                let hubEvent: Dictionary<String, Any> = ["eventName" : "SIGNED_OUT"]
                events(hubEvent)
            default:
                break
            }
        }
        return nil
    }
    
    public func onCancel(withArguments arguments: Any?) -> FlutterError? {
        if (token != nil) {
            Amplify.Hub.removeListener(token!)
        }
        self.authEventSink = nil
        return nil
    }
    
    public static func register(with registrar: FlutterPluginRegistrar) {
        let channel = FlutterMethodChannel(name: "com.amazonaws.amplify/auth_cognito", binaryMessenger: registrar.messenger())
        let eventChannel = FlutterEventChannel(name: "com.amazonaws.amplify/auth_cognito_events", binaryMessenger: registrar.messenger())
        let instance = SwiftAuthCognito()
        registrar.addMethodCallDelegate(instance, channel: channel)
        let authPlugin = AWSCognitoAuthPlugin()
        eventChannel.setStreamHandler(instance)
        Amplify.Logging.logLevel = .error
        do {
            try Amplify.add(plugin: authPlugin)
        } catch {
            print("Failed to add AWSCognitoAuthPlugin to Amplify \(error)")
        }
<<<<<<< HEAD
=======
      case "resetPassword":
          if (FlutterResetPasswordRequest.validate(dict: data)) {
            let request = FlutterResetPasswordRequest(dict: data)
            onResetPassword(flutterResult: result, request: request)
          } else {
            let errorCode = "UNKNOWN"
              self.prepareError(flutterResult: result,  msg: FlutterAuthErrorMessage.MALFORMED.rawValue, errorMap: self.formatErrorMap(errorCode: errorCode))
          }
        case "confirmPassword":
          if (FlutterConfirmPasswordRequest.validate(dict: data)) {
            let request = FlutterConfirmPasswordRequest(dict: data)
            onConfirmPassword(flutterResult: result, request: request)
          } else {
            let errorCode = "UNKNOWN"
              self.prepareError(flutterResult: result,  msg: FlutterAuthErrorMessage.MALFORMED.rawValue, errorMap: self.formatErrorMap(errorCode: errorCode))
          }
        case "signInWithWebUI":
          if (FlutterSignInWithWebUIRequest.validate(dict: data)) {
            let request = FlutterSignInWithWebUIRequest(dict: data)
            onSignInWithWebUI(flutterResult: result, request: request)
          } else {
            let errorCode = "UNKNOWN"
              self.prepareError(flutterResult: result,  msg: FlutterAuthErrorMessage.MALFORMED.rawValue, errorMap: self.formatErrorMap(errorCode: errorCode))
          }
        case "fetchAuthSession":
            let request = FlutterFetchSessionRequest(dict: data)
            onFetchSession(flutterResult: result, request: request)
        case "getCurrentUser":
            onGetCurrentUser(flutterResult: result)
        default:
          result(FlutterMethodNotImplemented)
    }
  }

  private func onSignUp(flutterResult: @escaping FlutterResult, request: FlutterSignUpRequest) {
    let options = AuthSignUpRequest.Options(userAttributes: request.userAttributes)

    _ = Amplify.Auth.signUp(username: request.username, password:request.password, options: options) { response in
        switch response {
       case .success:
         let signUpData = FlutterSignUpResult(res: response)
         flutterResult(signUpData.toJSON())
       case .failure(let signUpError):
         self.handleAuthError(error: signUpError, flutterResult: flutterResult, msg: FlutterAuthErrorMessage.SIGNUP.rawValue)
      }
>>>>>>> c1e43cc6
    }
    
    private func checkArguments(args: Any) throws -> Dictionary<String, AnyObject> {
        guard let res = args as? Dictionary<String, AnyObject> else {
            throw AuthError.validation("arguments", "Flutter method call arguments are not a map.", "Check the values that are being passed from Dart.")
        }
        return res;
    }
    
    private func checkData(args: Dictionary<String, AnyObject>) throws -> NSMutableDictionary {
        guard let res = args["data"] as? NSMutableDictionary else {
            throw AuthError.validation("arguments", "Flutter method call arguments.data is not a map.", "Check the values that are being passed from Dart.")
        }
        return res;
    }
    
    public func handle(_ call: FlutterMethodCall, result: @escaping FlutterResult) {
            var arguments: Dictionary<String, AnyObject> = [:]
            var data: NSMutableDictionary = [:]
            do {
                try arguments = checkArguments(args: call.arguments as Any)
                try data = checkData(args: arguments)
            } catch {
                return prepareError(flutterResult: result,  msg: FlutterAuthErrorMessage.MALFORMED.rawValue, errorMap: formatErrorMap(errorCode: "validation"))
            }
            switch call.method {
            case "signUp":
                if (FlutterSignUpRequest.validate(dict: data)) {
                    let request = FlutterSignUpRequest(dict: data)
                    cognito.onSignUp(flutterResult: result, request: request)
                } else {
                    let errorCode = "UNKNOWN"
                    prepareError(flutterResult: result,  msg: FlutterAuthErrorMessage.MALFORMED.rawValue, errorMap: formatErrorMap(errorCode: errorCode))
                }
            case "confirmSignUp":
                if (FlutterConfirmSignUpRequest.validate(dict: data)) {
                    let request = FlutterConfirmSignUpRequest(dict: data)
                    cognito.onConfirmSignUp(flutterResult: result, request: request)
                } else {
                    let errorCode = "UNKNOWN"
                    prepareError(flutterResult: result,  msg: FlutterAuthErrorMessage.MALFORMED.rawValue, errorMap: formatErrorMap(errorCode: errorCode))
                }
            case "resendSignUpCode":
                if (FlutterResendSignUpCodeRequest.validate(dict: data)) {
                    let request = FlutterResendSignUpCodeRequest(dict: data)
                    cognito.onResendSignUpCode(flutterResult: result, request: request)
                } else {
                    let errorCode = "UNKNOWN"
                    prepareError(flutterResult: result,  msg: FlutterAuthErrorMessage.MALFORMED.rawValue, errorMap: formatErrorMap(errorCode: errorCode))
                }
            case "signIn":
                if (FlutterSignInRequest.validate(dict: data)) {
                    let request = FlutterSignInRequest(dict: data)
                    cognito.onSignIn(flutterResult: result, request: request)
                } else {
                    let errorCode = "UNKNOWN"
                    prepareError(flutterResult: result,  msg: FlutterAuthErrorMessage.MALFORMED.rawValue, errorMap: formatErrorMap(errorCode: errorCode))
                }
            case "signInWithWebUI":
                if (FlutterSignInWithWebUIRequest.validate(dict: data)) {
                let request = FlutterSignInWithWebUIRequest(dict: data)
                    cognito.onSignInWithWebUI(flutterResult: result, request: request)
                } else {
                  let errorCode = "UNKNOWN"
                  prepareError(flutterResult: result,  msg: FlutterAuthErrorMessage.MALFORMED.rawValue, errorMap: formatErrorMap(errorCode: errorCode))
                }
            case "confirmSignIn":
                if (FlutterConfirmSignInRequest.validate(dict: data)) {
                    let request = FlutterConfirmSignInRequest(dict: data)
                    cognito.onConfirmSignIn(flutterResult: result, request: request)
                } else {
                    let errorCode = "UNKNOWN"
                    prepareError(flutterResult: result,  msg: FlutterAuthErrorMessage.MALFORMED.rawValue, errorMap: formatErrorMap(errorCode: errorCode))
                }
            case "signOut":
                let request = FlutterSignOutRequest(dict: data)
                cognito.onSignOut(flutterResult: result, request: request)
            case "updatePassword":
                if (FlutterUpdatePasswordRequest.validate(dict: data)) {
                    let  request = FlutterUpdatePasswordRequest(dict: data)
                    cognito.onUpdatePassword(flutterResult: result, request: request)
                } else {
                    let errorCode = "UNKNOWN"
                    prepareError(flutterResult: result,  msg: FlutterAuthErrorMessage.MALFORMED.rawValue, errorMap: formatErrorMap(errorCode: errorCode))
                }
            case "resetPassword":
                if (FlutterResetPasswordRequest.validate(dict: data)) {
                    let request = FlutterResetPasswordRequest(dict: data)
                    cognito.onResetPassword(flutterResult: result, request: request)
                } else {
                    let errorCode = "UNKNOWN"
                    prepareError(flutterResult: result,  msg: FlutterAuthErrorMessage.MALFORMED.rawValue, errorMap: formatErrorMap(errorCode: errorCode))
                }
            case "confirmPassword":
                if (FlutterConfirmPasswordRequest.validate(dict: data)) {
                    let request = FlutterConfirmPasswordRequest(dict: data)
                    cognito.onConfirmPassword(flutterResult: result, request: request)
                } else {
                    let errorCode = "UNKNOWN"
                    prepareError(flutterResult: result,  msg: FlutterAuthErrorMessage.MALFORMED.rawValue, errorMap: formatErrorMap(errorCode: errorCode))
                }
            case "fetchAuthSession":
                let request = FlutterFetchSessionRequest(dict: data)
                cognito.onFetchSession(flutterResult: result, request: request)
            case "getCurrentUser":
                cognito.onGetCurrentUser(flutterResult: result)
            default:
                result(FlutterMethodNotImplemented)
            }
        }
    
<<<<<<< HEAD
    static func logErrorContents(messages: Array<String>) {
        messages.forEach {
            log.error($0)
=======
    private func onSignInWithWebUI(flutterResult: @escaping FlutterResult, request: FlutterSignInWithWebUIRequest) {
        
        if(request.provider == nil) {
          Amplify.Auth.signInWithWebUI(presentationAnchor: UIApplication.shared.keyWindow!) { result in
            switch result {
            case .success:
              flutterResult(true)
            case .failure(let error):
              self.handleAuthError(error: error , flutterResult: flutterResult, msg: FlutterAuthErrorMessage.SIGNIN_WITH_WEBUI.rawValue)
            }
          }
        } else {
            Amplify.Auth.signInWithWebUI(for: request.provider!, presentationAnchor: UIApplication.shared.keyWindow!) { result in
              switch result {
              case .success:
                flutterResult(true)
              case .failure(let error):
                self.handleAuthError(error: error , flutterResult: flutterResult, msg: FlutterAuthErrorMessage.SIGNIN_WITH_WEBUI.rawValue)
              }
            }
        }
    }
    
    private func handleAuthError(error: AuthError, flutterResult: FlutterResult, msg: String){
        if case .service( let localizedError, let recoverySuggestion, let error) = error {
          let errorCode = error != nil ? "\(error!)" : "unknown"
          logErrorContents(messages: [localizedError, recoverySuggestion, errorCode])
          formatError(flutterResult: flutterResult, errorCode: errorCode, msg: msg, localizedError: localizedError, recoverySuggestion: recoverySuggestion)
        }
        if case .configuration(let localizedError, let recoverySuggestion, let error) = error {
          let errorCode = error != nil ? "\(error!)" : "configuration"
          logErrorContents(messages: [localizedError, recoverySuggestion, errorCode])
          formatError(flutterResult: flutterResult, errorCode: errorCode, msg: msg, localizedError: localizedError, recoverySuggestion: recoverySuggestion)
        }
        if case .unknown(let localizedError, let error) = error {
          let errorCode = error != nil ? "\(error!)" : "unknown"
          logErrorContents(messages: [localizedError, "unknown error"])
          formatError(flutterResult: flutterResult, errorCode: errorCode, msg: msg, localizedError: localizedError, recoverySuggestion: "An unknown error has occurred.")
        }
        if case .invalidState(let localizedError, let recoverySuggestion, let error) = error {
          let errorCode = error != nil ? "\(error!)" : "invalidState"
          logErrorContents(messages: [localizedError, recoverySuggestion, errorCode])
          formatError(flutterResult: flutterResult, errorCode: errorCode, msg: msg, localizedError: localizedError, recoverySuggestion: recoverySuggestion)
        }
        if case .notAuthorized(let localizedError,  let recoverySuggestion, let error) = error {
          let errorCode = error != nil ? "\(error!)" : "notAuthorized"
          logErrorContents(messages: [localizedError, recoverySuggestion, errorCode])
          formatError(flutterResult: flutterResult, errorCode: errorCode, msg: msg, localizedError: localizedError, recoverySuggestion: recoverySuggestion)
        }
        if case .validation(let field, let localizedError, let recoverySuggestion, let error) = error {
          let errorCode = error != nil ? "\(error!)" : "validation"
          logErrorContents(messages: [field, localizedError, recoverySuggestion, errorCode])
          formatError(flutterResult: flutterResult, errorCode: errorCode, msg: msg, localizedError: localizedError, recoverySuggestion: recoverySuggestion)
        }
        if case .signedOut(let localizedError, let recoverySuggestion, let error) = error {
          let errorCode = error != nil ? "\(error!)" : "signedOut"
          logErrorContents(messages: [localizedError, recoverySuggestion, errorCode])
          formatError(flutterResult: flutterResult, errorCode: errorCode, msg: msg, localizedError: localizedError, recoverySuggestion: recoverySuggestion)
        }
        if case .sessionExpired(let localizedError, let recoverySuggestion, let error) = error {
          let errorCode = error != nil ? "\(error!)" : "sessionExpired"
          logErrorContents(messages: [localizedError, recoverySuggestion, errorCode])
          formatError(flutterResult: flutterResult, errorCode: errorCode, msg: msg, localizedError: localizedError, recoverySuggestion: recoverySuggestion)
>>>>>>> c1e43cc6
        }
    }
}

extension SwiftAuthCognito: DefaultLogger { }<|MERGE_RESOLUTION|>--- conflicted
+++ resolved
@@ -69,54 +69,6 @@
         } catch {
             print("Failed to add AWSCognitoAuthPlugin to Amplify \(error)")
         }
-<<<<<<< HEAD
-=======
-      case "resetPassword":
-          if (FlutterResetPasswordRequest.validate(dict: data)) {
-            let request = FlutterResetPasswordRequest(dict: data)
-            onResetPassword(flutterResult: result, request: request)
-          } else {
-            let errorCode = "UNKNOWN"
-              self.prepareError(flutterResult: result,  msg: FlutterAuthErrorMessage.MALFORMED.rawValue, errorMap: self.formatErrorMap(errorCode: errorCode))
-          }
-        case "confirmPassword":
-          if (FlutterConfirmPasswordRequest.validate(dict: data)) {
-            let request = FlutterConfirmPasswordRequest(dict: data)
-            onConfirmPassword(flutterResult: result, request: request)
-          } else {
-            let errorCode = "UNKNOWN"
-              self.prepareError(flutterResult: result,  msg: FlutterAuthErrorMessage.MALFORMED.rawValue, errorMap: self.formatErrorMap(errorCode: errorCode))
-          }
-        case "signInWithWebUI":
-          if (FlutterSignInWithWebUIRequest.validate(dict: data)) {
-            let request = FlutterSignInWithWebUIRequest(dict: data)
-            onSignInWithWebUI(flutterResult: result, request: request)
-          } else {
-            let errorCode = "UNKNOWN"
-              self.prepareError(flutterResult: result,  msg: FlutterAuthErrorMessage.MALFORMED.rawValue, errorMap: self.formatErrorMap(errorCode: errorCode))
-          }
-        case "fetchAuthSession":
-            let request = FlutterFetchSessionRequest(dict: data)
-            onFetchSession(flutterResult: result, request: request)
-        case "getCurrentUser":
-            onGetCurrentUser(flutterResult: result)
-        default:
-          result(FlutterMethodNotImplemented)
-    }
-  }
-
-  private func onSignUp(flutterResult: @escaping FlutterResult, request: FlutterSignUpRequest) {
-    let options = AuthSignUpRequest.Options(userAttributes: request.userAttributes)
-
-    _ = Amplify.Auth.signUp(username: request.username, password:request.password, options: options) { response in
-        switch response {
-       case .success:
-         let signUpData = FlutterSignUpResult(res: response)
-         flutterResult(signUpData.toJSON())
-       case .failure(let signUpError):
-         self.handleAuthError(error: signUpError, flutterResult: flutterResult, msg: FlutterAuthErrorMessage.SIGNUP.rawValue)
-      }
->>>>>>> c1e43cc6
     }
     
     private func checkArguments(args: Any) throws -> Dictionary<String, AnyObject> {
@@ -134,169 +86,103 @@
     }
     
     public func handle(_ call: FlutterMethodCall, result: @escaping FlutterResult) {
-            var arguments: Dictionary<String, AnyObject> = [:]
-            var data: NSMutableDictionary = [:]
-            do {
-                try arguments = checkArguments(args: call.arguments as Any)
-                try data = checkData(args: arguments)
-            } catch {
-                return prepareError(flutterResult: result,  msg: FlutterAuthErrorMessage.MALFORMED.rawValue, errorMap: formatErrorMap(errorCode: "validation"))
+        var arguments: Dictionary<String, AnyObject> = [:]
+        var data: NSMutableDictionary = [:]
+        do {
+            try arguments = checkArguments(args: call.arguments as Any)
+            try data = checkData(args: arguments)
+        } catch {
+            return prepareError(flutterResult: result,  msg: FlutterAuthErrorMessage.MALFORMED.rawValue, errorMap: formatErrorMap(errorCode: "validation"))
+        }
+        switch call.method {
+        case "signUp":
+            if (FlutterSignUpRequest.validate(dict: data)) {
+                let request = FlutterSignUpRequest(dict: data)
+                cognito.onSignUp(flutterResult: result, request: request)
+            } else {
+                let errorCode = "UNKNOWN"
+                prepareError(flutterResult: result,  msg: FlutterAuthErrorMessage.MALFORMED.rawValue, errorMap: formatErrorMap(errorCode: errorCode))
             }
-            switch call.method {
-            case "signUp":
-                if (FlutterSignUpRequest.validate(dict: data)) {
-                    let request = FlutterSignUpRequest(dict: data)
-                    cognito.onSignUp(flutterResult: result, request: request)
-                } else {
-                    let errorCode = "UNKNOWN"
-                    prepareError(flutterResult: result,  msg: FlutterAuthErrorMessage.MALFORMED.rawValue, errorMap: formatErrorMap(errorCode: errorCode))
-                }
-            case "confirmSignUp":
-                if (FlutterConfirmSignUpRequest.validate(dict: data)) {
-                    let request = FlutterConfirmSignUpRequest(dict: data)
-                    cognito.onConfirmSignUp(flutterResult: result, request: request)
-                } else {
-                    let errorCode = "UNKNOWN"
-                    prepareError(flutterResult: result,  msg: FlutterAuthErrorMessage.MALFORMED.rawValue, errorMap: formatErrorMap(errorCode: errorCode))
-                }
-            case "resendSignUpCode":
-                if (FlutterResendSignUpCodeRequest.validate(dict: data)) {
-                    let request = FlutterResendSignUpCodeRequest(dict: data)
-                    cognito.onResendSignUpCode(flutterResult: result, request: request)
-                } else {
-                    let errorCode = "UNKNOWN"
-                    prepareError(flutterResult: result,  msg: FlutterAuthErrorMessage.MALFORMED.rawValue, errorMap: formatErrorMap(errorCode: errorCode))
-                }
-            case "signIn":
-                if (FlutterSignInRequest.validate(dict: data)) {
-                    let request = FlutterSignInRequest(dict: data)
-                    cognito.onSignIn(flutterResult: result, request: request)
-                } else {
-                    let errorCode = "UNKNOWN"
-                    prepareError(flutterResult: result,  msg: FlutterAuthErrorMessage.MALFORMED.rawValue, errorMap: formatErrorMap(errorCode: errorCode))
-                }
-            case "signInWithWebUI":
-                if (FlutterSignInWithWebUIRequest.validate(dict: data)) {
-                let request = FlutterSignInWithWebUIRequest(dict: data)
-                    cognito.onSignInWithWebUI(flutterResult: result, request: request)
-                } else {
-                  let errorCode = "UNKNOWN"
-                  prepareError(flutterResult: result,  msg: FlutterAuthErrorMessage.MALFORMED.rawValue, errorMap: formatErrorMap(errorCode: errorCode))
-                }
-            case "confirmSignIn":
-                if (FlutterConfirmSignInRequest.validate(dict: data)) {
-                    let request = FlutterConfirmSignInRequest(dict: data)
-                    cognito.onConfirmSignIn(flutterResult: result, request: request)
-                } else {
-                    let errorCode = "UNKNOWN"
-                    prepareError(flutterResult: result,  msg: FlutterAuthErrorMessage.MALFORMED.rawValue, errorMap: formatErrorMap(errorCode: errorCode))
-                }
-            case "signOut":
-                let request = FlutterSignOutRequest(dict: data)
-                cognito.onSignOut(flutterResult: result, request: request)
-            case "updatePassword":
-                if (FlutterUpdatePasswordRequest.validate(dict: data)) {
-                    let  request = FlutterUpdatePasswordRequest(dict: data)
-                    cognito.onUpdatePassword(flutterResult: result, request: request)
-                } else {
-                    let errorCode = "UNKNOWN"
-                    prepareError(flutterResult: result,  msg: FlutterAuthErrorMessage.MALFORMED.rawValue, errorMap: formatErrorMap(errorCode: errorCode))
-                }
-            case "resetPassword":
-                if (FlutterResetPasswordRequest.validate(dict: data)) {
-                    let request = FlutterResetPasswordRequest(dict: data)
-                    cognito.onResetPassword(flutterResult: result, request: request)
-                } else {
-                    let errorCode = "UNKNOWN"
-                    prepareError(flutterResult: result,  msg: FlutterAuthErrorMessage.MALFORMED.rawValue, errorMap: formatErrorMap(errorCode: errorCode))
-                }
-            case "confirmPassword":
-                if (FlutterConfirmPasswordRequest.validate(dict: data)) {
-                    let request = FlutterConfirmPasswordRequest(dict: data)
-                    cognito.onConfirmPassword(flutterResult: result, request: request)
-                } else {
-                    let errorCode = "UNKNOWN"
-                    prepareError(flutterResult: result,  msg: FlutterAuthErrorMessage.MALFORMED.rawValue, errorMap: formatErrorMap(errorCode: errorCode))
-                }
-            case "fetchAuthSession":
-                let request = FlutterFetchSessionRequest(dict: data)
-                cognito.onFetchSession(flutterResult: result, request: request)
-            case "getCurrentUser":
-                cognito.onGetCurrentUser(flutterResult: result)
-            default:
-                result(FlutterMethodNotImplemented)
+        case "confirmSignUp":
+            if (FlutterConfirmSignUpRequest.validate(dict: data)) {
+                let request = FlutterConfirmSignUpRequest(dict: data)
+                cognito.onConfirmSignUp(flutterResult: result, request: request)
+            } else {
+                let errorCode = "UNKNOWN"
+                prepareError(flutterResult: result,  msg: FlutterAuthErrorMessage.MALFORMED.rawValue, errorMap: formatErrorMap(errorCode: errorCode))
             }
+        case "resendSignUpCode":
+            if (FlutterResendSignUpCodeRequest.validate(dict: data)) {
+                let request = FlutterResendSignUpCodeRequest(dict: data)
+                cognito.onResendSignUpCode(flutterResult: result, request: request)
+            } else {
+                let errorCode = "UNKNOWN"
+                prepareError(flutterResult: result,  msg: FlutterAuthErrorMessage.MALFORMED.rawValue, errorMap: formatErrorMap(errorCode: errorCode))
+            }
+        case "signIn":
+            if (FlutterSignInRequest.validate(dict: data)) {
+                let request = FlutterSignInRequest(dict: data)
+                cognito.onSignIn(flutterResult: result, request: request)
+            } else {
+                let errorCode = "UNKNOWN"
+                prepareError(flutterResult: result,  msg: FlutterAuthErrorMessage.MALFORMED.rawValue, errorMap: formatErrorMap(errorCode: errorCode))
+            }
+        case "signInWithWebUI":
+            if (FlutterSignInWithWebUIRequest.validate(dict: data)) {
+            let request = FlutterSignInWithWebUIRequest(dict: data)
+                cognito.onSignInWithWebUI(flutterResult: result, request: request)
+            } else {
+                let errorCode = "UNKNOWN"
+                prepareError(flutterResult: result,  msg: FlutterAuthErrorMessage.MALFORMED.rawValue, errorMap: formatErrorMap(errorCode: errorCode))
+            }
+        case "confirmSignIn":
+            if (FlutterConfirmSignInRequest.validate(dict: data)) {
+                let request = FlutterConfirmSignInRequest(dict: data)
+                cognito.onConfirmSignIn(flutterResult: result, request: request)
+            } else {
+                let errorCode = "UNKNOWN"
+                prepareError(flutterResult: result,  msg: FlutterAuthErrorMessage.MALFORMED.rawValue, errorMap: formatErrorMap(errorCode: errorCode))
+            }
+        case "signOut":
+            let request = FlutterSignOutRequest(dict: data)
+            cognito.onSignOut(flutterResult: result, request: request)
+        case "updatePassword":
+            if (FlutterUpdatePasswordRequest.validate(dict: data)) {
+                let  request = FlutterUpdatePasswordRequest(dict: data)
+                cognito.onUpdatePassword(flutterResult: result, request: request)
+            } else {
+                let errorCode = "UNKNOWN"
+                prepareError(flutterResult: result,  msg: FlutterAuthErrorMessage.MALFORMED.rawValue, errorMap: formatErrorMap(errorCode: errorCode))
+            }
+        case "resetPassword":
+            if (FlutterResetPasswordRequest.validate(dict: data)) {
+                let request = FlutterResetPasswordRequest(dict: data)
+                cognito.onResetPassword(flutterResult: result, request: request)
+            } else {
+                let errorCode = "UNKNOWN"
+                prepareError(flutterResult: result,  msg: FlutterAuthErrorMessage.MALFORMED.rawValue, errorMap: formatErrorMap(errorCode: errorCode))
+            }
+        case "confirmPassword":
+            if (FlutterConfirmPasswordRequest.validate(dict: data)) {
+                let request = FlutterConfirmPasswordRequest(dict: data)
+                cognito.onConfirmPassword(flutterResult: result, request: request)
+            } else {
+                let errorCode = "UNKNOWN"
+                prepareError(flutterResult: result,  msg: FlutterAuthErrorMessage.MALFORMED.rawValue, errorMap: formatErrorMap(errorCode: errorCode))
+            }
+        case "fetchAuthSession":
+            let request = FlutterFetchSessionRequest(dict: data)
+            cognito.onFetchSession(flutterResult: result, request: request)
+        case "getCurrentUser":
+            cognito.onGetCurrentUser(flutterResult: result)
+        default:
+            result(FlutterMethodNotImplemented)
         }
+    }
     
-<<<<<<< HEAD
     static func logErrorContents(messages: Array<String>) {
         messages.forEach {
             log.error($0)
-=======
-    private func onSignInWithWebUI(flutterResult: @escaping FlutterResult, request: FlutterSignInWithWebUIRequest) {
-        
-        if(request.provider == nil) {
-          Amplify.Auth.signInWithWebUI(presentationAnchor: UIApplication.shared.keyWindow!) { result in
-            switch result {
-            case .success:
-              flutterResult(true)
-            case .failure(let error):
-              self.handleAuthError(error: error , flutterResult: flutterResult, msg: FlutterAuthErrorMessage.SIGNIN_WITH_WEBUI.rawValue)
-            }
-          }
-        } else {
-            Amplify.Auth.signInWithWebUI(for: request.provider!, presentationAnchor: UIApplication.shared.keyWindow!) { result in
-              switch result {
-              case .success:
-                flutterResult(true)
-              case .failure(let error):
-                self.handleAuthError(error: error , flutterResult: flutterResult, msg: FlutterAuthErrorMessage.SIGNIN_WITH_WEBUI.rawValue)
-              }
-            }
-        }
-    }
-    
-    private func handleAuthError(error: AuthError, flutterResult: FlutterResult, msg: String){
-        if case .service( let localizedError, let recoverySuggestion, let error) = error {
-          let errorCode = error != nil ? "\(error!)" : "unknown"
-          logErrorContents(messages: [localizedError, recoverySuggestion, errorCode])
-          formatError(flutterResult: flutterResult, errorCode: errorCode, msg: msg, localizedError: localizedError, recoverySuggestion: recoverySuggestion)
-        }
-        if case .configuration(let localizedError, let recoverySuggestion, let error) = error {
-          let errorCode = error != nil ? "\(error!)" : "configuration"
-          logErrorContents(messages: [localizedError, recoverySuggestion, errorCode])
-          formatError(flutterResult: flutterResult, errorCode: errorCode, msg: msg, localizedError: localizedError, recoverySuggestion: recoverySuggestion)
-        }
-        if case .unknown(let localizedError, let error) = error {
-          let errorCode = error != nil ? "\(error!)" : "unknown"
-          logErrorContents(messages: [localizedError, "unknown error"])
-          formatError(flutterResult: flutterResult, errorCode: errorCode, msg: msg, localizedError: localizedError, recoverySuggestion: "An unknown error has occurred.")
-        }
-        if case .invalidState(let localizedError, let recoverySuggestion, let error) = error {
-          let errorCode = error != nil ? "\(error!)" : "invalidState"
-          logErrorContents(messages: [localizedError, recoverySuggestion, errorCode])
-          formatError(flutterResult: flutterResult, errorCode: errorCode, msg: msg, localizedError: localizedError, recoverySuggestion: recoverySuggestion)
-        }
-        if case .notAuthorized(let localizedError,  let recoverySuggestion, let error) = error {
-          let errorCode = error != nil ? "\(error!)" : "notAuthorized"
-          logErrorContents(messages: [localizedError, recoverySuggestion, errorCode])
-          formatError(flutterResult: flutterResult, errorCode: errorCode, msg: msg, localizedError: localizedError, recoverySuggestion: recoverySuggestion)
-        }
-        if case .validation(let field, let localizedError, let recoverySuggestion, let error) = error {
-          let errorCode = error != nil ? "\(error!)" : "validation"
-          logErrorContents(messages: [field, localizedError, recoverySuggestion, errorCode])
-          formatError(flutterResult: flutterResult, errorCode: errorCode, msg: msg, localizedError: localizedError, recoverySuggestion: recoverySuggestion)
-        }
-        if case .signedOut(let localizedError, let recoverySuggestion, let error) = error {
-          let errorCode = error != nil ? "\(error!)" : "signedOut"
-          logErrorContents(messages: [localizedError, recoverySuggestion, errorCode])
-          formatError(flutterResult: flutterResult, errorCode: errorCode, msg: msg, localizedError: localizedError, recoverySuggestion: recoverySuggestion)
-        }
-        if case .sessionExpired(let localizedError, let recoverySuggestion, let error) = error {
-          let errorCode = error != nil ? "\(error!)" : "sessionExpired"
-          logErrorContents(messages: [localizedError, recoverySuggestion, errorCode])
-          formatError(flutterResult: flutterResult, errorCode: errorCode, msg: msg, localizedError: localizedError, recoverySuggestion: recoverySuggestion)
->>>>>>> c1e43cc6
         }
     }
 }
