import Flutter
import UIKit
import Amplify
import AmplifyPlugins

public class SwiftAuthCognito: NSObject, FlutterPlugin {
    
  let signUpFailure = "Amplify SignUp Failed"
    
  public static func register(with registrar: FlutterPluginRegistrar) {
    let channel = FlutterMethodChannel(name: "com.amazonaws.amplify/auth_cognito", binaryMessenger: registrar.messenger())
    let instance = SwiftAuthCognito()
    registrar.addMethodCallDelegate(instance, channel: channel)
    let authPlugin = AWSCognitoAuthPlugin()
    do {
      try Amplify.add(plugin: authPlugin)
    } catch {
      print("Failed to add AWSCognitoAuthPlugin to Amplify \(error)")
    }
  }


  public func handle(_ call: FlutterMethodCall, result: @escaping FlutterResult) {
    switch call.method {
      case "signUp":
        let arguments = call.arguments as! Dictionary<String, AnyObject>
        let request = FlutterSignUpRequest(dict: arguments["data"] as! NSMutableDictionary)
<<<<<<< HEAD
      case "confirmSignUp":
        let arguments = call.arguments as! Dictionary<String, AnyObject>
        let  request = FlutterConfirmSignUpRequest(dict: arguments["data"] as! NSMutableDictionary)
        onConfirmSignUp(flutterResult: result, request: request)
      case "signIn":
        let arguments = call.arguments as! Dictionary<String, AnyObject>
        let request = FlutterSignInRequest(dict: arguments["data"] as! NSMutableDictionary)
        onSignIn(flutterResult: result, request: request);
=======
        onSignUp(flutterResult: result, request: request)
>>>>>>> amplify_auth
      default:
        result(FlutterMethodNotImplemented)
    }
  }

  private func onSignUp(flutterResult: @escaping FlutterResult, request: FlutterSignUpRequest) {
<<<<<<< HEAD
    let options = AuthSignUpRequest.Options(userAttributes: formatUserAttributes(attributes: request.userAttributes))
    let username = getUsername(request: request)

    _ = Amplify.Auth.signUp(username: username, password:request.password!, options: options) { response in
=======
        
    _ = Amplify.Auth.signUp(username: request.getUsername(), password:request.password, options:  AuthSignUpRequest.Options(userAttributes:request.userAttributes)) { response in
>>>>>>> amplify_auth
     switch response {
       case .success(let signUpResult):
        if case .done = signUpResult.nextStep {
            var responseDict: [String: Any] = [:]
            let providerDataDict: [String: Any] = [:]
            responseDict["signUpState"] = "DONE"
            responseDict["providerData"] = providerDataDict;
            flutterResult(responseDict)
         }
         if case let .confirmUser(deliveryDetails, _) = signUpResult.nextStep {
            /* 
               The following code is accounting for the fact that swift auth types
               currently don't conform to codeable, as well as mismatches between ios
               and android response data/enums.  If swift auth types were to become codeable,
               we could potentially deal with mismatches on the dart side and simply serialize
               the whole response type here.

               TODO: IMPROVE THIS
            */
            var responseDict: [String: Any] = [:]
            var providerDataDict: [String: Any] = [:]
            var nextStepDict: [String: Any] = [:]
            var codeDeliveryDetailsDict: [String: Any] = [:]
            responseDict["signUpState"] = "CONFIRM_SIGN_UP_STEP"

            
            if case let .email(e) = deliveryDetails?.destination {
              codeDeliveryDetailsDict["destination"] = e! as String
              codeDeliveryDetailsDict["attributeName"] = "email"
              codeDeliveryDetailsDict["deliveryMedium"] = "EMAIL"
            }
        
            if case let .phone(e) = deliveryDetails?.destination {
              codeDeliveryDetailsDict["destination"] = e! as String
              codeDeliveryDetailsDict["attributeName"] = "phone"
            }
        
            if case let .sms(e) = deliveryDetails?.destination {
              codeDeliveryDetailsDict["destination"] = e! as String
              codeDeliveryDetailsDict["attributeName"] = "sms"
              codeDeliveryDetailsDict["deliveryMedium"] = "SMS"
            }
        
            if case let .unknown(e) = deliveryDetails?.destination {
              codeDeliveryDetailsDict["destination"] = e! as String
              codeDeliveryDetailsDict["attributeName"] = "unknown"
            }
        
            nextStepDict["codeDeliveryDetails"] = codeDeliveryDetailsDict
            providerDataDict["nextStep"] = nextStepDict
            responseDict["providerData"] = providerDataDict
        
            flutterResult(responseDict);
        }
       case .failure(let signUpError):
        print("An error occurred while registering a user")
        if case .service(let description, let suggestion, let error?) = signUpError {
          var errorDict: [String: Any] = [:]
          // should consider doing this with string manipulation, but that could be fragile
          switch "\(error)" {
            case "invalidParameter":
              errorDict["INVALID_PARAMETER"] = description;
            case "usernameExists":
              errorDict["USERNAME_EXISTS"] = description;
            case "aliasExists":
              errorDict["ALIAS_EXISTS"] = description;
            case "codeDeliveryFailure":
              errorDict["CODE_DELIVERY_FAILURE"] = description
            case "internalError":
              errorDict["INTERNAL_ERROR"] = description
            case "invalidLambdaResponse":
              errorDict["INVALID_LAMBDA_RESPONSE"] = description
            case "invalidPassword":
              errorDict["INVALID_PASSWORD"] = description
            case "notAuthorized":
              errorDict["NOT_AUTHORIZED"] = description
            case "resourceNotFound":
              errorDict["RESOURCE_NOT_FOUND"] = description
            case "tooManyRequests":
              errorDict["TOO_MANY_REQUESTS"] = description
            case "unexpectedLambda":
              errorDict["UNEXPECTED_LAMBDA"] = description
            case "userLambdaValidation":
              errorDict["USER_LAMBDA_VALIDATION"] = description
            case "tooManyFailedAttempts":
              errorDict["TOO_MANY_FAILED_ATTEMPTS"] = description
            default:
              errorDict["UNKNOWN"] = "An unrecognized Sign Up has occurred."
          }
          self.prepareError(flutterResult: flutterResult, error: signUpError, msg: self.signUpFailure, errorMap: errorDict)
        }
      }
    }
  }

<<<<<<< HEAD
  private func onConfirmSignUp(flutterResult: @escaping FlutterResult, request: FlutterConfirmSignUpRequest) {
    _ = Amplify.Auth.confirmSignUp(for: request.username!, confirmationCode:request.confirmationCode!) { response in
     switch response {
       case .success(let signUpResult):
        if case .done = signUpResult.nextStep {
            var responseDict: [String: Any] = [:]
            let providerDataDict: [String: Any] = [:]
            responseDict["signUpState"] = "DONE"
            responseDict["providerData"] = providerDataDict;
            flutterResult(responseDict)
         }
       case .failure(let signUpError):
        print("An error occurred while registering a user")
        if case .service(_, _, _?) = signUpError {
            self.prepareError(flutterResult: flutterResult, error: signUpError, msg: self.signUpFailure, detail: signUpError.errorDescription)
        }
      }
    }
  }

    private func onSignIn(flutterResult: @escaping FlutterResult, request: FlutterSignInRequest) {
        _ = Amplify.Auth.signIn(username: request.username!, password:request.password!) { response in
         switch response {
           case .success(let signUpResult):
            if case .done = signUpResult.nextStep {
                var responseDict: [String: Any] = [:]
                let providerDataDict: [String: Any] = [:]
                responseDict["signInState"] = "DONE"
                responseDict["providerData"] = providerDataDict;
                flutterResult(responseDict)
             }
           case .failure(let signUpError):
            print("An error occurred while registering a user")
            if case .service(let errorDescription, let recoverySuggestion, let error?) = signUpError {
                
                self.prepareError(flutterResult: flutterResult, error: signUpError, msg: self.signUpFailure, detail: signUpError.errorDescription)
            }
          }
        }
    }

  private func prepareError(flutterResult: FlutterResult, error: Error, msg: String, detail: String) {
=======
  private func prepareError(flutterResult: FlutterResult, error: Error, msg: String, errorMap: [String: Any]) {
>>>>>>> amplify_auth
        print("\(msg): \(error)?")
        flutterResult(FlutterError(
          code: "AmplifyException",
          message: msg,
          details: errorMap))
    }
<<<<<<< HEAD
    
  private func getUsername(request: FlutterSignUpRequest) -> String {
    var username: String = ""
    if (request.providerOptions?["usernameAttribute"] == nil && request.username != nil) {
        username = request.username!;
    } else {
        if (request.providerOptions?["usernameAttribute"] != nil) {
          if (request.providerOptions?["usernameAttribute"] as! String == "email") {
              username = request.userAttributes["email"]!
          } else {
              username = request.userAttributes["phone_number"]!
          }
        }
    }
    return username;
  }
    
  private func formatUserAttributes(attributes: Dictionary<String, String>) -> [AuthUserAttribute] {
    var formattedAttributes: Array<AuthUserAttribute> = Array()
    for attr in attributes {
      if (standardAttributes.contains(attr.key)) {
        formattedAttributes.append(AuthUserAttribute(.unknown(attr.key), value: attr.value))
      } else {
          formattedAttributes.append(AuthUserAttribute(.custom(attr.key), value: attr.value))
        }
    }
    return formattedAttributes
  }
=======
>>>>>>> amplify_auth
}<|MERGE_RESOLUTION|>--- conflicted
+++ resolved
@@ -2,6 +2,7 @@
 import UIKit
 import Amplify
 import AmplifyPlugins
+import SwiftyJSON
 
 public class SwiftAuthCognito: NSObject, FlutterPlugin {
     
@@ -25,7 +26,7 @@
       case "signUp":
         let arguments = call.arguments as! Dictionary<String, AnyObject>
         let request = FlutterSignUpRequest(dict: arguments["data"] as! NSMutableDictionary)
-<<<<<<< HEAD
+        onSignUp(flutterResult: result, request: request)
       case "confirmSignUp":
         let arguments = call.arguments as! Dictionary<String, AnyObject>
         let  request = FlutterConfirmSignUpRequest(dict: arguments["data"] as! NSMutableDictionary)
@@ -34,120 +35,31 @@
         let arguments = call.arguments as! Dictionary<String, AnyObject>
         let request = FlutterSignInRequest(dict: arguments["data"] as! NSMutableDictionary)
         onSignIn(flutterResult: result, request: request);
-=======
-        onSignUp(flutterResult: result, request: request)
->>>>>>> amplify_auth
       default:
         result(FlutterMethodNotImplemented)
     }
   }
 
   private func onSignUp(flutterResult: @escaping FlutterResult, request: FlutterSignUpRequest) {
-<<<<<<< HEAD
-    let options = AuthSignUpRequest.Options(userAttributes: formatUserAttributes(attributes: request.userAttributes))
-    let username = getUsername(request: request)
+    let options = AuthSignUpRequest.Options(userAttributes: request.userAttributes)
 
-    _ = Amplify.Auth.signUp(username: username, password:request.password!, options: options) { response in
-=======
+    _ = Amplify.Auth.signUp(username: request.getUsername(), password:request.password, options: options) { response in
+        switch response {
+       case .success:
+        let signUpData = FlutterSignUpResult(res: response)
+        flutterResult(signUpData.toJSON())
+
         
-    _ = Amplify.Auth.signUp(username: request.getUsername(), password:request.password, options:  AuthSignUpRequest.Options(userAttributes:request.userAttributes)) { response in
->>>>>>> amplify_auth
-     switch response {
-       case .success(let signUpResult):
-        if case .done = signUpResult.nextStep {
-            var responseDict: [String: Any] = [:]
-            let providerDataDict: [String: Any] = [:]
-            responseDict["signUpState"] = "DONE"
-            responseDict["providerData"] = providerDataDict;
-            flutterResult(responseDict)
-         }
-         if case let .confirmUser(deliveryDetails, _) = signUpResult.nextStep {
-            /* 
-               The following code is accounting for the fact that swift auth types
-               currently don't conform to codeable, as well as mismatches between ios
-               and android response data/enums.  If swift auth types were to become codeable,
-               we could potentially deal with mismatches on the dart side and simply serialize
-               the whole response type here.
-
-               TODO: IMPROVE THIS
-            */
-            var responseDict: [String: Any] = [:]
-            var providerDataDict: [String: Any] = [:]
-            var nextStepDict: [String: Any] = [:]
-            var codeDeliveryDetailsDict: [String: Any] = [:]
-            responseDict["signUpState"] = "CONFIRM_SIGN_UP_STEP"
-
-            
-            if case let .email(e) = deliveryDetails?.destination {
-              codeDeliveryDetailsDict["destination"] = e! as String
-              codeDeliveryDetailsDict["attributeName"] = "email"
-              codeDeliveryDetailsDict["deliveryMedium"] = "EMAIL"
-            }
-        
-            if case let .phone(e) = deliveryDetails?.destination {
-              codeDeliveryDetailsDict["destination"] = e! as String
-              codeDeliveryDetailsDict["attributeName"] = "phone"
-            }
-        
-            if case let .sms(e) = deliveryDetails?.destination {
-              codeDeliveryDetailsDict["destination"] = e! as String
-              codeDeliveryDetailsDict["attributeName"] = "sms"
-              codeDeliveryDetailsDict["deliveryMedium"] = "SMS"
-            }
-        
-            if case let .unknown(e) = deliveryDetails?.destination {
-              codeDeliveryDetailsDict["destination"] = e! as String
-              codeDeliveryDetailsDict["attributeName"] = "unknown"
-            }
-        
-            nextStepDict["codeDeliveryDetails"] = codeDeliveryDetailsDict
-            providerDataDict["nextStep"] = nextStepDict
-            responseDict["providerData"] = providerDataDict
-        
-            flutterResult(responseDict);
-        }
        case .failure(let signUpError):
         print("An error occurred while registering a user")
-        if case .service(let description, let suggestion, let error?) = signUpError {
-          var errorDict: [String: Any] = [:]
-          // should consider doing this with string manipulation, but that could be fragile
-          switch "\(error)" {
-            case "invalidParameter":
-              errorDict["INVALID_PARAMETER"] = description;
-            case "usernameExists":
-              errorDict["USERNAME_EXISTS"] = description;
-            case "aliasExists":
-              errorDict["ALIAS_EXISTS"] = description;
-            case "codeDeliveryFailure":
-              errorDict["CODE_DELIVERY_FAILURE"] = description
-            case "internalError":
-              errorDict["INTERNAL_ERROR"] = description
-            case "invalidLambdaResponse":
-              errorDict["INVALID_LAMBDA_RESPONSE"] = description
-            case "invalidPassword":
-              errorDict["INVALID_PASSWORD"] = description
-            case "notAuthorized":
-              errorDict["NOT_AUTHORIZED"] = description
-            case "resourceNotFound":
-              errorDict["RESOURCE_NOT_FOUND"] = description
-            case "tooManyRequests":
-              errorDict["TOO_MANY_REQUESTS"] = description
-            case "unexpectedLambda":
-              errorDict["UNEXPECTED_LAMBDA"] = description
-            case "userLambdaValidation":
-              errorDict["USER_LAMBDA_VALIDATION"] = description
-            case "tooManyFailedAttempts":
-              errorDict["TOO_MANY_FAILED_ATTEMPTS"] = description
-            default:
-              errorDict["UNKNOWN"] = "An unrecognized Sign Up has occurred."
-          }
-          self.prepareError(flutterResult: flutterResult, error: signUpError, msg: self.signUpFailure, errorMap: errorDict)
+        if case .service( _,  _, let error) = signUpError {
+            let errorCode = error != nil ? "\(error!)" : "UNKNOWN"
+            self.prepareError(flutterResult: flutterResult, error: signUpError, msg: self.signUpFailure, errorMap: self.formatErrorMap(errorCode: errorCode))
         }
       }
     }
   }
 
-<<<<<<< HEAD
   private func onConfirmSignUp(flutterResult: @escaping FlutterResult, request: FlutterConfirmSignUpRequest) {
     _ = Amplify.Auth.confirmSignUp(for: request.username!, confirmationCode:request.confirmationCode!) { response in
      switch response {
@@ -161,8 +73,9 @@
          }
        case .failure(let signUpError):
         print("An error occurred while registering a user")
-        if case .service(_, _, _?) = signUpError {
-            self.prepareError(flutterResult: flutterResult, error: signUpError, msg: self.signUpFailure, detail: signUpError.errorDescription)
+        if case .service(_, _, let error) = signUpError {
+            let errorCode = error != nil ? "\(error!)" : "UNKNOWN"
+            self.prepareError(flutterResult: flutterResult, error: signUpError, msg: self.signUpFailure, errorMap: self.formatErrorMap(errorCode: errorCode ))
         }
       }
     }
@@ -171,63 +84,86 @@
     private func onSignIn(flutterResult: @escaping FlutterResult, request: FlutterSignInRequest) {
         _ = Amplify.Auth.signIn(username: request.username!, password:request.password!) { response in
          switch response {
-           case .success(let signUpResult):
-            if case .done = signUpResult.nextStep {
-                var responseDict: [String: Any] = [:]
-                let providerDataDict: [String: Any] = [:]
+           case .success(let signInResult):
+            var responseDict: [String: Any] = [:]
+            var providerDataDict: [String: Any] = [:]
+            var nextStepDict: [String: Any] = [:]
+            var codeDeliveryDetailsDict: [String: Any] = [:]
+            if case .done = signInResult.nextStep {
                 responseDict["signInState"] = "DONE"
-                responseDict["providerData"] = providerDataDict;
                 flutterResult(responseDict)
              }
-           case .failure(let signUpError):
-            print("An error occurred while registering a user")
-            if case .service(let errorDescription, let recoverySuggestion, let error?) = signUpError {
+            if case let .confirmSignInWithSMSMFACode(deliveryDetails, _) = signInResult.nextStep {
+                if case let .sms(e) = deliveryDetails.destination {
+                  codeDeliveryDetailsDict["destination"] = e! as String
+                  codeDeliveryDetailsDict["attributeName"] = "sms"
+                  codeDeliveryDetailsDict["deliveryMedium"] = "SMS"
+                }
+                responseDict["signInState"] = "CONFIRM_SIGN_IN_WITH_SMS_MFA_CODE"
+                nextStepDict["codeDeliveryDetails"] = codeDeliveryDetailsDict
+                providerDataDict["nextStep"] = nextStepDict
+                responseDict["providerData"] = providerDataDict
+            }
+            if case .confirmSignInWithCustomChallenge = signInResult.nextStep {
                 
-                self.prepareError(flutterResult: flutterResult, error: signUpError, msg: self.signUpFailure, detail: signUpError.errorDescription)
+            }
+            if case .confirmSignInWithNewPassword = signInResult.nextStep {
+                
+            }
+            flutterResult(responseDict)
+
+           case .failure(let signInError):
+            print("An error occurred while initiating auth")
+            if case .service(_, _, let error) = signInError {
+                let errorCode = error != nil ? "\(error!)" : "UNKNOWN"
+                self.prepareError(flutterResult: flutterResult, error: signInError, msg: self.signUpFailure, errorMap: self.formatErrorMap(errorCode: errorCode))
             }
           }
         }
     }
 
-  private func prepareError(flutterResult: FlutterResult, error: Error, msg: String, detail: String) {
-=======
   private func prepareError(flutterResult: FlutterResult, error: Error, msg: String, errorMap: [String: Any]) {
->>>>>>> amplify_auth
         print("\(msg): \(error)?")
+        
         flutterResult(FlutterError(
           code: "AmplifyException",
           message: msg,
           details: errorMap))
-    }
-<<<<<<< HEAD
-    
-  private func getUsername(request: FlutterSignUpRequest) -> String {
-    var username: String = ""
-    if (request.providerOptions?["usernameAttribute"] == nil && request.username != nil) {
-        username = request.username!;
-    } else {
-        if (request.providerOptions?["usernameAttribute"] != nil) {
-          if (request.providerOptions?["usernameAttribute"] as! String == "email") {
-              username = request.userAttributes["email"]!
-          } else {
-              username = request.userAttributes["phone_number"]!
-          }
-        }
-    }
-    return username;
   }
     
-  private func formatUserAttributes(attributes: Dictionary<String, String>) -> [AuthUserAttribute] {
-    var formattedAttributes: Array<AuthUserAttribute> = Array()
-    for attr in attributes {
-      if (standardAttributes.contains(attr.key)) {
-        formattedAttributes.append(AuthUserAttribute(.unknown(attr.key), value: attr.value))
-      } else {
-          formattedAttributes.append(AuthUserAttribute(.custom(attr.key), value: attr.value))
+    private func formatErrorMap(errorCode: String) -> [String: Any] {
+        var errorDict: [String: Any] = [:]
+        // should consider doing this with string manipulation, but that could be fragile
+        switch errorCode {
+          case "invalidParameter":
+            errorDict["INVALID_PARAMETER"] = description;
+        case "usernameExists":
+            errorDict["USERNAME_EXISTS"] = description;
+          case "aliasExists":
+            errorDict["ALIAS_EXISTS"] = description;
+          case "codeDeliveryFailure":
+            errorDict["CODE_DELIVERY_FAILURE"] = description
+          case "internalError":
+            errorDict["INTERNAL_ERROR"] = description
+          case "invalidLambdaResponse":
+            errorDict["INVALID_LAMBDA_RESPONSE"] = description
+          case "invalidPassword":
+            errorDict["INVALID_PASSWORD"] = description
+          case "notAuthorized":
+            errorDict["NOT_AUTHORIZED"] = description
+          case "resourceNotFound":
+            errorDict["RESOURCE_NOT_FOUND"] = description
+          case "tooManyRequests":
+            errorDict["TOO_MANY_REQUESTS"] = description
+          case "unexpectedLambda":
+            errorDict["UNEXPECTED_LAMBDA"] = description
+          case "userLambdaValidation":
+            errorDict["USER_LAMBDA_VALIDATION"] = description
+          case "tooManyFailedAttempts":
+            errorDict["TOO_MANY_FAILED_ATTEMPTS"] = description
+          default:
+            errorDict["UNKNOWN"] = "An unrecognized Sign Up has occurred."
         }
+        return errorDict
     }
-    return formattedAttributes
-  }
-=======
->>>>>>> amplify_auth
 }