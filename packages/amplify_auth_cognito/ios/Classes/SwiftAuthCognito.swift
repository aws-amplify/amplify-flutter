/*
 * Copyright 2020 Amazon.com, Inc. or its affiliates. All Rights Reserved.
 *
 * Licensed under the Apache License, Version 2.0 (the "License").
 * You may not use this file except in compliance with the License.
 * A copy of the License is located at
 *
 *  http://aws.amazon.com/apache2.0
 *
 * or in the "license" file accompanying this file. This file is distributed
 * on an "AS IS" BASIS, WITHOUT WARRANTIES OR CONDITIONS OF ANY KIND, either
 * express or implied. See the License for the specific language governing
 * permissions and limitations under the License.
 */

import Flutter
import UIKit
import Amplify
import AmplifyPlugins
import AWSCore

public class SwiftAuthCognito: NSObject, FlutterPlugin, FlutterStreamHandler {
    
    private var authEventSink: FlutterEventSink?
    
    public func onListen(withArguments arguments: Any?, eventSink events: @escaping FlutterEventSink) -> FlutterError? {
        _ = Amplify.Hub.listen(to: .auth) { payload in
          switch payload.eventName {
            case HubPayload.EventName.Auth.signedIn:
              let hubEvent: Dictionary<String, Any> = ["eventName" : "SIGNED_IN"]
              events(hubEvent)
            case HubPayload.EventName.Auth.sessionExpired:
              let hubEvent: Dictionary<String, Any> = ["eventName" : "SESSION_EXPIRED"]
              events(hubEvent)
            case HubPayload.EventName.Auth.signedOut:
              let hubEvent: Dictionary<String, Any> = ["eventName" : "SIGNED_OUT"]
              events(hubEvent)
            default:
              break
            }
          }
        return nil
    }
    
    public func onCancel(withArguments arguments: Any?) -> FlutterError? {
        self.authEventSink = nil
        return nil
    }
        
  public static func register(with registrar: FlutterPluginRegistrar) {
    let channel = FlutterMethodChannel(name: "com.amazonaws.amplify/auth_cognito", binaryMessenger: registrar.messenger())
    let eventChannel = FlutterEventChannel(name: "com.amazonaws.amplify/auth_cognito_events", binaryMessenger: registrar.messenger())
    let instance = SwiftAuthCognito()
    registrar.addMethodCallDelegate(instance, channel: channel)
    let authPlugin = AWSCognitoAuthPlugin()
    eventChannel.setStreamHandler(instance)
    Amplify.Logging.logLevel = .error
    do {
      try Amplify.add(plugin: authPlugin)
    } catch {
      print("Failed to add AWSCognitoAuthPlugin to Amplify \(error)")
    }
  }
    
  private func checkArguments(args: Any) throws -> Dictionary<String, AnyObject> {
    guard let res = args as? Dictionary<String, AnyObject> else {
      throw AuthError.validation("arguments", "Flutter method call arguments are not a map.", "Check the values that are being passed from Dart.")
    }
    return res;
  }
    
  private func checkData(args: Dictionary<String, AnyObject>) throws -> NSMutableDictionary {
    guard let res = args["data"] as? NSMutableDictionary else {
      throw AuthError.validation("arguments", "Flutter method call arguments.data is not a map.", "Check the values that are being passed from Dart.")
    }
    return res;
  }
    
  public func handle(_ call: FlutterMethodCall, result: @escaping FlutterResult) {
    var arguments: Dictionary<String, AnyObject> = [:]
    var data: NSMutableDictionary = [:]
    do {
        try arguments = checkArguments(args: call.arguments as Any)
        try data = checkData(args: arguments)
    } catch {
        return self.prepareError(flutterResult: result,  msg: FlutterAuthErrorMessage.MALFORMED.rawValue, errorMap: self.formatErrorMap(errorCode: "validation"))
    }
    switch call.method {
      case "signUp":
        if (FlutterSignUpRequest.validate(dict: data)) {
          let request = FlutterSignUpRequest(dict: data)
          onSignUp(flutterResult: result, request: request)
        } else {
          let errorCode = "UNKNOWN"
            self.prepareError(flutterResult: result,  msg: FlutterAuthErrorMessage.MALFORMED.rawValue, errorMap: self.formatErrorMap(errorCode: errorCode))
        }
      case "confirmSignUp":
        if (FlutterConfirmSignUpRequest.validate(dict: data)) {
          let request = FlutterConfirmSignUpRequest(dict: data)
          onConfirmSignUp(flutterResult: result, request: request)
        } else {
          let errorCode = "UNKNOWN"
            self.prepareError(flutterResult: result,  msg: FlutterAuthErrorMessage.MALFORMED.rawValue, errorMap: self.formatErrorMap(errorCode: errorCode))
        }
       case "resendSignUpCode":
          if (FlutterResendSignUpCodeRequest.validate(dict: data)) {
            let request = FlutterResendSignUpCodeRequest(dict: data)
            onResendSignUpCode(flutterResult: result, request: request)
          } else {
            let errorCode = "UNKNOWN"
              self.prepareError(flutterResult: result,  msg: FlutterAuthErrorMessage.MALFORMED.rawValue, errorMap: self.formatErrorMap(errorCode: errorCode))
          }
      case "signIn":
        if (FlutterSignInRequest.validate(dict: data)) {
          let request = FlutterSignInRequest(dict: data)
          onSignIn(flutterResult: result, request: request)
        } else {
          let errorCode = "UNKNOWN"
            self.prepareError(flutterResult: result,  msg: FlutterAuthErrorMessage.MALFORMED.rawValue, errorMap: self.formatErrorMap(errorCode: errorCode))
        }
      case "confirmSignIn":
        if (FlutterConfirmSignInRequest.validate(dict: data)) {
          let request = FlutterConfirmSignInRequest(dict: data)
          onConfirmSignIn(flutterResult: result, request: request)
        } else {
          let errorCode = "UNKNOWN"
            self.prepareError(flutterResult: result,  msg: FlutterAuthErrorMessage.MALFORMED.rawValue, errorMap: self.formatErrorMap(errorCode: errorCode))
        }
      case "signOut":
        let request = FlutterSignOutRequest(dict: data)
        onSignOut(flutterResult: result, request: request)
      case "updatePassword":
        if (FlutterUpdatePasswordRequest.validate(dict: data)) {
          let  request = FlutterUpdatePasswordRequest(dict: data)
          onUpdatePassword(flutterResult: result, request: request)
        } else {
          let errorCode = "UNKNOWN"
            self.prepareError(flutterResult: result,  msg: FlutterAuthErrorMessage.MALFORMED.rawValue, errorMap: self.formatErrorMap(errorCode: errorCode))
        }
      case "resetPassword":
          if (FlutterResetPasswordRequest.validate(dict: data)) {
            let request = FlutterResetPasswordRequest(dict: data)
            onResetPassword(flutterResult: result, request: request)
          } else {
            let errorCode = "UNKNOWN"
              self.prepareError(flutterResult: result,  msg: FlutterAuthErrorMessage.MALFORMED.rawValue, errorMap: self.formatErrorMap(errorCode: errorCode))
          }
        case "confirmPassword":
          if (FlutterConfirmPasswordRequest.validate(dict: data)) {
            let request = FlutterConfirmPasswordRequest(dict: data)
            onConfirmPassword(flutterResult: result, request: request)
          } else {
            let errorCode = "UNKNOWN"
              self.prepareError(flutterResult: result,  msg: FlutterAuthErrorMessage.MALFORMED.rawValue, errorMap: self.formatErrorMap(errorCode: errorCode))
          }
        case "fetchAuthSession":
            let request = FlutterFetchSessionRequest(dict: data)
            onFetchSession(flutterResult: result, request: request)
        default:
          result(FlutterMethodNotImplemented)
    }
  }

  private func onSignUp(flutterResult: @escaping FlutterResult, request: FlutterSignUpRequest) {
    let options = AuthSignUpRequest.Options(userAttributes: request.userAttributes)

    _ = Amplify.Auth.signUp(username: request.username, password:request.password, options: options) { response in
        switch response {
       case .success:
         let signUpData = FlutterSignUpResult(res: response)
         flutterResult(signUpData.toJSON())
       case .failure(let signUpError):
         self.handleAuthError(error: signUpError, flutterResult: flutterResult, msg: FlutterAuthErrorMessage.SIGNUP.rawValue)
      }
    }
  }

  private func onConfirmSignUp(flutterResult: @escaping FlutterResult, request: FlutterConfirmSignUpRequest) {
    _ = Amplify.Auth.confirmSignUp(for: request.username, confirmationCode:request.confirmationCode) { response in
     switch response {
       case .success:
         let signUpData = FlutterSignUpResult(res: response)
         flutterResult(signUpData.toJSON())
        
       case .failure(let signUpError):
         self.handleAuthError(error: signUpError, flutterResult: flutterResult, msg: FlutterAuthErrorMessage.CONFIRM_SIGNUP.rawValue)
      }
    }
  }
    
  private func onResendSignUpCode(flutterResult: @escaping FlutterResult, request: FlutterResendSignUpCodeRequest) {
    _ = Amplify.Auth.resendSignUpCode(for: request.username) { response in
      switch response {
          case .success:
            let resendData = FlutterResendSignUpCodeResult(res: response)
            flutterResult(resendData.toJSON())
          case .failure(let signUpError):
            self.handleAuthError(error: signUpError, flutterResult: flutterResult, msg: FlutterAuthErrorMessage.RESEND_SIGNUP.rawValue)
      }
    }
  }

  private func onSignIn(flutterResult: @escaping FlutterResult, request: FlutterSignInRequest) {
    _ = Amplify.Auth.signIn(username: request.username, password:request.password) { response in
      switch response {
        case .success:
        let signInData = FlutterSignInResult(res: response)
        flutterResult(signInData.toJSON())
          case .failure(let signInError):
          self.handleAuthError(error: signInError, flutterResult: flutterResult, msg: FlutterAuthErrorMessage.SIGNIN.rawValue)
        }
     }
  }
    
  private func onConfirmSignIn(flutterResult: @escaping FlutterResult, request: FlutterConfirmSignInRequest) {
    _ = Amplify.Auth.confirmSignIn(challengeResponse: request.confirmationCode) { response in
     switch response {
       case .success:
         let signInData = FlutterSignInResult(res: response)
         flutterResult(signInData.toJSON())
       case .failure(let signInError):
         self.handleAuthError(error: signInError, flutterResult: flutterResult, msg: FlutterAuthErrorMessage.CONFIRM_SIGNIN.rawValue)
       }
     }
   }
    
  private func onSignOut(flutterResult: @escaping FlutterResult, request: FlutterSignOutRequest) {
    _ = Amplify.Auth.signOut(options: request.options) { response in
      switch response {
        case .success:
          let emptyMap: Dictionary<String, Any> = [:]
          flutterResult(emptyMap)

        case .failure(let signOutError):
        self.handleAuthError(error: signOutError, flutterResult: flutterResult, msg: FlutterAuthErrorMessage.SIGNOUT.rawValue)
      }
    }
  }
    
  private func onUpdatePassword(flutterResult: @escaping FlutterResult, request: FlutterUpdatePasswordRequest) {
    _ = Amplify.Auth.update(oldPassword: request.oldPassword, to: request.newPassword) { response in
     switch response {
       case .success:
        let emptyMap: Dictionary<String, Any> = [:]
        flutterResult(emptyMap)
        
       case .failure(let updatePasswordError):
        self.handleAuthError(error: updatePasswordError, flutterResult: flutterResult, msg: FlutterAuthErrorMessage.UPDATE_PASSWORD.rawValue)
      }
    }
  }
    
    private func onResetPassword(flutterResult: @escaping FlutterResult, request: FlutterResetPasswordRequest) {
        _ = Amplify.Auth.resetPassword(for: request.username) { response in
       switch response {
         case .success:
          let resetData = FlutterResetPasswordResult(res: response)
          flutterResult(resetData.toJSON())
          
         case .failure(let resetPasswordError):
          self.handleAuthError(error: resetPasswordError, flutterResult: flutterResult,  msg: FlutterAuthErrorMessage.RESET_PASSWORD.rawValue)
        }
      }
    }

    private func onConfirmPassword(flutterResult: @escaping FlutterResult, request: FlutterConfirmPasswordRequest) {
        _ = Amplify.Auth.confirmResetPassword(for: request.username, with: request.newPassword, confirmationCode: request.confirmationCode) { response in
       switch response {
         case .success:
           let emptyMap: Dictionary<String, Any> = [:]
           flutterResult(emptyMap)
          
         case .failure(let resetPasswordError):
          self.handleAuthError(error: resetPasswordError, flutterResult: flutterResult,  msg: FlutterAuthErrorMessage.RESET_PASSWORD.rawValue)
        }
      }
    }
    
    private func onFetchSession(flutterResult: @escaping FlutterResult, request: FlutterFetchSessionRequest) {
      _ = Amplify.Auth.fetchAuthSession { result in
        do {
            if (request.getAWSCredentials) {
                let sessionData = try FlutterFetchCognitoSessionResult(res: result)
                flutterResult(sessionData.toJSON())
            } else {
                let sessionData = try FlutterFetchSessionResult(res: result)
                flutterResult(sessionData.toJSON())
            }

        } catch {
            self.handleAuthError(error: error as! AuthError, flutterResult: flutterResult,  msg: FlutterAuthErrorMessage.FETCH_SESSION.rawValue)
        }
      }
    }
    
    private func handleAuthError(error: AuthError, flutterResult: FlutterResult, msg: String){
        if case .service( let localizedError, let recoverySuggestion, let error) = error {
          let errorCode = error != nil ? "\(error!)" : "unknown"
<<<<<<< HEAD
          logErrorConents(messages: [localizedError, recoverySuggestion, errorCode])
=======
          logErrorContents(messages: [localizedError, recoverySuggestion, errorCode])
>>>>>>> a0a1ed75
          formatError(flutterResult: flutterResult, errorCode: errorCode, msg: msg, localizedError: localizedError, recoverySuggestion: recoverySuggestion)
        }
        if case .configuration(let localizedError, let recoverySuggestion, let error) = error {
          let errorCode = error != nil ? "\(error!)" : "configuration"
<<<<<<< HEAD
=======
          logErrorContents(messages: [localizedError, recoverySuggestion, errorCode])
>>>>>>> a0a1ed75
          formatError(flutterResult: flutterResult, errorCode: errorCode, msg: msg, localizedError: localizedError, recoverySuggestion: recoverySuggestion)
        }
        if case .unknown(let localizedError, let error) = error {
          let errorCode = error != nil ? "\(error!)" : "unknown"
<<<<<<< HEAD
          logErrorConents(messages: [localizedError, "unknown error"])
=======
          logErrorContents(messages: [localizedError, "unknown error"])
>>>>>>> a0a1ed75
          formatError(flutterResult: flutterResult, errorCode: errorCode, msg: msg, localizedError: localizedError, recoverySuggestion: "An unknown error has occurred.")
        }
        if case .invalidState(let localizedError, let recoverySuggestion, let error) = error {
          let errorCode = error != nil ? "\(error!)" : "invalidState"
<<<<<<< HEAD
          logErrorConents(messages: [localizedError, recoverySuggestion, errorCode])
=======
          logErrorContents(messages: [localizedError, recoverySuggestion, errorCode])
>>>>>>> a0a1ed75
          formatError(flutterResult: flutterResult, errorCode: errorCode, msg: msg, localizedError: localizedError, recoverySuggestion: recoverySuggestion)
        }
        if case .notAuthorized(let localizedError,  let recoverySuggestion, let error) = error {
          let errorCode = error != nil ? "\(error!)" : "notAuthorized"
<<<<<<< HEAD
          logErrorConents(messages: [localizedError, recoverySuggestion, errorCode])
=======
          logErrorContents(messages: [localizedError, recoverySuggestion, errorCode])
>>>>>>> a0a1ed75
          formatError(flutterResult: flutterResult, errorCode: errorCode, msg: msg, localizedError: localizedError, recoverySuggestion: recoverySuggestion)
        }
        if case .validation(let field, let localizedError, let recoverySuggestion, let error) = error {
          let errorCode = error != nil ? "\(error!)" : "validation"
<<<<<<< HEAD
          logErrorConents(messages: [field, localizedError, recoverySuggestion, errorCode])
=======
          logErrorContents(messages: [field, localizedError, recoverySuggestion, errorCode])
>>>>>>> a0a1ed75
          formatError(flutterResult: flutterResult, errorCode: errorCode, msg: msg, localizedError: localizedError, recoverySuggestion: recoverySuggestion)
        }
        if case .signedOut(let localizedError, let recoverySuggestion, let error) = error {
          let errorCode = error != nil ? "\(error!)" : "signedOut"
<<<<<<< HEAD
          logErrorConents(messages: [localizedError, recoverySuggestion, errorCode])
=======
          logErrorContents(messages: [localizedError, recoverySuggestion, errorCode])
>>>>>>> a0a1ed75
          formatError(flutterResult: flutterResult, errorCode: errorCode, msg: msg, localizedError: localizedError, recoverySuggestion: recoverySuggestion)
        }
        if case .sessionExpired(let localizedError, let recoverySuggestion, let error) = error {
          let errorCode = error != nil ? "\(error!)" : "sessionExpired"
<<<<<<< HEAD
          logErrorConents(messages: [localizedError, recoverySuggestion, errorCode])
=======
          logErrorContents(messages: [localizedError, recoverySuggestion, errorCode])
>>>>>>> a0a1ed75
          formatError(flutterResult: flutterResult, errorCode: errorCode, msg: msg, localizedError: localizedError, recoverySuggestion: recoverySuggestion)
        }
    }
    
    private func formatError(flutterResult: FlutterResult, errorCode: String, msg: String, localizedError: String, recoverySuggestion: String) {
      var errorMap: [String: Any] = formatErrorMap(errorCode: errorCode, localizedError: localizedError)
      errorMap["PLATFORM_EXCEPTIONS"] = platformExceptions(localizedError: localizedError, recoverySuggestion: recoverySuggestion)
      prepareError(flutterResult: flutterResult,  msg: msg, errorMap: errorMap)
    }
    
<<<<<<< HEAD
    private func logErrorConents(messages: Array<String>) {
=======
    private func logErrorContents(messages: Array<String>) {
>>>>>>> a0a1ed75
      messages.forEach {
        log.error($0)
      }
    }

    private func prepareError(flutterResult: FlutterResult, msg: String, errorMap: [String: Any]) {
      flutterResult(FlutterError(
        code: "AmplifyException",
        message: msg,
        details: errorMap)
      )
    }
    
    private func platformExceptions(localizedError: String, recoverySuggestion: String) -> [String: String] {
      var platformDict: [String: String] = [:]
      platformDict["platform"] = "iOS"
      platformDict["localizedErrorMessage"] = localizedError
      platformDict["recoverySuggestion"] = recoverySuggestion
      return platformDict
    }
    
  private func formatErrorMap(errorCode: String, localizedError: String = "") -> [String: Any] {
      var errorDict: [String: Any] = [:]
      switch errorCode {
        case "codeExpired":
          errorDict["CODE_EXPIRED"] = localizedError
        case "codeMismatch":
          errorDict["CODE_MISMATCH"] = localizedError
        case "invalidParameter":
          errorDict["INVALID_PARAMETER"] = localizedError
        case "mfaMethodNotFound":
          errorDict["MFA_METHOD_NOT_FOUND"] = localizedError
        case "passwordResetRequired":
          errorDict["PASSWORD_RESET_REQUIRED"] = localizedError
        case "softwareTokenMFANotEnabled":
          errorDict["SOFTWARE_TOKEN_MFA_NOT_FOUND"] = localizedError
        case "usernameExists":
          errorDict["USERNAME_EXISTS"] = localizedError
        case "userNotConfirmed":
          errorDict["USER_NOT_CONFIRMED"] = localizedError
        case "userNotFound":
          errorDict["USER_NOT_FOUND"] = localizedError
        case "aliasExists":
          errorDict["ALIAS_EXISTS"] = localizedError
        case "codeDeliveryFailure":
          errorDict["CODE_DELIVERY_FAILURE"] = localizedError
        case "internalError":
          errorDict["INTERNAL_ERROR"] = localizedError
        case "invalidLambdaResponse":
          errorDict["INVALID_LAMBDA_RESPONSE"] = localizedError
        case "invalidPassword":
          errorDict["INVALID_PASSWORD"] = localizedError
        case "notAuthorized":
          errorDict["NOT_AUTHORIZED"] = localizedError
        case "resourceNotFound":
          errorDict["RESOURCE_NOT_FOUND"] = localizedError
        case "tooManyRequests":
          errorDict["TOO_MANY_REQUESTS"] = localizedError
        case "unexpectedLambda":
          errorDict["UNEXPECTED_LAMBDA"] = localizedError
        case "userLambdaValidation":
          errorDict["USER_LAMBDA_VALIDATION"] = localizedError
        case "requestLimitExceeded":
          errorDict["REQUEST_LIMIT_EXCEEDED"] = localizedError
        case "tooManyFailedAttempts":
          errorDict["TOO_MANY_FAILED_ATTEMPTS"] = localizedError
        case "invalidState":
          errorDict["INVALID_STATE"] = localizedError
        case "signedOut":
          errorDict["SIGNED_OUT"] = localizedError
        case "configuration":
          errorDict["CONFIGURATION"] = localizedError
        case "validation":
          errorDict["VALIDATION"] = localizedError
        case "sessionExpired":
          // use SIGNED_OUT to match android
          errorDict["SIGNED_OUT"] = localizedError
        default:
          errorDict["UNKNOWN"] = "An unrecognized error has occurred. See logs for details."
      }
      return errorDict
  }
}

extension SwiftAuthCognito: DefaultLogger { }<|MERGE_RESOLUTION|>--- conflicted
+++ resolved
@@ -296,73 +296,42 @@
     private func handleAuthError(error: AuthError, flutterResult: FlutterResult, msg: String){
         if case .service( let localizedError, let recoverySuggestion, let error) = error {
           let errorCode = error != nil ? "\(error!)" : "unknown"
-<<<<<<< HEAD
-          logErrorConents(messages: [localizedError, recoverySuggestion, errorCode])
-=======
-          logErrorContents(messages: [localizedError, recoverySuggestion, errorCode])
->>>>>>> a0a1ed75
+          logErrorContents(messages: [localizedError, recoverySuggestion, errorCode])
           formatError(flutterResult: flutterResult, errorCode: errorCode, msg: msg, localizedError: localizedError, recoverySuggestion: recoverySuggestion)
         }
         if case .configuration(let localizedError, let recoverySuggestion, let error) = error {
           let errorCode = error != nil ? "\(error!)" : "configuration"
-<<<<<<< HEAD
-=======
-          logErrorContents(messages: [localizedError, recoverySuggestion, errorCode])
->>>>>>> a0a1ed75
+          logErrorContents(messages: [localizedError, recoverySuggestion, errorCode])
           formatError(flutterResult: flutterResult, errorCode: errorCode, msg: msg, localizedError: localizedError, recoverySuggestion: recoverySuggestion)
         }
         if case .unknown(let localizedError, let error) = error {
           let errorCode = error != nil ? "\(error!)" : "unknown"
-<<<<<<< HEAD
-          logErrorConents(messages: [localizedError, "unknown error"])
-=======
           logErrorContents(messages: [localizedError, "unknown error"])
->>>>>>> a0a1ed75
           formatError(flutterResult: flutterResult, errorCode: errorCode, msg: msg, localizedError: localizedError, recoverySuggestion: "An unknown error has occurred.")
         }
         if case .invalidState(let localizedError, let recoverySuggestion, let error) = error {
           let errorCode = error != nil ? "\(error!)" : "invalidState"
-<<<<<<< HEAD
-          logErrorConents(messages: [localizedError, recoverySuggestion, errorCode])
-=======
-          logErrorContents(messages: [localizedError, recoverySuggestion, errorCode])
->>>>>>> a0a1ed75
+          logErrorContents(messages: [localizedError, recoverySuggestion, errorCode])
           formatError(flutterResult: flutterResult, errorCode: errorCode, msg: msg, localizedError: localizedError, recoverySuggestion: recoverySuggestion)
         }
         if case .notAuthorized(let localizedError,  let recoverySuggestion, let error) = error {
           let errorCode = error != nil ? "\(error!)" : "notAuthorized"
-<<<<<<< HEAD
-          logErrorConents(messages: [localizedError, recoverySuggestion, errorCode])
-=======
-          logErrorContents(messages: [localizedError, recoverySuggestion, errorCode])
->>>>>>> a0a1ed75
+          logErrorContents(messages: [localizedError, recoverySuggestion, errorCode])
           formatError(flutterResult: flutterResult, errorCode: errorCode, msg: msg, localizedError: localizedError, recoverySuggestion: recoverySuggestion)
         }
         if case .validation(let field, let localizedError, let recoverySuggestion, let error) = error {
           let errorCode = error != nil ? "\(error!)" : "validation"
-<<<<<<< HEAD
-          logErrorConents(messages: [field, localizedError, recoverySuggestion, errorCode])
-=======
           logErrorContents(messages: [field, localizedError, recoverySuggestion, errorCode])
->>>>>>> a0a1ed75
           formatError(flutterResult: flutterResult, errorCode: errorCode, msg: msg, localizedError: localizedError, recoverySuggestion: recoverySuggestion)
         }
         if case .signedOut(let localizedError, let recoverySuggestion, let error) = error {
           let errorCode = error != nil ? "\(error!)" : "signedOut"
-<<<<<<< HEAD
-          logErrorConents(messages: [localizedError, recoverySuggestion, errorCode])
-=======
-          logErrorContents(messages: [localizedError, recoverySuggestion, errorCode])
->>>>>>> a0a1ed75
+          logErrorContents(messages: [localizedError, recoverySuggestion, errorCode])
           formatError(flutterResult: flutterResult, errorCode: errorCode, msg: msg, localizedError: localizedError, recoverySuggestion: recoverySuggestion)
         }
         if case .sessionExpired(let localizedError, let recoverySuggestion, let error) = error {
           let errorCode = error != nil ? "\(error!)" : "sessionExpired"
-<<<<<<< HEAD
-          logErrorConents(messages: [localizedError, recoverySuggestion, errorCode])
-=======
-          logErrorContents(messages: [localizedError, recoverySuggestion, errorCode])
->>>>>>> a0a1ed75
+          logErrorContents(messages: [localizedError, recoverySuggestion, errorCode])
           formatError(flutterResult: flutterResult, errorCode: errorCode, msg: msg, localizedError: localizedError, recoverySuggestion: recoverySuggestion)
         }
     }
@@ -373,11 +342,7 @@
       prepareError(flutterResult: flutterResult,  msg: msg, errorMap: errorMap)
     }
     
-<<<<<<< HEAD
-    private func logErrorConents(messages: Array<String>) {
-=======
     private func logErrorContents(messages: Array<String>) {
->>>>>>> a0a1ed75
       messages.forEach {
         log.error($0)
       }
