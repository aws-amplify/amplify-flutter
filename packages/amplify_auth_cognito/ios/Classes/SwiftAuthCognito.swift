--- conflicted
+++ resolved
@@ -5,16 +5,7 @@
 import AWSCore
 
 public class SwiftAuthCognito: NSObject, FlutterPlugin {
-<<<<<<< HEAD
-    
-  let signUpFailure = "Amplify SignUp Failed"
-  let signInFailure = "Amplify SignIn Failed"
-  let signOutFailure = "Amplify SignOut Failed"
-
-    
-=======
         
->>>>>>> 57e1cc65
   public static func register(with registrar: FlutterPluginRegistrar) {
     let channel = FlutterMethodChannel(name: "com.amazonaws.amplify/auth_cognito", binaryMessenger: registrar.messenger())
     let instance = SwiftAuthCognito()
@@ -32,9 +23,14 @@
     switch call.method {
       case "signUp":
         let arguments = call.arguments as! Dictionary<String, AnyObject>
-<<<<<<< HEAD
-        let request = FlutterSignUpRequest(dict: arguments["data"] as! NSMutableDictionary)
-        onSignUp(flutterResult: result, request: request)
+        if (FlutterSignUpRequest.validate(dict: arguments["data"] as! NSMutableDictionary)) {
+          let request = FlutterSignUpRequest(dict: arguments["data"] as! NSMutableDictionary)
+          onSignUp(flutterResult: result, request: request)
+        } else {
+          print("SignUp Request was malformed.")
+          let errorCode = "UNKNOWN"
+            self.prepareError(flutterResult: result,  msg: FlutterAuthErrorMessage.MALFORMED.rawValue, errorMap: self.formatErrorMap(errorCode: errorCode))
+        }
       case "confirmSignUp":
         let arguments = call.arguments as! Dictionary<String, AnyObject>
         let  request = FlutterConfirmSignUpRequest(dict: arguments["data"] as! NSMutableDictionary)
@@ -52,21 +48,12 @@
         let dict = arguments["data"] != nil && !(arguments["data"] is NSNull) ? arguments["data"] as! NSMutableDictionary : NSMutableDictionary()
         let request = FlutterSignOutRequest(dict: dict)
         onSignOut(flutterResult: result, request: request)
-=======
-        if (FlutterSignUpRequest.validate(dict: arguments["data"] as! NSMutableDictionary)) {
-          let request = FlutterSignUpRequest(dict: arguments["data"] as! NSMutableDictionary)
-          onSignUp(flutterResult: result, request: request)
-        } else {
-          print("SignUp Request was malformed.")
-          let errorCode = "UNKNOWN"
-            self.prepareError(flutterResult: result,  msg: FlutterAuthErrorMessage.MALFORMED.rawValue, errorMap: self.formatErrorMap(errorCode: errorCode))
-        }
-
->>>>>>> 57e1cc65
       default:
         result(FlutterMethodNotImplemented)
     }
   }
+
+  
 
   private func onSignUp(flutterResult: @escaping FlutterResult, request: FlutterSignUpRequest) {
     let options = AuthSignUpRequest.Options(userAttributes: request.userAttributes)
@@ -76,13 +63,11 @@
        case .success:
         let signUpData = FlutterSignUpResult(res: response)
         flutterResult(signUpData.toJSON())
-
-<<<<<<< HEAD
        case .failure(let signUpError):
         print("An error occurred while registering a user")
         if case .service( _,  _, let error) = signUpError {
             let errorCode = error != nil ? "\(error!)" : "UNKNOWN"
-            self.prepareError(flutterResult: flutterResult, error: signUpError, msg: self.signUpFailure, errorMap: self.formatErrorMap(errorCode: errorCode))
+            self.prepareError(flutterResult: flutterResult,  msg: FlutterAuthErrorMessage.SIGNUP.rawValue, errorMap: self.formatErrorMap(errorCode: errorCode))
         }
       }
     }
@@ -155,62 +140,6 @@
     }
   }
 
-  private func prepareError(flutterResult: FlutterResult, error: Error, msg: String, errorMap: [String: Any]) {
-        print("\(msg): \(error)?")
-        
-        flutterResult(FlutterError(
-          code: "AmplifyException",
-          message: msg,
-          details: errorMap))
-  }
-    
-    private func formatErrorMap(errorCode: String) -> [String: Any] {
-        var errorDict: [String: Any] = [:]
-        // should consider doing this with string manipulation, but that could be fragile
-        switch errorCode {
-          case "invalidParameter":
-            errorDict["INVALID_PARAMETER"] = description;
-        case "usernameExists":
-            errorDict["USERNAME_EXISTS"] = description;
-          case "aliasExists":
-            errorDict["ALIAS_EXISTS"] = description;
-          case "codeDeliveryFailure":
-            errorDict["CODE_DELIVERY_FAILURE"] = description
-          case "internalError":
-            errorDict["INTERNAL_ERROR"] = description
-          case "invalidLambdaResponse":
-            errorDict["INVALID_LAMBDA_RESPONSE"] = description
-          case "invalidPassword":
-            errorDict["INVALID_PASSWORD"] = description
-          case "notAuthorized":
-            errorDict["NOT_AUTHORIZED"] = description
-          case "resourceNotFound":
-            errorDict["RESOURCE_NOT_FOUND"] = description
-          case "tooManyRequests":
-            errorDict["TOO_MANY_REQUESTS"] = description
-          case "unexpectedLambda":
-            errorDict["UNEXPECTED_LAMBDA"] = description
-          case "userLambdaValidation":
-            errorDict["USER_LAMBDA_VALIDATION"] = description
-          case "tooManyFailedAttempts":
-            errorDict["TOO_MANY_FAILED_ATTEMPTS"] = description
-          default:
-            errorDict["UNKNOWN"] = "An unrecognized Sign Up has occurred."
-        }
-        return errorDict
-    }
-}
-=======
-       case .failure(let signUpError):
-        print("An error occurred while registering a user")
-        if case .service( _,  _, let error) = signUpError {
-            let errorCode = error != nil ? "\(error!)" : "UNKNOWN"
-            self.prepareError(flutterResult: flutterResult,  msg: FlutterAuthErrorMessage.SIGNUP.rawValue, errorMap: self.formatErrorMap(errorCode: errorCode))
-        }
-      }
-    }
-  }
-
   private func prepareError(flutterResult: FlutterResult, msg: String, errorMap: [String: Any]) {
     flutterResult(FlutterError(
       code: "AmplifyException",
@@ -254,4 +183,3 @@
       return errorDict
   }
 }
->>>>>>> 57e1cc65
