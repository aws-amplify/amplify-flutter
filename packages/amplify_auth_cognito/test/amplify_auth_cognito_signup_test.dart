--- conflicted
+++ resolved
@@ -59,12 +59,8 @@
   });
 
   test('signUp request returns a CognitoSignUpResult', () async {
-<<<<<<< HEAD
     testCode = 1;
-    await amplify.addPlugin(authPlugin: [auth]);
-=======
     await amplify.addPlugin(authPlugins: [auth]);
->>>>>>> 6b477b67
     await amplify.configure("{}");
     SignUpRequest req = SignUpRequest(
       username: 'testUser',
