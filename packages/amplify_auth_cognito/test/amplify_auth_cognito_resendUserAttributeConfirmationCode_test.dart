/*
 * Copyright 2021 Amazon.com, Inc. or its affiliates. All Rights Reserved.
 *
 * Licensed under the Apache License, Version 2.0 (the "License").
 * You may not use this file except in compliance with the License.
 * A copy of the License is located at
 *
 *  http://aws.amazon.com/apache2.0
 *
 * or in the "license" file accompanying this file. This file is distributed
 * on an "AS IS" BASIS, WITHOUT WARRANTIES OR CONDITIONS OF ANY KIND, either
 * express or implied. See the License for the specific language governing
 * permissions and limitations under the License.
 */

import 'package:amplify_auth_cognito/src/CognitoSignUp/cognito_user_attributes.dart';
import 'package:flutter/services.dart';
import 'package:flutter_test/flutter_test.dart';
import 'package:amplify_auth_cognito/amplify_auth_cognito.dart';

void main() {
  const MethodChannel authChannel = MethodChannel('com.amazonaws.amplify/auth_cognito');

  AmplifyAuthCognito auth = AmplifyAuthCognito();

  TestWidgetsFlutterBinding.ensureInitialized();

  int testCode = 0;

  setUp(() {
    authChannel.setMockMethodCallHandler((MethodCall methodCall) async {
      if (methodCall.method == "resendUserAttributeConfirmationCode") {
        switch (testCode) {
          case 1:
            return {
              "codeDeliveryDetails": {"atttibuteName": "email"}
            };
          case 2:
            return throw PlatformException(
              code: "UnknownException",
              details: Map.from({"message": "I am an exception"}),
            );
        }
      }
    });
  });

  tearDown(() {
    authChannel.setMockMethodCallHandler(null);
  });

  test('resendUserAttributeConfirmationCode request returns a ResendUserAttributeConfirmationCodeResult', () async {
    testCode = 1;
    var res = await auth.resendUserAttributeConfirmationCode(
      request: ResendUserAttributeConfirmationCodeRequest(
        userAttributeKey: CognitoUserAttributes.email,
      ),
    );
    expect(res, isInstanceOf<ResendUserAttributeConfirmationCodeResult>());
  });

  test('resendUserAttributeConfirmationCode thrown PlatFormException results in AuthError', () async {
    testCode = 2;
    try {
      await auth.resendUserAttributeConfirmationCode(
        request: ResendUserAttributeConfirmationCodeRequest(
          userAttributeKey: CognitoUserAttributes.email,
        ),
      );
    } on AuthException catch (e) {
      expect(e.message, "I am an exception");
    }
<<<<<<< HEAD
=======

>>>>>>> 8d5b6dfc
  });
}<|MERGE_RESOLUTION|>--- conflicted
+++ resolved
@@ -19,7 +19,8 @@
 import 'package:amplify_auth_cognito/amplify_auth_cognito.dart';
 
 void main() {
-  const MethodChannel authChannel = MethodChannel('com.amazonaws.amplify/auth_cognito');
+  const MethodChannel authChannel =
+      MethodChannel('com.amazonaws.amplify/auth_cognito');
 
   AmplifyAuthCognito auth = AmplifyAuthCognito();
 
@@ -49,7 +50,9 @@
     authChannel.setMockMethodCallHandler(null);
   });
 
-  test('resendUserAttributeConfirmationCode request returns a ResendUserAttributeConfirmationCodeResult', () async {
+  test(
+      'resendUserAttributeConfirmationCode request returns a ResendUserAttributeConfirmationCodeResult',
+      () async {
     testCode = 1;
     var res = await auth.resendUserAttributeConfirmationCode(
       request: ResendUserAttributeConfirmationCodeRequest(
@@ -59,7 +62,9 @@
     expect(res, isInstanceOf<ResendUserAttributeConfirmationCodeResult>());
   });
 
-  test('resendUserAttributeConfirmationCode thrown PlatFormException results in AuthError', () async {
+  test(
+      'resendUserAttributeConfirmationCode thrown PlatFormException results in AuthError',
+      () async {
     testCode = 2;
     try {
       await auth.resendUserAttributeConfirmationCode(
@@ -70,9 +75,5 @@
     } on AuthException catch (e) {
       expect(e.message, "I am an exception");
     }
-<<<<<<< HEAD
-=======
-
->>>>>>> 8d5b6dfc
   });
 }