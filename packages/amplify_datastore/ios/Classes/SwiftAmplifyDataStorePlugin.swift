--- conflicted
+++ resolved
@@ -134,19 +134,12 @@
             modelSchemaRegistry.version = modelProviderVersion
 
             let syncExpressions: [DataStoreSyncExpression] = try createSyncExpressions(syncExpressionList: syncExpressionList)
-<<<<<<< HEAD
-            
-            self.dataStoreHubEventStreamHandler?.registerModelsForHub(flutterModelRegistration: flutterModelRegistration)
-=======
 
             self.dataStoreHubEventStreamHandler?.registerModelsForHub(
                 modelSchemaRegistry: modelSchemaRegistry,
                 customTypeSchemaRegistry: customTypeSchemaRegistry
             )
-
->>>>>>> 262cc6b3
-            
-
+            
             var errorHandler: DataStoreErrorHandler
             if((args["hasErrorHandler"] as? Bool) == true) {
                 errorHandler = { error in
@@ -163,11 +156,7 @@
                 }
             }
             
-<<<<<<< HEAD
-            let dataStorePlugin = AWSDataStorePlugin(modelRegistration: flutterModelRegistration,
-=======
             let dataStorePlugin = AWSDataStorePlugin(modelRegistration: modelSchemaRegistry,
->>>>>>> 262cc6b3
                                                      configuration: .custom(
                                                         errorHandler: errorHandler,
                                                         syncInterval: syncInterval,
