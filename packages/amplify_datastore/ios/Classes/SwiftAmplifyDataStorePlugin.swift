/*
 * Copyright 2020 Amazon.com, Inc. or its affiliates. All Rights Reserved.
 *
 * Licensed under the Apache License, Version 2.0 (the "License").
 * You may not use this file except in compliance with the License.
 * A copy of the License is located at
 *
 *  http://aws.amazon.com/apache2.0
 *
 * or in the "license" file accompanying this file. This file is distributed
 * on an "AS IS" BASIS, WITHOUT WARRANTIES OR CONDITIONS OF ANY KIND, either
 * express or implied. See the License for the specific language governing
 * permissions and limitations under the License.
 */

import Flutter
import UIKit
import Amplify
import AmplifyPlugins
import AWSCore

public class SwiftAmplifyDataStorePlugin: NSObject, FlutterPlugin {
    
    private let bridge: DataStoreBridge
    private let flutterModelRegistration: FlutterModels
    
    init(bridge: DataStoreBridge = DataStoreBridge(), flutterModelRegistration: FlutterModels = FlutterModels()) {
        self.bridge = bridge
        self.flutterModelRegistration = flutterModelRegistration
    }
    
    public static func register(with registrar: FlutterPluginRegistrar) {
        let channel = FlutterMethodChannel(name: "com.amazonaws.amplify/datastore", binaryMessenger: registrar.messenger())
        let instance = SwiftAmplifyDataStorePlugin()
        registrar.addMethodCallDelegate(instance, channel: channel)
    }
    
    public func handle(_ call: FlutterMethodCall, result: @escaping FlutterResult) {
        var arguments: [String: Any] = [:]
        do {
            try arguments = checkArguments(args: call.arguments as Any)
        } catch {
            FlutterDataStoreErrorHandler.prepareError(
                flutterResult: result,
                msg: FlutterDataStoreErrorMessage.MALFORMED.rawValue,
                errorMap: ["UNKNOWN": "\(error.localizedDescription).\nAn unrecognized error has occurred. See logs for details." ])
            return
        }
        
        switch call.method {
        case "configure":
            onConfigure(args: arguments, result: result)
        case "query":
<<<<<<< HEAD
            // try! createTempPosts()
            onQuery(args: arguments, flutterResult: result)
        case "save":
            //onSave(args: arguments, flutterResult: result, modelSchemas: flutterModelRegistration.modelSchemas)
            onSave(args: arguments, flutterResult: result, modelSchemas: flutterModelRegistration.modelSchemas)
=======
//             try! createTempPosts()
            onQuery(args: arguments, flutterResult: result)
        case "delete":
            onDelete(args: arguments, flutterResult: result)
>>>>>>> 457bee01
        default:
            result(FlutterMethodNotImplemented)
        }
    }
    
    private func onConfigure(args: [String: Any], result: @escaping FlutterResult) {
        guard let modelSchemaList = args["modelSchemas"] as? [[String: Any]] else {
            result(false)
            return //TODO
        }
        
        let modelSchemas: [ModelSchema] = modelSchemaList.map {
            FlutterModelSchema.init(serializedData: $0).convertToNativeModelSchema()
        }
        
        modelSchemas.forEach { (modelSchema) in
            flutterModelRegistration.addModelSchema(modelName: modelSchema.name, modelSchema: modelSchema)
        }
        do {
            let dataStorePlugin = AWSDataStorePlugin(modelRegistration: flutterModelRegistration)
            try Amplify.add(plugin: dataStorePlugin)
            Amplify.Logging.logLevel = .verbose
            print("Amplify configured with DataStore plugin")
            result(true)
        } catch {
            print("Failed to initialize DataStore with \(error)")
            result(false)
            return
        }
    }
    
    func onQuery(args: [String: Any], flutterResult: @escaping FlutterResult) {
        do {
            guard let modelName = args["modelName"] as? String else {
                FlutterDataStoreErrorHandler.prepareError(
                    flutterResult: flutterResult,
                    msg: FlutterDataStoreErrorMessage.MALFORMED.rawValue,
                    errorMap: ["MALFORMED_REQUEST": "modelName was not passed in the arguments." ])
                return
            }
            guard let modelSchema = flutterModelRegistration.modelSchemas[modelName] else {
                FlutterDataStoreErrorHandler.prepareError(
                    flutterResult: flutterResult,
                    msg: FlutterDataStoreErrorMessage.MALFORMED.rawValue,
                    errorMap: ["MALFORMED_REQUEST": "schema for model \(modelName) is not registered." ])
                return
            }
<<<<<<< HEAD
            let queryPredicates = try QueryPredicateBuilder.fromSerializedMap(serializedMap: args["queryPredicate"] as? [String : Any])
            let querySortInput = try QuerySortBuilder.fromSerializedList(serializedList: args["querySort"] as? [[String: Any]])
            let queryPagination = QueryPaginationBuilder.fromSerializedMap(serializedMap: args["queryPagination"] as? [String: Any])
=======
            let queryPredicates = try QueryPredicateBuilder.fromSerializedMap(args["queryPredicate"] as? [String : Any])
            let querySortInput = try QuerySortBuilder.fromSerializedList(args["querySort"] as? [[String: Any]])
            let queryPagination = QueryPaginationBuilder.fromSerializedMap(args["queryPagination"] as? [String: Any])
>>>>>>> 457bee01
            try bridge.onQuery(SerializedModel.self,
                              modelSchema: modelSchema,
                              where: queryPredicates,
                              sort: querySortInput,
                              paginate: queryPagination) { (result) in
                switch result {
                case .failure(let error):
                    print("Query API failed. Error = \(error)")
                    FlutterDataStoreErrorHandler.handleDataStoreError(error: error,
                                                                      flutterResult: flutterResult,
                                                                      msg: FlutterDataStoreErrorMessage.QUERY_FAILED.rawValue)
                case .success(let res):
                    let serializedResults = res.map { (queryResult) -> [String: Any] in
                        return queryResult.toJSON(modelSchema: modelSchema)
                    }
                    flutterResult(serializedResults)
                    return
                }
            }
        } catch {
            print("Failed to parse query arguments with \(error)")
            FlutterDataStoreErrorHandler.prepareError(
                flutterResult: flutterResult,
                msg: FlutterDataStoreErrorMessage.MALFORMED.rawValue,
                errorMap: ["UNKNOWN": "\(error.localizedDescription).\nAn unrecognized error has occurred. See logs for details." ])
            return
        }
    }
    
<<<<<<< HEAD
    func onSave(args: [String: Any], flutterResult: @escaping FlutterResult, modelSchemas: [String: ModelSchema]) {
        
        do {
            let modelName = try RequestUtils.getModelName(args: args)
            let modelSchema = try RequestUtils.getModelSchema(modelSchemas: modelSchemas, modelName: modelName)
            let serializedModelData = try RequestUtils.getSerializedModelData(args: args)
            let modelID = try RequestUtils.getModelID(serializedModelData: serializedModelData)
            
            var queryPredicate: QueryPredicate?
            if let queryPredicateData = args["queryPredicate"] as? [String: Any] {
                queryPredicate = try QueryPredicateBuilder.fromSerializedMap(serializedMap: queryPredicateData)
            }
            
            print("SerializedModelData \(String(describing: serializedModelData))")
            let serializedModel = SerializedModel(id: modelID, map: RequestUtils.getJSONValue(serializedModelData))
            print("SerializedModel \(String(describing: serializedModel))")
            print ("QueryPredicate \(String(describing: queryPredicate))")
            
            try bridge.onSave(serializedModel: serializedModel, modelSchema: modelSchema, when: queryPredicate) { (result) in
                switch result {
                case .failure(let error):
                    print("Save API failed. Error = \(error)")
                    FlutterDataStoreErrorHandler.handleDataStoreError(
                        error: error,
                        flutterResult: flutterResult,
                        msg: FlutterDataStoreErrorMessage.SAVE_FAILED.rawValue
                    )
                case .success(let post):
                    //TODO_FL: Remove this line
                    print("Successfully Saved post - \(post)")
                    flutterResult(nil)
                }
            }
        }
        catch let error as DataStoreError {
            print("Failed to parse Save arguments with \(error)")
            
        }
        catch {
            print("An unexpected error occured when parsing Save arguments: \(error)")
=======

    func onDelete(args: [String: Any], flutterResult: @escaping FlutterResult) {
        do {
            guard let modelName = args["modelName"] as? String else {
                FlutterDataStoreErrorHandler.prepareError(
                    flutterResult: flutterResult,
                    msg: FlutterDataStoreErrorMessage.MALFORMED.rawValue,
                    errorMap: ["MALFORMED_REQUEST": "modelName was not passed in the arguments." ])
                return
            }
            guard let rawModel = args["model"] as? Dictionary<String, Any> else {
                FlutterDataStoreErrorHandler.prepareError(
                    flutterResult: flutterResult,
                    msg: FlutterDataStoreErrorMessage.MALFORMED.rawValue,
                    errorMap: ["MALFORMED_REQUEST": "model was not passed in the arguments." ])
                return
            }
            guard let id = rawModel["id"] as? String else {
                FlutterDataStoreErrorHandler.prepareError(
                    flutterResult: flutterResult,
                    msg: FlutterDataStoreErrorMessage.MALFORMED.rawValue,
                    errorMap: ["MALFORMED_REQUEST": "model did not contain an id." ])
                return
            }

            let modelData = SerializedModel(id: id, map: try getJSONValue(rawModel))
            
            guard let modelSchema = flutterModelRegistration.modelSchemas[modelName] else {
                throw DataStoreError.decodingError("Unable to get model from registered schemas", "Check the model name.")
            }
            
            try bridge.onDelete(id: id,
                              modelData: modelData,
                              modelSchema: modelSchema) { (result) in
                switch result {
                case .failure(let error):
                    print("Delete API failed. Error = \(error)")
                    FlutterDataStoreErrorHandler.handleDataStoreError(error: error,
                                                                      flutterResult: flutterResult,
                                                                      msg: FlutterDataStoreErrorMessage.DELETE_FAILED.rawValue)
                case .success():
                    flutterResult(nil)
                }
            }
            
        } catch {
            print("Failed to parse delete arguments with \(error)")
>>>>>>> 457bee01
            FlutterDataStoreErrorHandler.prepareError(
                flutterResult: flutterResult,
                msg: FlutterDataStoreErrorMessage.MALFORMED.rawValue,
                errorMap: ["UNKNOWN": "\(error.localizedDescription).\nAn unrecognized error has occurred. See logs for details." ])
            return
        }
<<<<<<< HEAD
        
=======
                        
    }
    
    private func createTempPosts() throws {
        _ = try getPlugin().clear()
        
        let models = [SerializedModel(map: try getJSONValue(["id": UUID().uuidString,
                                                         "title": "Title 1",
                                                         "rating": 5,
                                                         "created": "2020-02-20T20:20:20-08:00"] as [String : Any])),
                      SerializedModel(map: try getJSONValue(["id": UUID().uuidString,
                                                         "title": "Title 2",
                                                         "rating": 3] as [String : Any])),
                      SerializedModel(map: try getJSONValue(["id": UUID().uuidString,
                                                         "title": "Title 3",
                                                         "rating": 2,
                                                         "created": "2020-02-02T20:20:20-08:00"] as [String : Any])),
                      SerializedModel(map: try getJSONValue(["id": UUID().uuidString,
                                                         "title": "Title 4",
                                                         "created": "2020-02-22T20:20:20-08:00"] as [String : Any]))]
        try models.forEach { model in
            try getPlugin().save(model, modelSchema: flutterModelRegistration.modelSchemas["Post"]!) { (result) in
                switch result {
                case .failure(let error):
                    print("Save error = \(error)")
                case .success(let post):
                    print("Saved post - \(post)")
                }
            }
        }
>>>>>>> 457bee01
    }
    
    private func checkArguments(args: Any) throws -> [String: Any] {
        guard let res = args as? [String: Any] else {
            throw DataStoreError.decodingError("Flutter method call arguments are not a map.",
                                               "Check the values that are being passed from Dart.")
        }
        return res;
    }
    
    // TODO: Remove once all configure is moved to the bridge
    func getPlugin() throws -> AWSDataStorePlugin {
        return try Amplify.DataStore.getPlugin(for: "awsDataStorePlugin") as! AWSDataStorePlugin
    }
    
}<|MERGE_RESOLUTION|>--- conflicted
+++ resolved
@@ -51,18 +51,11 @@
         case "configure":
             onConfigure(args: arguments, result: result)
         case "query":
-<<<<<<< HEAD
-            // try! createTempPosts()
             onQuery(args: arguments, flutterResult: result)
         case "save":
-            //onSave(args: arguments, flutterResult: result, modelSchemas: flutterModelRegistration.modelSchemas)
             onSave(args: arguments, flutterResult: result, modelSchemas: flutterModelRegistration.modelSchemas)
-=======
-//             try! createTempPosts()
-            onQuery(args: arguments, flutterResult: result)
         case "delete":
             onDelete(args: arguments, flutterResult: result)
->>>>>>> 457bee01
         default:
             result(FlutterMethodNotImplemented)
         }
@@ -110,15 +103,9 @@
                     errorMap: ["MALFORMED_REQUEST": "schema for model \(modelName) is not registered." ])
                 return
             }
-<<<<<<< HEAD
             let queryPredicates = try QueryPredicateBuilder.fromSerializedMap(serializedMap: args["queryPredicate"] as? [String : Any])
             let querySortInput = try QuerySortBuilder.fromSerializedList(serializedList: args["querySort"] as? [[String: Any]])
             let queryPagination = QueryPaginationBuilder.fromSerializedMap(serializedMap: args["queryPagination"] as? [String: Any])
-=======
-            let queryPredicates = try QueryPredicateBuilder.fromSerializedMap(args["queryPredicate"] as? [String : Any])
-            let querySortInput = try QuerySortBuilder.fromSerializedList(args["querySort"] as? [[String: Any]])
-            let queryPagination = QueryPaginationBuilder.fromSerializedMap(args["queryPagination"] as? [String: Any])
->>>>>>> 457bee01
             try bridge.onQuery(SerializedModel.self,
                               modelSchema: modelSchema,
                               where: queryPredicates,
@@ -148,7 +135,6 @@
         }
     }
     
-<<<<<<< HEAD
     func onSave(args: [String: Any], flutterResult: @escaping FlutterResult, modelSchemas: [String: ModelSchema]) {
         
         do {
@@ -184,12 +170,17 @@
             }
         }
         catch let error as DataStoreError {
-            print("Failed to parse Save arguments with \(error)")
-            
+            print("Failed to parse Save arguments with \(error)")   
         }
         catch {
             print("An unexpected error occured when parsing Save arguments: \(error)")
-=======
+            FlutterDataStoreErrorHandler.prepareError(
+                flutterResult: flutterResult,
+                msg: FlutterDataStoreErrorMessage.MALFORMED.rawValue,
+                errorMap: ["UNKNOWN": "\(error.localizedDescription).\nAn unrecognized error has occurred. See logs for details." ])
+            return
+        }
+    }
 
     func onDelete(args: [String: Any], flutterResult: @escaping FlutterResult) {
         do {
@@ -237,47 +228,13 @@
             
         } catch {
             print("Failed to parse delete arguments with \(error)")
->>>>>>> 457bee01
             FlutterDataStoreErrorHandler.prepareError(
                 flutterResult: flutterResult,
                 msg: FlutterDataStoreErrorMessage.MALFORMED.rawValue,
                 errorMap: ["UNKNOWN": "\(error.localizedDescription).\nAn unrecognized error has occurred. See logs for details." ])
             return
         }
-<<<<<<< HEAD
-        
-=======
-                        
-    }
-    
-    private func createTempPosts() throws {
-        _ = try getPlugin().clear()
-        
-        let models = [SerializedModel(map: try getJSONValue(["id": UUID().uuidString,
-                                                         "title": "Title 1",
-                                                         "rating": 5,
-                                                         "created": "2020-02-20T20:20:20-08:00"] as [String : Any])),
-                      SerializedModel(map: try getJSONValue(["id": UUID().uuidString,
-                                                         "title": "Title 2",
-                                                         "rating": 3] as [String : Any])),
-                      SerializedModel(map: try getJSONValue(["id": UUID().uuidString,
-                                                         "title": "Title 3",
-                                                         "rating": 2,
-                                                         "created": "2020-02-02T20:20:20-08:00"] as [String : Any])),
-                      SerializedModel(map: try getJSONValue(["id": UUID().uuidString,
-                                                         "title": "Title 4",
-                                                         "created": "2020-02-22T20:20:20-08:00"] as [String : Any]))]
-        try models.forEach { model in
-            try getPlugin().save(model, modelSchema: flutterModelRegistration.modelSchemas["Post"]!) { (result) in
-                switch result {
-                case .failure(let error):
-                    print("Save error = \(error)")
-                case .success(let post):
-                    print("Saved post - \(post)")
-                }
-            }
-        }
->>>>>>> 457bee01
+        
     }
     
     private func checkArguments(args: Any) throws -> [String: Any] {
