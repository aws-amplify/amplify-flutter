/*
 * Copyright 2020 Amazon.com, Inc. or its affiliates. All Rights Reserved.
 *
 * Licensed under the Apache License, Version 2.0 (the "License").
 * You may not use this file except in compliance with the License.
 * A copy of the License is located at
 *
 *  http://aws.amazon.com/apache2.0
 *
 * or in the "license" file accompanying this file. This file is distributed
 * on an "AS IS" BASIS, WITHOUT WARRANTIES OR CONDITIONS OF ANY KIND, either
 * express or implied. See the License for the specific language governing
 * permissions and limitations under the License.
 */

import Flutter
import UIKit
import Amplify
import AmplifyPlugins
import AWSCore
import Combine
import amplify_core

public class SwiftAmplifyDataStorePlugin: NSObject, FlutterPlugin {
    
    private let bridge: DataStoreBridge
    private let modelSchemaRegistry: FlutterSchemaRegistry
    private let customTypeSchemaRegistry: FlutterSchemaRegistry
    private let dataStoreObserveEventStreamHandler: DataStoreObserveEventStreamHandler?
    private let dataStoreHubEventStreamHandler: DataStoreHubEventStreamHandler?
    private var channel: FlutterMethodChannel?
    private var observeSubscription: AnyCancellable?
    
    init(bridge: DataStoreBridge = DataStoreBridge(),
         modelSchemaRegistry: FlutterSchemaRegistry = FlutterSchemaRegistry(),
         customTypeSchemasRegistry: FlutterSchemaRegistry = FlutterSchemaRegistry(),
         dataStoreObserveEventStreamHandler: DataStoreObserveEventStreamHandler = DataStoreObserveEventStreamHandler(),
         dataStoreHubEventStreamHandler: DataStoreHubEventStreamHandler = DataStoreHubEventStreamHandler()) {
        self.bridge = bridge
        self.modelSchemaRegistry = modelSchemaRegistry
        self.customTypeSchemaRegistry = customTypeSchemasRegistry
        self.dataStoreObserveEventStreamHandler = dataStoreObserveEventStreamHandler
        self.dataStoreHubEventStreamHandler = dataStoreHubEventStreamHandler
    }
    
    public static func register(with registrar: FlutterPluginRegistrar) {
        let instance = SwiftAmplifyDataStorePlugin()
        let observeChannel = FlutterEventChannel(name: "com.amazonaws.amplify/datastore_observe_events", binaryMessenger: registrar.messenger())
        let hubChannel = FlutterEventChannel(name: "com.amazonaws.amplify/datastore_hub_events", binaryMessenger: registrar.messenger())
        instance.channel = FlutterMethodChannel(name: "com.amazonaws.amplify/datastore", binaryMessenger: registrar.messenger())
        observeChannel.setStreamHandler(instance.dataStoreObserveEventStreamHandler)
        hubChannel.setStreamHandler(instance.dataStoreHubEventStreamHandler)
        registrar.addMethodCallDelegate(instance, channel: instance.channel!)
    }
    
    public func handle(_ call: FlutterMethodCall, result: @escaping FlutterResult) {
        let result = AtomicResult(result, call.method)
        var arguments: [String: Any] = [:]
        do {
            if(call.arguments != nil) {
                try arguments = checkArguments(args: call.arguments as Any)
            }
        } catch {
            FlutterDataStoreErrorHandler.handleDataStoreError(error: DataStoreError(error: error),
                                                              flutterResult: result)
            return
        }
        
        switch call.method {
        case "configureDataStore":
            onConfigureDataStore(args: arguments, result: result)
        case "query":
            onQuery(args: arguments, flutterResult: result)
        case "save":
            onSave(args: arguments, flutterResult: result)
        case "delete":
            onDelete(args: arguments, flutterResult: result)
        case "setUpObserve":
            onSetUpObserve(flutterResult: result)
        case "clear":
            onClear(flutterResult: result)
        case "start":
            onStart(flutterResult: result)
        case "stop":
            onStop(flutterResult: result)
        default:
            result(FlutterMethodNotImplemented)
        }
    }
    
    private func onConfigureDataStore(args: [String: Any], result: @escaping FlutterResult) {

        guard let serializedModelSchemas = args["modelSchemas"] as? [[String: Any]],
              let serializedCustomTypeSchemas = (args["customTypeSchemas"] ?? []) as? [[String: Any]],
              let modelProviderVersion = args["modelProviderVersion"] as? String else {

            FlutterDataStoreErrorHandler.handleDataStoreError(
                error:
                    DataStoreError.decodingError(
                        "Received invalid request from Dart, modelSchemas and/or modelProviderVersion are not available. Request: " + args.description,
                        "Check the values that are being passed from Dart."
                    ),
                flutterResult: result
            )
            return
        }
        
        guard channel != nil else {
            return
        }
        
        let syncExpressionList = args["syncExpressions"] as? [[String: Any]] ?? []
        let syncInterval = args["syncInterval"] as? Double ?? DataStoreConfiguration.defaultSyncInterval
        let syncMaxRecords = args["syncMaxRecords"] as? UInt ?? DataStoreConfiguration.defaultSyncMaxRecords
        let syncPageSize = args["syncPageSize"] as? UInt ?? DataStoreConfiguration.defaultSyncPageSize
        
        do {
            let customTypeSchemaDependenciesOrder = try getCustomTypeSchemasDependenciesOrder(
                serializedCustomTypeSchemas: serializedCustomTypeSchemas
            )
            try registerCustomTypeSchemas(
                serializedCustomTypeSchemas: serializedCustomTypeSchemas,
                customTypeSchemaDependenciesOrder: customTypeSchemaDependenciesOrder
            )

            let modelSchemas: [ModelSchema] = try serializedModelSchemas.map {
                try FlutterModelSchema.init(serializedData: $0).convertToNativeModelSchema(customTypeSchemasRegistry: self.customTypeSchemaRegistry)
            }
            
            modelSchemas.forEach { (modelSchema) in
                modelSchemaRegistry.addModelSchema(modelName: modelSchema.name, modelSchema: modelSchema)
            }

            modelSchemaRegistry.version = modelProviderVersion

            let syncExpressions: [DataStoreSyncExpression] = try createSyncExpressions(syncExpressionList: syncExpressionList)

            self.dataStoreHubEventStreamHandler?.registerModelsForHub(
                modelSchemaRegistry: modelSchemaRegistry,
                customTypeSchemaRegistry: customTypeSchemaRegistry
            )
<<<<<<< HEAD

            

=======
            
>>>>>>> a28ce9f6
            var errorHandler: DataStoreErrorHandler
            if((args["hasErrorHandler"] as? Bool) == true) {
                errorHandler = { error in
                    let map : [String:Any] = [
                        "errorCode" : "DataStoreException",
                        "errorMesage" : ErrorMessages.defaultFallbackErrorMessage,
                        "details" : FlutterDataStoreErrorHandler.createSerializedError(error: error)
                    ]
<<<<<<< HEAD
                    self.channel!.invokeMethod("errorHandler", arguments: args)
=======
                    self.channel!.invokeMethod("errorHandler", arguments: map)
>>>>>>> a28ce9f6
                }
            } else {
                errorHandler = { error in
                    Amplify.Logging.error(error: error)
                }
            }
            
            let dataStorePlugin = AWSDataStorePlugin(modelRegistration: modelSchemaRegistry,
                                                     configuration: .custom(
                                                        errorHandler: errorHandler,
                                                        syncInterval: syncInterval,
                                                        syncMaxRecords: syncMaxRecords,
                                                        syncPageSize: syncPageSize,
                                                        syncExpressions: syncExpressions))
            try Amplify.add(plugin: dataStorePlugin)
            
            Amplify.Logging.logLevel = .info
            print("Amplify configured with DataStore plugin")
            result(true)
        } catch ModelSchemaError.parse(let className, let fieldName, let desiredType){
            FlutterDataStoreErrorHandler.handleDataStoreError(
                error: DataStoreError.decodingError(
                    "Invalid modelSchema " + className + "-" + fieldName + " cannot be cast to " + desiredType,
                    ErrorMessages.missingRecoverySuggestion),
                flutterResult: result)
            return
        } catch let error {
            if(error is DataStoreError){
                FlutterDataStoreErrorHandler.handleDataStoreError(
                    error: error as! DataStoreError,
                    flutterResult: result)
            } else if(error is ConfigurationError) {
                let configError = error as! ConfigurationError
                var errorCode = "DataStoreException"
                if case .amplifyAlreadyConfigured = configError {
                    errorCode = "AmplifyAlreadyConfiguredException"
                }
                ErrorUtil.postErrorToFlutterChannel(
                    result: result,
                    errorCode: errorCode,
                    details: [
                        "message" : configError.errorDescription,
                        "recoverySuggestion" : configError.recoverySuggestion,
                        "underlyingError": configError.underlyingError != nil ? configError.underlyingError!.localizedDescription : ""
                    ]
                )
            } else{
                print("Failed to initialize DataStore with \(error)")
                result(false)
            }
            return
        }
        
    }
    
    func onQuery(args: [String: Any], flutterResult: @escaping FlutterResult) {
        
        do {
            let modelName = try FlutterDataStoreRequestUtils.getModelName(methodChannelArguments: args)
            let modelSchema = try FlutterDataStoreRequestUtils.getModelSchema(
                modelSchemaRegistry: modelSchemaRegistry,
                modelName: modelName
            )
            let queryPredicates = try QueryPredicateBuilder.fromSerializedMap(args["queryPredicate"] as? [String : Any])
            let querySortInput = try QuerySortBuilder.fromSerializedList(args["querySort"] as? [[String: Any]])
            let queryPagination = QueryPaginationBuilder.fromSerializedMap(args["queryPagination"] as? [String: Any])
            try bridge.onQuery(FlutterSerializedModel.self,
                               modelSchema: modelSchema,
                               where: queryPredicates,
                               sort: querySortInput,
                               paginate: queryPagination) { (result) in
                switch result {
                case .failure(let error):
                    print("Query API failed. Error = \(error)")
                    FlutterDataStoreErrorHandler.handleDataStoreError(error: error,
                                                                      flutterResult: flutterResult)
                case .success(let res):
                    do {
                        let serializedResults = try res.map { (queryResult) -> [String: Any] in
                            return try queryResult.toMap(
                                modelSchemaRegistry: modelSchemaRegistry,
                                customTypeSchemaRegistry: customTypeSchemaRegistry,
                                modelName: modelName
                            )
                        }
                        flutterResult(serializedResults)
                    } catch let error as DataStoreError {
                        print("Failed to parse query result with \(error)")
                        FlutterDataStoreErrorHandler.handleDataStoreError(
                            error: error,
                            flutterResult: flutterResult)
                    } catch {
                        print("An unexpected error occured when parsing query result with \(error)")
                        FlutterDataStoreErrorHandler.handleDataStoreError(error: DataStoreError(error: error),
                                                                          flutterResult: flutterResult)
                    }
                }
            }
        } catch let error as DataStoreError {
            print("Failed to parse query arguments with \(error)")
            FlutterDataStoreErrorHandler.handleDataStoreError(
                error: error,
                flutterResult: flutterResult)
        } catch {
            print("An unexpected error occured when parsing query arguments: \(error)")
            FlutterDataStoreErrorHandler.handleDataStoreError(error: DataStoreError(error: error),
                                                              flutterResult: flutterResult)
        }
    }
    
    func onSave(args: [String: Any], flutterResult: @escaping FlutterResult) {
        
        do {
            let modelName = try FlutterDataStoreRequestUtils.getModelName(methodChannelArguments: args)
            let modelSchema = try FlutterDataStoreRequestUtils.getModelSchema(
                modelSchemaRegistry: modelSchemaRegistry,
                modelName: modelName
            )
            let serializedModelData = try FlutterDataStoreRequestUtils.getSerializedModelData(methodChannelArguments: args)
            let modelID = try FlutterDataStoreRequestUtils.getModelID(serializedModelData: serializedModelData)
            
            let serializedModel = FlutterSerializedModel(id: modelID, map: try FlutterDataStoreRequestUtils.getJSONValue(serializedModelData))
            
            try bridge.onSave(
                serializedModel: serializedModel,
                modelSchema: modelSchema
            ) { (result) in
                switch result {
                case .failure(let error):
                    print("Save API failed. Error: \(error)")
                    FlutterDataStoreErrorHandler.handleDataStoreError(
                        error: error,
                        flutterResult: flutterResult)
                case .success(let model):
                    print("Successfully saved model: \(model)")
                    flutterResult(nil)
                }
            }
        }
        catch let error as DataStoreError {
            print("Failed to parse save arguments with \(error)")
            FlutterDataStoreErrorHandler.handleDataStoreError(
                error: error,
                flutterResult: flutterResult)
        }
        catch {
            print("An unexpected error occured when parsing save arguments: \(error)")
            FlutterDataStoreErrorHandler.handleDataStoreError(error: DataStoreError(error: error),
                                                              flutterResult: flutterResult)
        }
    }
    
    func onDelete(args: [String: Any], flutterResult: @escaping FlutterResult) {
        do {
            let modelName = try FlutterDataStoreRequestUtils.getModelName(methodChannelArguments: args)
            let modelSchema = try FlutterDataStoreRequestUtils.getModelSchema(
                modelSchemaRegistry: modelSchemaRegistry,
                modelName: modelName
            )
            let serializedModelData = try FlutterDataStoreRequestUtils.getSerializedModelData(methodChannelArguments: args)
            let modelID = try FlutterDataStoreRequestUtils.getModelID(serializedModelData: serializedModelData)
            
            let serializedModel = FlutterSerializedModel(id: modelID, map: try FlutterDataStoreRequestUtils.getJSONValue(serializedModelData))
            
            try bridge.onDelete(
                serializedModel: serializedModel,
                modelSchema: modelSchema) { (result) in
                switch result {
                case .failure(let error):
                    print("Delete API failed. Error = \(error)")
                    FlutterDataStoreErrorHandler.handleDataStoreError(error: error,
                                                                      flutterResult: flutterResult)
                case .success():
                    flutterResult(nil)
                }
            }
            
        }
        catch let error as DataStoreError {
            print("Failed to parse delete arguments with \(error)")
            FlutterDataStoreErrorHandler.handleDataStoreError(
                error: error,
                flutterResult: flutterResult)
        }
        catch {
            print("An unexpected error occured when parsing delete arguments: \(error)")
            FlutterDataStoreErrorHandler.handleDataStoreError(error: DataStoreError(error: error),
                                                              flutterResult: flutterResult)
            return
        }
    }
    
    public func onSetUpObserve(flutterResult: @escaping FlutterResult) {
        do {
            observeSubscription = try observeSubscription ?? bridge.onObserve().sink { completion in
                switch completion {
                case .failure(let error):
                    let flutterError = FlutterError(code: "DataStoreException",
                                                    message: ErrorMessages.defaultFallbackErrorMessage,
                                                    details: FlutterDataStoreErrorHandler.createSerializedError(error: error))
                    self.dataStoreObserveEventStreamHandler?.sendError(flutterError: flutterError)
                case .finished:
                    print("finished")
                }
                
            } receiveValue: { (mutationEvent) in
                do {
                    let serializedEvent = try mutationEvent.decodeModel(as: FlutterSerializedModel.self)
                    guard let eventType = EventType(rawValue: mutationEvent.mutationType) else {
                        print("Received mutation event for an unknown mutation type \(mutationEvent.mutationType).")
                        return
                    }
                    let flutterSubscriptionEvent = FlutterSubscriptionEvent.init(
                        item: serializedEvent,
                        eventType: eventType)
                    self.dataStoreObserveEventStreamHandler?.sendEvent(
                        flutterEvent: try flutterSubscriptionEvent.toJSON(
                            modelSchemaRegistry: self.modelSchemaRegistry,
                            customTypeSchemaRegistry: self.customTypeSchemaRegistry,
                            modelName: mutationEvent.modelName
                        )
                    )
                } catch {
                    print("Failed to parse the event \(error)")
                    // TODO communicate using datastore error handler?
                }
            }
        } catch {
            print("Failed to get the datastore plugin \(error)")
            flutterResult(false)
        }
        flutterResult(nil)
    }
    
    func onClear(flutterResult: @escaping FlutterResult) {
        do {
            try bridge.onClear() {(result) in
                switch result {
                case .failure(let error):
                    print("Clear API failed. Error: \(error)")
                    FlutterDataStoreErrorHandler.handleDataStoreError(
                        error: error,
                        flutterResult: flutterResult)
                case .success():
                    print("Successfully cleared the store")
                    flutterResult(nil)
                }
            }
        }
        catch {
            print("An unexpected error occured: \(error)")
            FlutterDataStoreErrorHandler.handleDataStoreError(error: DataStoreError(error: error),
                                                              flutterResult: flutterResult)
        }
    }

    func onStart(flutterResult: @escaping FlutterResult) {
        do {
            try bridge.onStart() { (result) in
                switch result {
                case .failure(let error):
                    print("Start API failed. Error: \(error)")
                    FlutterDataStoreErrorHandler.handleDataStoreError(
                        error: error,
                        flutterResult: flutterResult)
                case .success():
                    print("Successfully started datastore cloud syncing")
                    flutterResult(nil)
                }
            }
        }
        catch {
            print("An unexpected error occured: \(error)")
            FlutterDataStoreErrorHandler.handleDataStoreError(error: DataStoreError(error: error),
                                                              flutterResult: flutterResult)
        }
    }

    func onStop(flutterResult: @escaping FlutterResult) {
        do {
            try bridge.onStop() { (result) in
                switch result {
                case .failure(let error):
                    print("Stop API failed. Error: \(error)")
                    FlutterDataStoreErrorHandler.handleDataStoreError(
                        error: error,
                        flutterResult: flutterResult)
                case .success():
                    print("Successfully stopped datastore cloud syncing")
                    flutterResult(nil)
                }
            }
        }
        catch {
            print("An unexpected error occured: \(error)")
            FlutterDataStoreErrorHandler.handleDataStoreError(error: DataStoreError(error: error),
                                                              flutterResult: flutterResult)
        }
    }
    
    private func checkArguments(args: Any) throws -> [String: Any] {
        guard let res = args as? [String: Any] else {
            throw DataStoreError.decodingError("Flutter method call arguments are not a map.",
                                               "Check the values that are being passed from Dart.")
        }
        return res;
    }
    
    private func createSyncExpressions(syncExpressionList: [[String: Any]]) throws -> [DataStoreSyncExpression] {
        return try syncExpressionList.map { syncExpression in
            let id = syncExpression["id"] as! String
            let modelName = syncExpression["modelName"] as! String
            let queryPredicate = try QueryPredicateBuilder.fromSerializedMap(syncExpression["queryPredicate"] as? [String: Any])
            let modelSchema = modelSchemaRegistry.modelSchemas[modelName]
            return DataStoreSyncExpression.syncExpression(modelSchema!) {
                var resolvedQueryPredicate = queryPredicate
                let semaphore = DispatchSemaphore(value: 0)
                self.channel!.invokeMethod("resolveQueryPredicate", arguments: id) { result in
                    do {
                        resolvedQueryPredicate = try QueryPredicateBuilder.fromSerializedMap(result as? [String: Any])
                    } catch {
                        print("Failed to resolve query predicate. Reverting to original query predicate.")
                    }
                    semaphore.signal()
                }
                semaphore.wait()
                return resolvedQueryPredicate
            }
        }
    }

    // Convert and register custom type schemas following the dependencies order.
    // Then convert and register custom type schemas that don't have any dependencies
    private func registerCustomTypeSchemas(
        serializedCustomTypeSchemas: [[String: Any]],
        customTypeSchemaDependenciesOrder: [String]
    ) throws {
        for schemaName in customTypeSchemaDependenciesOrder {
            guard let serializedSchema = serializedCustomTypeSchemas.first(where: { $0["name"] as? String == schemaName } ) else {
                throw DataStoreError.internalOperation(
                    "Cannot find serialized custom type schema for the given custom type name.",
                    "This should not happen, please open an issue at https://github.com/aws-amplify/amplify-flutter/issues"
                )
            }
            let schema: ModelSchema = try FlutterModelSchema.init(serializedData: serializedSchema)
                .convertToNativeModelSchema(customTypeSchemasRegistry: customTypeSchemaRegistry)
            customTypeSchemaRegistry.addModelSchema(modelName: schemaName, modelSchema: schema)
        }

        for serializedCustomTypeSchema in serializedCustomTypeSchemas {
            guard let schemaName = serializedCustomTypeSchema["name"] as? String else {
                throw DataStoreError.decodingError(
                    "Cannot get schema name.",
                    FlutterDataStoreErrorRecoverySuggestion.decoding.rawValue
                )
            }
            if (!customTypeSchemaDependenciesOrder.contains(schemaName)) {
                let schema: ModelSchema = try FlutterModelSchema.init(serializedData: serializedCustomTypeSchema)
                    .convertToNativeModelSchema(customTypeSchemasRegistry: customTypeSchemaRegistry)
                customTypeSchemaRegistry.addModelSchema(modelName: schemaName, modelSchema: schema)
            }
        }
    }

    // Resolve custom type dependencies order. The most dependent schema will be registered first.
    // Circular depdencies are not allowed.
    // The resolved order (array of CustomType names) contains only types that are on the both ends of a
    // dependent relationship
    private func getCustomTypeSchemasDependenciesOrder(serializedCustomTypeSchemas: [[String: Any]]) throws -> [String] {
        var schemasDependencies: [String: [String]] = [:]
        for serializedCustomTypeSchema in serializedCustomTypeSchemas {
            guard let fields = serializedCustomTypeSchema["fields"] as? [String: [String: Any]] else {
                throw DataStoreError.decodingError(
                    "Cannot get fields from serialized schema",
                    FlutterDataStoreErrorRecoverySuggestion.decoding.rawValue
                )
            }

            for (_, field) in fields {
                guard let type = field["type"] as? [String: String] else {
                    throw DataStoreError.decodingError(
                        "Cannot get field type from a field in serialized schema",
                        FlutterDataStoreErrorRecoverySuggestion.decoding.rawValue
                    )
                }

                if (type["fieldType"] == "embedded" || type["fieldType"] == "embeddedCollection") {
                    guard let schemaName = serializedCustomTypeSchema["name"] as? String else {
                        throw DataStoreError.decodingError(
                            "Cannot get schema name.",
                            FlutterDataStoreErrorRecoverySuggestion.decoding.rawValue
                        )
                    }
                    if (schemasDependencies[schemaName] == nil) {
                        schemasDependencies[schemaName] = []
                    }
                    guard let customTypeName = type["ofCustomTypeName"] else {
                        throw DataStoreError.decodingError(
                            "Cannot get custom type name from a field that has custom type value",
                            FlutterDataStoreErrorRecoverySuggestion.decoding.rawValue
                        )
                    }
                    schemasDependencies[schemaName]?.append(customTypeName)
                }
            }
        }

        var result: [String] = [];
        var unresolved: Set<String> = []

        for node in schemasDependencies.keys {
            if (result.contains(node)) {
                continue
            }
            try resolveCustomTypeSchemaOrder(
                startNode: node,
                dependenciesMap: schemasDependencies,
                result: &result,
                unresolved: &unresolved
            )
        }

        return result
    }

    private func resolveCustomTypeSchemaOrder(
        startNode: String,
        dependenciesMap: [String: [String]],
        result: inout [String],
        unresolved: inout Set<String>
    ) throws {
        unresolved.insert(startNode)
        for node in dependenciesMap[startNode] ?? [] {
            if (!result.contains(node)) {
                if (unresolved.contains(node)) {
                    throw DataStoreError.configuration(
                        "Cicularly dependent schemas are not supported.",
                        "Please check schema definition and avoid cicular dependencies."
                    )
                }
                try resolveCustomTypeSchemaOrder(
                    startNode: node,
                    dependenciesMap: dependenciesMap,
                    result: &result,
                    unresolved: &unresolved
                )
            }
        }

        result.append(startNode)
        unresolved.remove(startNode)
    }
    
    // TODO: Remove once all configure is moved to the bridge
    func getPlugin() throws -> AWSDataStorePlugin {
        return try Amplify.DataStore.getPlugin(for: "awsDataStorePlugin") as! AWSDataStorePlugin
    }
}<|MERGE_RESOLUTION|>--- conflicted
+++ resolved
@@ -139,13 +139,7 @@
                 modelSchemaRegistry: modelSchemaRegistry,
                 customTypeSchemaRegistry: customTypeSchemaRegistry
             )
-<<<<<<< HEAD
-
-            
-
-=======
-            
->>>>>>> a28ce9f6
+            
             var errorHandler: DataStoreErrorHandler
             if((args["hasErrorHandler"] as? Bool) == true) {
                 errorHandler = { error in
@@ -154,11 +148,7 @@
                         "errorMesage" : ErrorMessages.defaultFallbackErrorMessage,
                         "details" : FlutterDataStoreErrorHandler.createSerializedError(error: error)
                     ]
-<<<<<<< HEAD
-                    self.channel!.invokeMethod("errorHandler", arguments: args)
-=======
                     self.channel!.invokeMethod("errorHandler", arguments: map)
->>>>>>> a28ce9f6
                 }
             } else {
                 errorHandler = { error in
