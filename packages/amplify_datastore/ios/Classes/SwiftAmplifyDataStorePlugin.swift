/*
 * Copyright 2020 Amazon.com, Inc. or its affiliates. All Rights Reserved.
 *
 * Licensed under the Apache License, Version 2.0 (the "License").
 * You may not use this file except in compliance with the License.
 * A copy of the License is located at
 *
 *  http://aws.amazon.com/apache2.0
 *
 * or in the "license" file accompanying this file. This file is distributed
 * on an "AS IS" BASIS, WITHOUT WARRANTIES OR CONDITIONS OF ANY KIND, either
 * express or implied. See the License for the specific language governing
 * permissions and limitations under the License.
 */

import Flutter
import UIKit
import Amplify
import AmplifyPlugins
import AWSCore
import Combine

public class SwiftAmplifyDataStorePlugin: NSObject, FlutterPlugin {

    private let bridge: DataStoreBridge
    private let flutterModelRegistration: FlutterModels
    private var observeSubscription: AnyCancellable?
    private let dataStoreObserveEventStreamHandler: DataStoreObserveEventStreamHandler?
<<<<<<< HEAD
    
=======

>>>>>>> bc5c6584
    init(bridge: DataStoreBridge = DataStoreBridge(),
         flutterModelRegistration: FlutterModels = FlutterModels(),
         dataStoreObserveEventStreamHandler: DataStoreObserveEventStreamHandler = DataStoreObserveEventStreamHandler()) {
        self.bridge = bridge
        self.flutterModelRegistration = flutterModelRegistration
        self.dataStoreObserveEventStreamHandler = dataStoreObserveEventStreamHandler
    }

    public static func register(with registrar: FlutterPluginRegistrar) {
        let instance = SwiftAmplifyDataStorePlugin()
        let channel = FlutterMethodChannel(name: "com.amazonaws.amplify/datastore", binaryMessenger: registrar.messenger())
        let observeChannel = FlutterEventChannel(name: "com.amazonaws.amplify/datastore_observe_events", binaryMessenger: registrar.messenger())
        observeChannel.setStreamHandler(instance.dataStoreObserveEventStreamHandler)
        registrar.addMethodCallDelegate(instance, channel: channel)
    }

    public func handle(_ call: FlutterMethodCall, result: @escaping FlutterResult) {
        var arguments: [String: Any] = [:]
        do {
            try arguments = checkArguments(args: call.arguments as Any)
        } catch {
            result(FlutterDataStoreErrorHandler.createFlutterError(
                    msg: FlutterDataStoreErrorMessage.MALFORMED.rawValue,
                    errorMap: ["UNKNOWN": "\(error.localizedDescription).\nAn unrecognized error has occurred. See logs for details." ]))
            return
        }

        switch call.method {
        case "addModelSchemas":
            onAddModelSchemas(args: arguments, result: result)
        case "query":
            //             try! createTempPosts()
            onQuery(args: arguments, flutterResult: result)
        case "delete":
            onDelete(args: arguments, flutterResult: result)
        case "setupObserve":
            onSetupObserve(flutterResult: result)
        default:
            result(FlutterMethodNotImplemented)
        }
    }
<<<<<<< HEAD
    
=======

>>>>>>> bc5c6584
    private func onAddModelSchemas(args: [String: Any], result: @escaping FlutterResult) {
        guard let modelSchemaList = args["modelSchemas"] as? [[String: Any]] else {
            result(false)
            return //TODO
        }

        let modelSchemas: [ModelSchema] = modelSchemaList.map {
            FlutterModelSchema.init(serializedData: $0).convertToNativeModelSchema()
        }

        modelSchemas.forEach { (modelSchema) in
            flutterModelRegistration.addModelSchema(modelName: modelSchema.name, modelSchema: modelSchema)
        }
        do {
            let dataStorePlugin = AWSDataStorePlugin(modelRegistration: flutterModelRegistration)
            try Amplify.add(plugin: dataStorePlugin)
            try Amplify.add(plugin: AWSAPIPlugin())
            Amplify.Logging.logLevel = .info
            print("Amplify configured with DataStore plugin")
            result(true)
        } catch {
            print("Failed to initialize DataStore with \(error)")
            result(false)
            return
        }
    }

    func onQuery(args: [String: Any], flutterResult: @escaping FlutterResult) {
        do {
            guard let modelName = args["modelName"] as? String else {
                flutterResult(FlutterDataStoreErrorHandler.createFlutterError(
                                msg: FlutterDataStoreErrorMessage.MALFORMED.rawValue,
                                errorMap: ["MALFORMED_REQUEST": "modelName was not passed in the arguments." ]))
                return
            }
            guard let modelSchema = flutterModelRegistration.modelSchemas[modelName] else {
                flutterResult(FlutterDataStoreErrorHandler.createFlutterError(
                                msg: FlutterDataStoreErrorMessage.MALFORMED.rawValue,
                                errorMap: ["MALFORMED_REQUEST": "schema for model \(modelName) is not registered." ]))
                return
            }
            let queryPredicates = try QueryPredicateBuilder.fromSerializedMap(args["queryPredicate"] as? [String : Any])
            let querySortInput = try QuerySortBuilder.fromSerializedList(args["querySort"] as? [[String: Any]])
            let queryPagination = QueryPaginationBuilder.fromSerializedMap(args["queryPagination"] as? [String: Any])
            try bridge.onQuery(SerializedModel.self,
                               modelSchema: modelSchema,
                               where: queryPredicates,
                               sort: querySortInput,
                               paginate: queryPagination) { (result) in
                switch result {
                case .failure(let error):
                    print("Query API failed. Error = \(error)")
                    FlutterDataStoreErrorHandler.handleDataStoreError(error: error,
                                                                      flutterResult: flutterResult,
                                                                      msg: FlutterDataStoreErrorMessage.QUERY_FAILED.rawValue)
                case .success(let res):
                    let serializedResults = res.map { (queryResult) -> [String: Any] in
                        return queryResult.toJSON(modelSchema: modelSchema)
                    }
                    flutterResult(serializedResults)
                    return
                }
            }
        } catch {
            print("Failed to parse query arguments with \(error)")
            flutterResult(FlutterDataStoreErrorHandler.createFlutterError(
                            msg: FlutterDataStoreErrorMessage.MALFORMED.rawValue,
                            errorMap: ["UNKNOWN": "\(error.localizedDescription).\nAn unrecognized error has occurred. See logs for details." ]))
            return
        }
    }
<<<<<<< HEAD
    
=======

>>>>>>> bc5c6584
    func onDelete(args: [String: Any], flutterResult: @escaping FlutterResult) {
        do {
            guard let modelName = args["modelName"] as? String else {
                flutterResult(FlutterDataStoreErrorHandler.createFlutterError(
                                msg: FlutterDataStoreErrorMessage.MALFORMED.rawValue,
                                errorMap: ["MALFORMED_REQUEST": "modelName was not passed in the arguments." ]))
                return
            }
            guard let rawModel = args["model"] as? Dictionary<String, Any> else {
                flutterResult(FlutterDataStoreErrorHandler.createFlutterError(
                                msg: FlutterDataStoreErrorMessage.MALFORMED.rawValue,
                                errorMap: ["MALFORMED_REQUEST": "model was not passed in the arguments." ]))
                return
            }
            guard let id = rawModel["id"] as? String else {
                flutterResult(FlutterDataStoreErrorHandler.createFlutterError(
                                msg: FlutterDataStoreErrorMessage.MALFORMED.rawValue,
                                errorMap: ["MALFORMED_REQUEST": "model did not contain an id." ]))
                return
            }
            
            let modelData = SerializedModel(id: id, map: try getJSONValue(rawModel))

            guard let modelSchema = flutterModelRegistration.modelSchemas[modelName] else {
                throw DataStoreError.decodingError("Unable to get model from registered schemas", "Check the model name.")
            }

            try bridge.onDelete(id: id,
                                modelData: modelData,
                                modelSchema: modelSchema) { (result) in
                switch result {
                case .failure(let error):
                    print("Delete API failed. Error = \(error)")
                    FlutterDataStoreErrorHandler.handleDataStoreError(error: error,
                                                                      flutterResult: flutterResult,
                                                                      msg: FlutterDataStoreErrorMessage.DELETE_FAILED.rawValue)
                case .success():
                    flutterResult(nil)
                }
            }

        } catch {
            print("Failed to parse delete arguments with \(error)")
            flutterResult(FlutterDataStoreErrorHandler.createFlutterError(
                            msg: FlutterDataStoreErrorMessage.MALFORMED.rawValue,
                            errorMap: ["UNKNOWN": "\(error.localizedDescription).\nAn unrecognized error has occurred. See logs for details." ]))
            return
        }

    }

    public func onSetupObserve(flutterResult: @escaping FlutterResult) {
        do {
            observeSubscription = try observeSubscription ?? bridge.onObserve().sink {
                if case let .failure(error) = $0 {
                    let flutterError = FlutterDataStoreErrorHandler.convertToFlutterError(
                        error: error,
                        msg: FlutterDataStoreErrorMessage.OBSERVE_EVENT_FAILURE.rawValue)
                    self.dataStoreObserveEventStreamHandler?.sendError(flutterError: flutterError)
                }
            } receiveValue: { (mutationEvent) in
                do {
                    let serializedEvent = try mutationEvent.decodeModel(as: SerializedModel.self)
                    guard let modelSchema = self.flutterModelRegistration.modelSchemas[mutationEvent.modelName] else {
                        print("Received mutation event for a model \(mutationEvent.modelName) that is not registered.")
                        return
                    }
<<<<<<< HEAD
                    let flutterSubscriptionEvent = FlutterSubscriptionEvent.init(
                        item: serializedEvent,
                        eventType: EventType(rawValue: mutationEvent.mutationType))
=======
                    guard let eventType = EventType(rawValue: mutationEvent.mutationType) else {
                        print("Received mutation event for an unknown mutation type \(mutationEvent.mutationType).")
                        return
                    }
                    let flutterSubscriptionEvent = FlutterSubscriptionEvent.init(
                        item: serializedEvent,
                        eventType: eventType)
>>>>>>> bc5c6584
                    self.dataStoreObserveEventStreamHandler?.sendEvent(flutterEvent: flutterSubscriptionEvent.toJSON(modelSchema: modelSchema))
                } catch {
                    print("Failed to parse the event \(error)")
                    // TODO communicate using datastore error handler?
                }
            }
        } catch {
            print("Failed to get the datastore plugin \(error)")
            flutterResult(false)
        }
        flutterResult(true)
    }

    private func createTempPosts() throws {
        _ = try getPlugin().clear()

        let models = [SerializedModel(map: try getJSONValue(["id": UUID().uuidString,
                                                             "title": "Title 1",
                                                             "rating": 5] as [String : Any])),
                      SerializedModel(map: try getJSONValue(["id": UUID().uuidString,
                                                             "title": "Title 2",
                                                             "rating": 3] as [String : Any])),
                      SerializedModel(map: try getJSONValue(["id": UUID().uuidString,
                                                             "title": "Title 3",
                                                             "rating": 2] as [String : Any])),
                      SerializedModel(map: try getJSONValue(["id": UUID().uuidString,
                                                             "title": "Title 4"] as [String : Any]))]
        try models.forEach { model in
            try getPlugin().save(model, modelSchema: flutterModelRegistration.modelSchemas["Post"]!) { (result) in
                switch result {
                case .failure(let error):
                    print("Save error = \(error)")
                case .success(let post):
                    print("Saved post - \(post)")
                }
            }
        }
    }

    private func checkArguments(args: Any) throws -> [String: Any] {
        guard let res = args as? [String: Any] else {
            throw DataStoreError.decodingError("Flutter method call arguments are not a map.",
                                               "Check the values that are being passed from Dart.")
        }
        return res;
    }

    // TODO: Remove once all configure is moved to the bridge
    func getPlugin() throws -> AWSDataStorePlugin {
        return try Amplify.DataStore.getPlugin(for: "awsDataStorePlugin") as! AWSDataStorePlugin
    }

}<|MERGE_RESOLUTION|>--- conflicted
+++ resolved
@@ -26,11 +26,6 @@
     private let flutterModelRegistration: FlutterModels
     private var observeSubscription: AnyCancellable?
     private let dataStoreObserveEventStreamHandler: DataStoreObserveEventStreamHandler?
-<<<<<<< HEAD
-    
-=======
-
->>>>>>> bc5c6584
     init(bridge: DataStoreBridge = DataStoreBridge(),
          flutterModelRegistration: FlutterModels = FlutterModels(),
          dataStoreObserveEventStreamHandler: DataStoreObserveEventStreamHandler = DataStoreObserveEventStreamHandler()) {
@@ -72,11 +67,6 @@
             result(FlutterMethodNotImplemented)
         }
     }
-<<<<<<< HEAD
-    
-=======
-
->>>>>>> bc5c6584
     private func onAddModelSchemas(args: [String: Any], result: @escaping FlutterResult) {
         guard let modelSchemaList = args["modelSchemas"] as? [[String: Any]] else {
             result(false)
@@ -148,11 +138,6 @@
             return
         }
     }
-<<<<<<< HEAD
-    
-=======
-
->>>>>>> bc5c6584
     func onDelete(args: [String: Any], flutterResult: @escaping FlutterResult) {
         do {
             guard let modelName = args["modelName"] as? String else {
@@ -220,11 +205,6 @@
                         print("Received mutation event for a model \(mutationEvent.modelName) that is not registered.")
                         return
                     }
-<<<<<<< HEAD
-                    let flutterSubscriptionEvent = FlutterSubscriptionEvent.init(
-                        item: serializedEvent,
-                        eventType: EventType(rawValue: mutationEvent.mutationType))
-=======
                     guard let eventType = EventType(rawValue: mutationEvent.mutationType) else {
                         print("Received mutation event for an unknown mutation type \(mutationEvent.mutationType).")
                         return
@@ -232,7 +212,6 @@
                     let flutterSubscriptionEvent = FlutterSubscriptionEvent.init(
                         item: serializedEvent,
                         eventType: eventType)
->>>>>>> bc5c6584
                     self.dataStoreObserveEventStreamHandler?.sendEvent(flutterEvent: flutterSubscriptionEvent.toJSON(modelSchema: modelSchema))
                 } catch {
                     print("Failed to parse the event \(error)")
