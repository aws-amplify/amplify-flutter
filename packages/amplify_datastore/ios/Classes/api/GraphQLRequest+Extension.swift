//
// Copyright Amazon.com Inc. or its affiliates.
// All Rights Reserved.
//
// SPDX-License-Identifier: Apache-2.0
//


import Foundation

extension GraphQLRequest {
    func toNativeGraphQLRequest() -> NativeGraphQLRequest {
        let variablesJson = self.variables
            .flatMap { try? JSONSerialization.data(withJSONObject: $0, options: []) }
            .flatMap { String(data: $0, encoding: .utf8) }
        
        let datastoreOptions = self.options?.pluginOptions as? AWSAPIPluginDataStoreOptions

        return NativeGraphQLRequest(
            document: self.document,
            apiName: self.apiName,
            variablesJson: variablesJson ?? "{}",
            responseType: String(describing: self.responseType),
            decodePath: self.decodePath,
<<<<<<< HEAD
            authMode: (datastoreOptions?.authType ?? self.authMode).map { String(describing: $0) }
=======
            authMode: datastoreOptions?.authType.map { String(describing: $0) }
>>>>>>> 8aa7b263
        )
    }
}<|MERGE_RESOLUTION|>--- conflicted
+++ resolved
@@ -22,11 +22,7 @@
             variablesJson: variablesJson ?? "{}",
             responseType: String(describing: self.responseType),
             decodePath: self.decodePath,
-<<<<<<< HEAD
-            authMode: (datastoreOptions?.authType ?? self.authMode).map { String(describing: $0) }
-=======
             authMode: datastoreOptions?.authType.map { String(describing: $0) }
->>>>>>> 8aa7b263
         )
     }
 }