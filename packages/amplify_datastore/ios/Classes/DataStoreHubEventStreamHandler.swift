--- conflicted
+++ resolved
@@ -24,11 +24,6 @@
     private var modelSchemaRegistry: FlutterSchemaRegistry?
     private var customTypeSchemaRegistry: FlutterSchemaRegistry?
     
-<<<<<<< HEAD
-    public func registerModelsForHub(modelSchemaRegistry: FlutterSchemaRegistry, customTypeSchemaRegistry: FlutterSchemaRegistry) {
-        self.modelSchemaRegistry = modelSchemaRegistry
-        self.customTypeSchemaRegistry = customTypeSchemaRegistry
-=======
     /// Protects `eventHistory` from mutual access.
     private let eventGuard = NSRecursiveLock()
     
@@ -45,9 +40,9 @@
         HubPayload.EventName.DataStore.modelSynced,
     ]
     
-    public func registerModelsForHub(flutterModelRegistration: FlutterModels) {
-        self.flutterModelRegistration = flutterModelRegistration
->>>>>>> b25f2a72
+    public func registerModelsForHub(modelSchemaRegistry: FlutterSchemaRegistry, customTypeSchemaRegistry: FlutterSchemaRegistry) {
+        self.modelSchemaRegistry = modelSchemaRegistry
+        self.customTypeSchemaRegistry = customTypeSchemaRegistry
     }
 
     public func onListen(withArguments arguments: Any?, eventSink events: @escaping FlutterEventSink) -> FlutterError? {
@@ -81,53 +76,6 @@
                 if replayableEvents.contains(payload.eventName) {
                     sendPayload(payload)
                 }
-<<<<<<< HEAD
-            case HubPayload.EventName.DataStore.syncQueriesReady :
-                do {
-                    let syncQueriesReady =  try FlutterSyncQueriesReadyEvent(payload: payload)
-                    self.sendEvent(flutterEvent: syncQueriesReady.toValueMap())
-                } catch {
-                    print("Failed to parse and send syncQueriesReady event:  \(error)")
-                }
-            case HubPayload.EventName.DataStore.ready :
-                do {
-                    let ready = try FlutterReadyEvent(payload: payload)
-                    self.sendEvent(flutterEvent: ready.toValueMap())
-                } catch {
-                    print("Failed to parse and send ready event:  \(error)")
-                }
-            case HubPayload.EventName.DataStore.outboxMutationEnqueued :
-                do {
-                    guard let outboxMutationEnqueued = payload.data as? OutboxMutationEvent else {
-                        throw FlutterDataStoreError.hubEventCast
-                    }
-                    let schemaRegistries = try self.ensureSchemaRegistries()
-                    let flutterOutboxMutationEnqueued = try FlutterOutboxMutationEnqueuedEvent(
-                        outboxMutationEnqueued: outboxMutationEnqueued,
-                        eventName: payload.eventName,
-                        modelSchemaRegistry: schemaRegistries.modelSchemaRegistry,
-                        customTypeSchemaRegistry: schemaRegistries.customTypeSchemaRegistry
-                    )
-                    self.sendEvent(flutterEvent: flutterOutboxMutationEnqueued.toValueMap())
-                } catch {
-                    print("Failed to parse and send outboxMutationEnqueued event:  \(error)")
-                }
-            case HubPayload.EventName.DataStore.outboxMutationProcessed :
-                do {
-                    guard let outboxMutationProcessed = payload.data as? OutboxMutationEvent else {
-                        throw FlutterDataStoreError.hubEventCast
-                    }
-                    let schemaRegistries = try self.ensureSchemaRegistries()
-                    let flutterOutboxMutationProcessed = try FlutterOutboxMutationProcessedEvent(
-                        outboxMutationProcessed: outboxMutationProcessed,
-                        eventName: payload.eventName,
-                        modelSchemaRegistry: schemaRegistries.modelSchemaRegistry,
-                        customTypeSchemaRegistry: schemaRegistries.customTypeSchemaRegistry
-                    )
-                    self.sendEvent(flutterEvent: flutterOutboxMutationProcessed.toValueMap())
-                } catch {
-                    print("Failed to parse and send outboxMutationProcessed event:  \(error)")
-=======
             }
         }
         token = Amplify.Hub.listen(to: .dataStore) { [unowned self] (payload) in
@@ -195,24 +143,29 @@
                 guard let outboxMutationEnqueued = payload.data as? OutboxMutationEvent else {
                     throw FlutterDataStoreError.hubEventCast
                 }
-                let flutterOutboxMutationEnqueued = try FlutterOutboxMutationEnqueuedEvent(
-                    outboxMutationEnqueued: outboxMutationEnqueued,
-                    eventName: payload.eventName,
-                    flutterModelRegistration: self.flutterModelRegistration!)
-                flutterEvent = flutterOutboxMutationEnqueued.toValueMap()
-            } catch {
-                print("Failed to parse and send outboxMutationEnqueued event:  \(error)")
-            }
-        case HubPayload.EventName.DataStore.outboxMutationProcessed :
-            do {
-                guard let outboxMutationProcessed = payload.data as? OutboxMutationEvent else {
-                    throw FlutterDataStoreError.hubEventCast
->>>>>>> b25f2a72
-                }
+                let schemaRegistries = try self.ensureSchemaRegistries()
                 let flutterOutboxMutationProcessed = try FlutterOutboxMutationProcessedEvent(
                     outboxMutationProcessed: outboxMutationProcessed,
                     eventName: payload.eventName,
-                    flutterModelRegistration: self.flutterModelRegistration!)
+                    modelSchemaRegistry: schemaRegistries.modelSchemaRegistry,
+                    customTypeSchemaRegistry: schemaRegistries.customTypeSchemaRegistry
+                )
+                flutterEvent = flutterOutboxMutationEnqueued.toValueMap()
+            } catch {
+                print("Failed to parse and send outboxMutationEnqueued event:  \(error)")
+            }
+        case HubPayload.EventName.DataStore.outboxMutationProcessed :
+            do {
+                guard let outboxMutationProcessed = payload.data as? OutboxMutationEvent else {
+                    throw FlutterDataStoreError.hubEventCast
+                }
+                let schemaRegistries = try self.ensureSchemaRegistries()
+                let flutterOutboxMutationProcessed = try FlutterOutboxMutationProcessedEvent(
+                    outboxMutationProcessed: outboxMutationProcessed,
+                    eventName: payload.eventName,
+                    modelSchemaRegistry: schemaRegistries.modelSchemaRegistry,
+                    customTypeSchemaRegistry: schemaRegistries.customTypeSchemaRegistry
+                )
                 flutterEvent = flutterOutboxMutationProcessed.toValueMap()
             } catch {
                 print("Failed to parse and send outboxMutationProcessed event:  \(error)")
