--- conflicted
+++ resolved
@@ -23,8 +23,6 @@
     private var token: UnsubscribeToken?
     private var flutterModelRegistration: FlutterModels?
     
-<<<<<<< HEAD
-=======
     /// Protects `eventHistory` from mutual access.
     private let eventGuard = NSRecursiveLock()
     
@@ -41,7 +39,6 @@
         HubPayload.EventName.DataStore.modelSynced,
     ]
     
->>>>>>> f658f948
     public func registerModelsForHub(flutterModelRegistration: FlutterModels) {
         self.flutterModelRegistration = flutterModelRegistration
     }
@@ -53,97 +50,6 @@
     }
     
     func setHubListener() {
-<<<<<<< HEAD
-        self.token = Amplify.Hub.listen(to: .dataStore) { (payload) in
-            switch payload.eventName {
-            case HubPayload.EventName.DataStore.networkStatus :
-                do {
-                    let networkStatus =  try FlutterNetworkStatusEvent (payload: payload)
-                    self.sendEvent(flutterEvent: networkStatus.toValueMap())
-                } catch {
-                    print("Failed to parse and send networkStatus event:  \(error)")
-                }
-            case HubPayload.EventName.DataStore.outboxStatus :
-                do {
-                    let outboxStatus =  try FlutterOutboxStatusEvent (payload: payload)
-                    self.sendEvent(flutterEvent: outboxStatus.toValueMap())
-                } catch {
-                    print("Failed to parse and send outboxStatus event:  \(error)")
-                }
-            case HubPayload.EventName.DataStore.subscriptionsEstablished :
-                do {
-                    let subscriptionsEstablished =  try FlutterSubscriptionsEstablishedEvent(payload: payload)
-                    self.sendEvent(flutterEvent: subscriptionsEstablished.toValueMap())
-                } catch {
-                    print("Failed to parse and send subscriptionsEstablished event:  \(error)")
-                }
-            case HubPayload.EventName.DataStore.syncQueriesStarted :
-                do {
-                    let syncQueriesStarted =  try FlutterSyncQueriesStartedEvent(payload: payload)
-                    self.sendEvent(flutterEvent: syncQueriesStarted.toValueMap())
-                } catch {
-                    print("Failed to parse and send syncQueriesStarted event:  \(error)")
-                }
-            case HubPayload.EventName.DataStore.modelSynced :
-                do {
-                    let modelSynced = try FlutterModelSyncedEvent(payload: payload)
-                    self.sendEvent(flutterEvent: modelSynced.toValueMap())
-                } catch {
-                    print("Failed to parse and send modelSynced event:  \(error)")
-                }
-            case HubPayload.EventName.DataStore.syncQueriesReady :
-                do {
-                    let syncQueriesReady =  try FlutterSyncQueriesReadyEvent(payload: payload)
-                    self.sendEvent(flutterEvent: syncQueriesReady.toValueMap())
-                } catch {
-                    print("Failed to parse and send syncQueriesReady event:  \(error)")
-                }
-            case HubPayload.EventName.DataStore.ready :
-                do {
-                    let ready = try FlutterReadyEvent(payload: payload)
-                    self.sendEvent(flutterEvent: ready.toValueMap())
-                } catch {
-                    print("Failed to parse and send ready event:  \(error)")
-                }
-            case HubPayload.EventName.DataStore.outboxMutationEnqueued :
-                do {
-                    guard let outboxMutationEnqueued = payload.data as? OutboxMutationEvent else {
-                        throw FlutterDataStoreError.hubEventCast
-                    }
-                    let flutterOutboxMutationEnqueued = try FlutterOutboxMutationEnqueuedEvent(
-                        outboxMutationEnqueued: outboxMutationEnqueued,
-                        eventName: payload.eventName,
-                        flutterModelRegistration: self.flutterModelRegistration!)
-                    self.sendEvent(flutterEvent: flutterOutboxMutationEnqueued.toValueMap())
-                } catch {
-                    print("Failed to parse and send outboxMutationEnqueued event:  \(error)")
-                }
-            case HubPayload.EventName.DataStore.outboxMutationProcessed :
-                do {
-                    guard let outboxMutationProcessed = payload.data as? OutboxMutationEvent else {
-                        throw FlutterDataStoreError.hubEventCast
-                    }
-                    let flutterOutboxMutationProcessed = try FlutterOutboxMutationProcessedEvent(
-                        outboxMutationProcessed: outboxMutationProcessed,
-                        eventName: payload.eventName,
-                        flutterModelRegistration: self.flutterModelRegistration!)
-                    self.sendEvent(flutterEvent: flutterOutboxMutationProcessed.toValueMap())
-                } catch {
-                    print("Failed to parse and send outboxMutationProcessed event:  \(error)")
-                }
-            case HubPayload.EventName.Amplify.configured:
-                print("DataStorePlugin successfully initialized")
-            default:
-                print("Unhandled DataStoreHubEvent: \(payload.eventName) \(payload.data ?? "")" )
-            }
-        }
-    }
-
-    func sendEvent(flutterEvent: [String : Any]) {
-        eventSink?(flutterEvent)
-    }
-    
-=======
         // Replay events. On hot restart, `onListen` is called again with a new listener. However,
         // DataStore will not re-emit events such as ready and modelSynced. As a result, this info
         // is lost on the Flutter side unless we replay the history prior to the hot restart.
@@ -259,7 +165,6 @@
         }
     }
     
->>>>>>> f658f948
     public func onCancel(withArguments arguments: Any?) -> FlutterError? {
         eventSink = nil
         if let token = token {
