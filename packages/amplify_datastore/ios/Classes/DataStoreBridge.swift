--- conflicted
+++ resolved
@@ -49,14 +49,8 @@
                              completion: completion)
         
     }
-<<<<<<< HEAD
     
     func onDelete(serializedModel: SerializedModel,
-=======
-
-    func onDelete(id: String,
-                  modelData: SerializedModel,
->>>>>>> 02ab5229
                   modelSchema: ModelSchema,
                   completion: @escaping DataStoreCallback<Void>) throws {
         
@@ -64,9 +58,6 @@
                                modelSchema: modelSchema,
                                completion: completion)
     }
-<<<<<<< HEAD
-    
-=======
 
     func onObserve() throws -> AnyPublisher<MutationEvent, DataStoreError> {
         return try getPlugin().publisher
@@ -75,5 +66,4 @@
     func onClear(completion: @escaping DataStoreCallback<Void>) throws {
         try getPlugin().clear(completion: completion)
     }
->>>>>>> 02ab5229
 }