--- conflicted
+++ resolved
@@ -12,13 +12,8 @@
 dependencies:
   flutter:
     sdk: flutter
-<<<<<<< HEAD
-  amplify_datastore_plugin_interface: ">=1.1.0 <1.2.0"
-  amplify_core: ">=1.1.2 <1.2.0"
-=======
   amplify_datastore_plugin_interface: ">=1.2.0 <1.3.0"
   amplify_core: ">=1.2.0 <1.3.0"
->>>>>>> c2dfea91
   plugin_platform_interface: ^2.0.0
   meta: ^1.7.0
   collection: ^1.14.13
