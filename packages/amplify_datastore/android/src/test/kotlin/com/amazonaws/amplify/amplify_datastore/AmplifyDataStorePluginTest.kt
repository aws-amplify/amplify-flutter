/*
 * Copyright 2020 Amazon.com, Inc. or its affiliates. All Rights Reserved.
 *
 * Licensed under the Apache License, Version 2.0 (the "License").
 * You may not use this file except in compliance with the License.
 * A copy of the License is located at
 *
 *  http://aws.amazon.com/apache2.0
 *
 * or in the "license" file accompanying this file. This file is distributed
 * on an "AS IS" BASIS, WITHOUT WARRANTIES OR CONDITIONS OF ANY KIND, either
 * express or implied. See the License for the specific language governing
 * permissions and limitations under the License.
 */

package com.amazonaws.amplify.amplify_datastore

import com.amazonaws.amplify.amplify_datastore.types.FlutterDataStoreFailureMessage
import com.amazonaws.amplify.amplify_datastore.types.model.FlutterSerializedModel
import com.amazonaws.amplify.amplify_datastore.types.query.QueryPredicateBuilder
import com.amplifyframework.core.Action
import com.amplifyframework.core.Amplify
import com.amplifyframework.core.Consumer
import com.amplifyframework.core.async.Cancelable
import com.amplifyframework.core.model.Model
import com.amplifyframework.core.model.ModelSchema
import com.amplifyframework.core.model.query.Page
import com.amplifyframework.core.model.query.QueryOptions
import com.amplifyframework.core.model.query.Where
import com.amplifyframework.core.model.query.predicate.QueryField.field
import com.amplifyframework.core.model.query.predicate.QueryPredicate
import com.amplifyframework.core.model.query.predicate.QueryPredicateOperation.not
import com.amplifyframework.core.model.query.predicate.QueryPredicates
import com.amplifyframework.core.model.temporal.Temporal
import com.amplifyframework.datastore.*
import com.amplifyframework.datastore.appsync.SerializedModel
import com.amplifyframework.hub.AWSHubPlugin
import io.flutter.plugin.common.MethodChannel
import org.junit.Assert.assertEquals
import org.junit.Before
import org.junit.Test
import org.junit.runner.RunWith
<<<<<<< HEAD
import org.mockito.ArgumentMatchers.anyString
import org.mockito.ArgumentMatchers.matches
import org.mockito.Mockito.any
import org.mockito.Mockito.doAnswer
import org.mockito.Mockito.mock
import org.mockito.Mockito.times
import org.mockito.Mockito.verify
import org.mockito.Mockito.`when`
=======
import org.mockito.ArgumentMatchers
import org.mockito.ArgumentMatchers.any
import org.mockito.ArgumentMatchers.anyString
import org.mockito.ArgumentMatchers.matches
import org.mockito.Mockito.*
>>>>>>> 09e036c4
import org.mockito.invocation.InvocationOnMock
import org.robolectric.RobolectricTestRunner
import java.lang.reflect.Field
import java.lang.reflect.Modifier

@RunWith(RobolectricTestRunner::class)
class AmplifyDataStorePluginTest {
    lateinit var flutterPlugin: AmplifyDataStorePlugin
    lateinit var modelSchema: ModelSchema
    lateinit var amplifySuccessResults: MutableList<SerializedModel>

    private var mockDataStore = mock(DataStoreCategory::class.java)
    private var mockAmplifyDataStorePlugin = mock(AWSDataStorePlugin::class.java)
    private val mockResult: MethodChannel.Result = mock(MethodChannel.Result::class.java)
    private val mockStreamHandler: DataStoreObserveEventStreamHandler =
            mock(DataStoreObserveEventStreamHandler::class.java)
    private val mockHubHandler: DataStoreHubEventStreamHandler =
            mock(DataStoreHubEventStreamHandler::class.java)

    @Before
    fun setup() {
        flutterPlugin = AmplifyDataStorePlugin()
        val modelProvider = FlutterModelProvider.instance
        modelProvider.addModelSchema("Post", postSchema)

        modelSchema = flutterPlugin.modelProvider.modelSchemas()["Post"]!!
        amplifySuccessResults = mutableListOf<SerializedModel>(
                SerializedModel.builder()
                        .serializedData(
                                mapOf("id" to "4281dfba-96c8-4a38-9a8e-35c7e893ea47",
                                        "title" to "Title 1",
                                        "rating" to 4))
                        .modelSchema(modelSchema)
                        .build(),
                SerializedModel.builder()
                        .serializedData(
                                mapOf("id" to "43036c6b-8044-4309-bddc-262b6c686026",
                                        "title" to "Title 2",
                                        "created" to Temporal.DateTime("2020-02-20T20:20:20-08:00")))
                        .modelSchema(modelSchema)
                        .build()
        )
        setFinalStatic(Amplify::class.java.getDeclaredField("DataStore"), mockDataStore)
        `when`(mockDataStore.getPlugin("awsDataStorePlugin")).thenReturn(mockAmplifyDataStorePlugin)
    }

    @Test
    fun test_query_success_result() {
        doAnswer { invocation: InvocationOnMock ->
            assertEquals("Post",invocation.arguments[0])
            assertEquals(Where.matchesAll(), invocation.arguments[1])
            (invocation.arguments[2] as Consumer<Iterator<Model>>).accept(
                    amplifySuccessResults.iterator())
            null
        }.`when`(mockAmplifyDataStorePlugin).query(anyString(), any(QueryOptions::class.java),
                any<Consumer<Iterator<Model>>>(),
                any<Consumer<DataStoreException>>())
        flutterPlugin.onQuery(mockResult,
                readMapFromFile("query_api",
                        "request/only_model_name.json",
                        HashMap::class.java) as HashMap<String, Any>)
        verify(mockResult, times(1)).success(
                readMapFromFile("query_api",
                        "response/2_results.json",
                        List::class.java))
    }

    @Test
    fun test_query_with_predicates_success_zero_result() {
        val queryOptions = Where.matches(field("post.id").eq("123").or(field("rating").ge(4).and(not(
                field("created").eq("2020-02-20T20:20:20-08:00")))))
                .paginated(Page.startingAt(2).withLimit(8))
                .sorted(field("post.id").ascending(), field("created").descending())

        doAnswer { invocation: InvocationOnMock ->
<<<<<<< HEAD
            assertEquals(invocation.arguments[0], "Post")
            assertEquals(invocation.arguments[1],
                    Where.matches(field("post.id").eq("123").or(field("rating").ge(4).and(not(
                            field("created").eq("2020-02-20T20:20:20-08:00")))))
                            .paginated(Page.startingAt(2).withLimit(8))
                            .sorted(field("post.id").ascending(),
                                    field("created").descending()))
            (invocation.arguments[2] as Consumer<Iterator<Model>>).accept(
                    emptyList<SerializedModel>().iterator())
            null
        }.`when`(mockAmplifyDataStorePlugin).query(anyString(), any(QueryOptions::class.java),
=======
            assertEquals("Post", invocation.arguments[0])
            assertEquals(queryOptions, invocation.arguments[1])
            (invocation.arguments[2] as Consumer<Iterator<Model>>).accept(
                    emptyList<SerializedModel>().iterator())
            null
        }.`when`(mockAmplifyDataStorePlugin).query(
                anyString(),
                any(QueryOptions::class.java),
>>>>>>> 09e036c4
                any<Consumer<Iterator<Model>>>(),
                any<Consumer<DataStoreException>>())
        flutterPlugin.onQuery(mockResult,
                readMapFromFile("query_api",
                        "request/model_name_with_all_query_parameters.json",
                        HashMap::class.java) as HashMap<String, Any>)
        verify(mockResult, times(1)).success(emptyList<FlutterSerializedModel>())
    }

    @Test
    fun test_query_api_error() {
        val dataStoreException = DataStoreException("AmplifyException", DataStoreException.REPORT_BUG_TO_AWS_SUGGESTION)

        val testRequest: HashMap<String, Any> = (readMapFromFile("query_api",
                "request/only_model_name.json",
                HashMap::class.java) as HashMap<String, Any>)

        doAnswer { invocation: InvocationOnMock ->
            assertEquals("Post",invocation.arguments[0])
            assertEquals(Where.matchesAll(), invocation.arguments[1])
            (invocation.arguments[3] as Consumer<DataStoreException>).accept(
                    dataStoreException)
            null
        }.`when`(mockAmplifyDataStorePlugin).query(
                anyString(),
                any(QueryOptions::class.java),
                any<Consumer<Iterator<Model>>>(),
                any<Consumer<DataStoreException>>())

        flutterPlugin.onQuery(mockResult, testRequest)

        verify(mockResult, times(1)).error(
                "AmplifyException",
                FlutterDataStoreFailureMessage.AMPLIFY_DATASTORE_QUERY_FAILED.toString(),
                mapOf("PLATFORM_EXCEPTIONS" to
                        mapOf(
                                "platform" to "Android",
                                "localizedErrorMessage" to "AmplifyException",
                                "recoverySuggestion" to DataStoreException.REPORT_BUG_TO_AWS_SUGGESTION,
                                "errorString" to dataStoreException.toString()))
        )
    }

    @Test
    fun test_query_malformed_request_casting_error() {
        val testRequest: HashMap<String, Any> = HashMap()

        flutterPlugin.onQuery(mockResult, testRequest)

        verifyNoInteractions(mockAmplifyDataStorePlugin)
        verify(mockResult, times(1)).error(
                matches("AmplifyException"),
                matches(FlutterDataStoreFailureMessage.ERROR_CASTING_INPUT_IN_PLATFORM_CODE.toString()),
                //TODO: Improve MalformedRequestError handling to be more specific
                any()
        )
    }

    @Test
    fun test_delete_success_result_no_predicates() {
        val testRequest: HashMap<String, Any> = (readMapFromFile("delete_api",
                "request/instance_no_predicate.json",
                HashMap::class.java) as HashMap<String, Any>)

        val serializedModelData: HashMap<String, Any> = testRequest["serializedModel"] as HashMap<String, Any>

        val serializedModel = SerializedModel.builder()
                .serializedData(serializedModelData)
                .modelSchema(modelSchema)
                .build()

        val dataStoreItemChange = DataStoreItemChange.builder<SerializedModel>()
                .item(serializedModel)
                .initiator(DataStoreItemChange.Initiator.LOCAL)
                .itemClass(SerializedModel::class.java)
                .type(DataStoreItemChange.Type.DELETE)
                .build()

        doAnswer { invocation: InvocationOnMock ->
            assertEquals(serializedModel, invocation.arguments[0])
            (invocation.arguments[1] as Consumer<DataStoreItemChange<SerializedModel>>).accept(
                    dataStoreItemChange)
<<<<<<< HEAD
            null
        }.`when`(mockAmplifyDataStorePlugin).delete(any(),
                any<Consumer<DataStoreItemChange<SerializedModel>>>(),
                any<Consumer<DataStoreException>>())

        flutterPlugin.onDelete(mockResult,
                readMapFromFile("delete_api",
                        "request/instance_no_predicate.json",
                        HashMap::class.java) as HashMap<String, Any>)
=======
            null as Void?
        }.`when`(mockAmplifyDataStorePlugin).delete(
                any<SerializedModel>(),
                any<
                        Consumer<DataStoreItemChange<SerializedModel>>>(),
                any<Consumer<DataStoreException>>())

        flutterPlugin.onDelete(mockResult, testRequest)
>>>>>>> 09e036c4

        verify(mockResult, times(1)).success(null)
    }

    @Test
    fun test_delete_api_error() {
        val dataStoreException = DataStoreException("AmplifyException", DataStoreException.REPORT_BUG_TO_AWS_SUGGESTION)

<<<<<<< HEAD
        var dataStoreException = DataStoreException("AmplifyException",
                DataStoreException.REPORT_BUG_TO_AWS_SUGGESTION)
=======
        val testRequest: HashMap<String, Any> = (readMapFromFile("delete_api",
                "request/instance_no_predicate.json",
                HashMap::class.java) as HashMap<String, Any>)

        val serializedModelData: HashMap<String, Any> = testRequest["serializedModel"] as HashMap<String, Any>

        val serializedModel = SerializedModel.builder()
                .serializedData(serializedModelData)
                .modelSchema(modelSchema)
                .build()
>>>>>>> 09e036c4

        doAnswer { invocation: InvocationOnMock ->
                assertEquals(serializedModel, invocation.arguments[0])
                (invocation.arguments[2] as Consumer<DataStoreException>).accept(
                        dataStoreException)
                null as Void?
        }.`when`(mockAmplifyDataStorePlugin).delete(
                any<SerializedModel>(),
                any<
                        Consumer<DataStoreItemChange<SerializedModel>>>(),
                any<Consumer<DataStoreException>>())

        flutterPlugin.onDelete(mockResult, testRequest)

        verify(mockResult, times(1)).error(
                "AmplifyException",
                FlutterDataStoreFailureMessage.AMPLIFY_DATASTORE_DELETE_FAILED.toString(),
                mapOf("PLATFORM_EXCEPTIONS" to
                        mapOf(
                                "platform" to "Android",
                                "localizedErrorMessage" to "AmplifyException",
                                "recoverySuggestion" to DataStoreException.REPORT_BUG_TO_AWS_SUGGESTION,
                                "errorString" to dataStoreException.toString()))
        )
    }

    @Test
    fun test_delete_malformed_request_error() {
        val testRequest: HashMap<String, Any> = HashMap()

        flutterPlugin.onDelete(mockResult, testRequest)

        verifyNoInteractions(mockAmplifyDataStorePlugin)
        verify(mockResult, times(1)).error(
                matches("AmplifyException"),
                matches(FlutterDataStoreFailureMessage.AMPLIFY_REQUEST_MALFORMED.toString()),
                //TODO: Improve MalformedRequestError handling to be more specific
                any()
        )
    }

    @Test
    fun test_save_success_result_no_predicates() {
        val testRequest: HashMap<String, Any> = (readMapFromFile("save_api",
                "request/instance_without_predicate.json",
                HashMap::class.java) as HashMap<String, Any>)

        val serializedModelData: HashMap<String, Any> = testRequest["serializedModel"] as HashMap<String, Any>

        val serializedModel = SerializedModel.builder()
                .serializedData(serializedModelData)
                .modelSchema(modelSchema)
                .build()

        val dataStoreItemChange = DataStoreItemChange.builder<SerializedModel>()
                .item(serializedModel)
                .initiator(DataStoreItemChange.Initiator.LOCAL)
                .itemClass(SerializedModel::class.java)
                .type(DataStoreItemChange.Type.CREATE)
                .build()

        doAnswer { invocation: InvocationOnMock ->
            assertEquals(serializedModel, invocation.arguments[0])
            assertEquals(QueryPredicates.all(), invocation.arguments[1])
            (invocation.arguments[2] as Consumer<DataStoreItemChange<SerializedModel>>).accept(
                    dataStoreItemChange)
            null as Void?
        }.`when`(mockAmplifyDataStorePlugin).save(
                any<SerializedModel>(),
                any<QueryPredicate>(),
                any<
                        Consumer<DataStoreItemChange<SerializedModel>>>(),
                any<Consumer<DataStoreException>>())

        flutterPlugin.onSave(mockResult, testRequest)

        verify(mockResult, times(1)).success(null)
    }

    @Test
    fun test_save_success_result_with_predicates() {
        val testRequest: HashMap<String, Any> = (readMapFromFile("save_api",
                "request/instance_with_predicate.json",
                HashMap::class.java) as HashMap<String, Any>)

        val serializedModelData: HashMap<String, Any> = testRequest["serializedModel"] as HashMap<String, Any>

        val serializedModel = SerializedModel.builder()
                .serializedData(serializedModelData)
                .modelSchema(modelSchema)
                .build()

        val predicate = QueryPredicateBuilder.fromSerializedMap(
                testRequest["queryPredicate"] as HashMap<String, Any>)

        val dataStoreItemChange = DataStoreItemChange.builder<SerializedModel>()
                .item(serializedModel)
                .initiator(DataStoreItemChange.Initiator.LOCAL)
                .itemClass(SerializedModel::class.java)
                .type(DataStoreItemChange.Type.CREATE)
                .build()

        doAnswer { invocation: InvocationOnMock ->
            assertEquals(serializedModel, invocation.arguments[0])
            assertEquals(predicate, invocation.arguments[1])
            (invocation.arguments[2] as Consumer<DataStoreItemChange<SerializedModel>>).accept(
                    dataStoreItemChange)
            null as Void?
        }.`when`(mockAmplifyDataStorePlugin).save(
                any<SerializedModel>(),
                any<QueryPredicate>(),
                any<
                        Consumer<DataStoreItemChange<SerializedModel>>>(),
                any<Consumer<DataStoreException>>())

        flutterPlugin.onSave(mockResult, testRequest)

        verify(mockResult, times(1)).success(null)
    }

    @Test
    fun test_save_api_error() {
        val dataStoreException = DataStoreException("AmplifyException", DataStoreException.REPORT_BUG_TO_AWS_SUGGESTION)

        val testRequest: HashMap<String, Any> = (readMapFromFile("save_api",
                "request/instance_without_predicate.json",
                HashMap::class.java) as HashMap<String, Any>)

        val serializedModelData: HashMap<String, Any> = testRequest["serializedModel"] as HashMap<String, Any>

        val serializedModel = SerializedModel.builder()
                .serializedData(serializedModelData)
                .modelSchema(modelSchema)
                .build()

        doAnswer { invocation: InvocationOnMock ->
            assertEquals(serializedModel, invocation.arguments[0])
            assertEquals(QueryPredicates.all(), invocation.arguments[1])
            (invocation.arguments[3] as Consumer<DataStoreException>).accept(
                    dataStoreException)
<<<<<<< HEAD
            null
        }.`when`(mockAmplifyDataStorePlugin).delete(any(),
                any<Consumer<DataStoreItemChange<SerializedModel>>>(),
                any<Consumer<DataStoreException>>())

        flutterPlugin.onDelete(mockResult,
                readMapFromFile("delete_api",
                        "request/instance_no_predicate.json",
                        HashMap::class.java) as HashMap<String, Any>)
=======
            null as Void?
        }.`when`(mockAmplifyDataStorePlugin).save(
                any<SerializedModel>(),
                any<QueryPredicate>(),
                any<Consumer<DataStoreItemChange<SerializedModel>>>(),
                any<Consumer<DataStoreException>>())

        flutterPlugin.onSave(mockResult, testRequest)
>>>>>>> 09e036c4

        verify(mockResult, times(1)).error(
                "AmplifyException",
                FlutterDataStoreFailureMessage.AMPLIFY_DATASTORE_SAVE_FAILED.toString(),
                mapOf("PLATFORM_EXCEPTIONS" to
                        mapOf(
                                "platform" to "Android",
                                "localizedErrorMessage" to "AmplifyException",
                                "recoverySuggestion" to DataStoreException.REPORT_BUG_TO_AWS_SUGGESTION,
                                "errorString" to dataStoreException.toString()))
        )
    }

    @Test
    fun test_save_malformed_request_error() {
        val testRequest: HashMap<String, Any> = HashMap()

        flutterPlugin.onSave(mockResult, testRequest)

        verifyNoInteractions(mockAmplifyDataStorePlugin)
        verify(mockResult, times(1)).error(
                matches("AmplifyException"),
                matches(FlutterDataStoreFailureMessage.AMPLIFY_REQUEST_MALFORMED.toString()),
                //TODO: Improve MalformedRequestError handling to be more specific
                any()
        )
    }

    @Test
    fun test_observe_success_event() {

<<<<<<< HEAD
        flutterPlugin = AmplifyDataStorePlugin(eventHandler = mockStreamHandler, hubEventHandler = mockHubHandler)
        var eventData: HashMap<String, Any> = (readMapFromFile("observe_api",
                "post_type_success_event.json",
                HashMap::class.java) as HashMap<String, Any>)
        var modelData = mapOf("id" to "43036c6b-8044-4309-bddc-262b6c686026",
                "title" to "Title 2",
                "created" to Temporal.DateTime("2020-02-20T20:20:20-08:00"))
        var instance = SerializedModel.builder()
=======
        flutterPlugin = AmplifyDataStorePlugin(eventHandler = mockStreamHandler)
        val eventData: HashMap<String, Any> = (readMapFromFile("observe_api",
                                                               "post_type_success_event.json",
                                                               HashMap::class.java) as HashMap<String, Any>)
        val modelData = mapOf("id" to "43036c6b-8044-4309-bddc-262b6c686026",
                              "title" to "Title 2",
                              "created" to Temporal.DateTime("2020-02-20T20:20:20-08:00"))
        val instance = SerializedModel.builder()
>>>>>>> 09e036c4
                .serializedData(modelData)
                .modelSchema(modelSchema)
                .build()

        val dataStoreItemChange = DataStoreItemChange.builder<SerializedModel>()
                .item(instance)
                .initiator(DataStoreItemChange.Initiator.LOCAL)
                .itemClass(SerializedModel::class.java)
                .type(DataStoreItemChange.Type.CREATE)
                .build()

        doAnswer { invocation: InvocationOnMock ->
            (invocation.arguments[1] as Consumer<DataStoreItemChange<SerializedModel>>).accept(
                    dataStoreItemChange)
            null
        }.`when`(mockAmplifyDataStorePlugin).observe(any<Consumer<Cancelable>>(),
                any<Consumer<DataStoreItemChange<out Model>>>(),
                any<Consumer<DataStoreException>>(),
                any<Action>())

        flutterPlugin.onSetupObserve(mockResult)

        verify(mockResult, times(1)).success(true)
        verify(mockStreamHandler, times(1)).sendEvent(eventData)
    }

    @Test
    fun test_observe_error_event() {

<<<<<<< HEAD
        flutterPlugin = AmplifyDataStorePlugin(eventHandler = mockStreamHandler, hubEventHandler = mockHubHandler)
        var dataStoreException = DataStoreException("AmplifyException",
                DataStoreException.REPORT_BUG_TO_AWS_SUGGESTION)
=======
        flutterPlugin = AmplifyDataStorePlugin(eventHandler = mockStreamHandler)
        val dataStoreException = DataStoreException("AmplifyException",
                                                    DataStoreException.REPORT_BUG_TO_AWS_SUGGESTION)
>>>>>>> 09e036c4
        doAnswer { invocation: InvocationOnMock ->
            (invocation.arguments[2] as Consumer<DataStoreException>).accept(
                    dataStoreException)
            null
        }.`when`(mockAmplifyDataStorePlugin).observe(any<Consumer<Cancelable>>(),
                any<Consumer<DataStoreItemChange<out Model>>>(),
                any<Consumer<DataStoreException>>(),
                any<Action>())

        flutterPlugin.onSetupObserve(mockResult)

        verify(mockResult, times(1)).success(true)
        verify(mockStreamHandler, times(1)).error(
                "AmplifyException",
                FlutterDataStoreFailureMessage.AMPLIFY_DATASTORE_OBSERVE_EVENT_FAILURE.toString(),
                mapOf(
                        "PLATFORM_EXCEPTIONS" to
                                mapOf(
                                        "platform" to "Android",
                                        "localizedErrorMessage" to "AmplifyException",
                                        "recoverySuggestion" to DataStoreException.REPORT_BUG_TO_AWS_SUGGESTION,
                                        "errorString" to dataStoreException.toString()))
        )
    }

    @Test
    fun test_clear_success_result() {
        doAnswer { invocation: InvocationOnMock ->
            (invocation.arguments[0] as Action).call()
            null as Void?
        }.`when`(mockAmplifyDataStorePlugin).clear(any<Action>(), any<Consumer<DataStoreException>>())

        flutterPlugin.onClear(mockResult)

        verify(mockResult, times(1)).success(null)
    }

    @Test
    fun test_clear_error() {
        var dataStoreException = DataStoreException("AmplifyException", DataStoreException.REPORT_BUG_TO_AWS_SUGGESTION)

        doAnswer { invocation: InvocationOnMock ->
            (invocation.arguments[1] as Consumer<DataStoreException>).accept(
                    dataStoreException)
            null as Void?
        }.`when`(mockAmplifyDataStorePlugin).clear(any<Action>(), any<Consumer<DataStoreException>>())

        flutterPlugin.onClear(mockResult)

        verify(mockResult, times(1)).error(
                "AmplifyException",
                FlutterDataStoreFailureMessage.AMPLIFY_DATASTORE_CLEAR_FAILED.toString(),
                mapOf("PLATFORM_EXCEPTIONS" to
                        mapOf(
                                "platform" to "Android",
                                "localizedErrorMessage" to "AmplifyException",
                                "recoverySuggestion" to DataStoreException.REPORT_BUG_TO_AWS_SUGGESTION,
                                "errorString" to dataStoreException.toString()))
        )
    }

    @Test
    fun test_nested_model_deserialization() {
        val nestedSerializedModelInput = mapOf<String, Any>(
                "id" to "af9cfa64-1ea9-46d6-b9e2-8203179d5392",
                "name" to "A brilliant Post",
                "rating" to 5,
                "blog" to mapOf<String, Any>(
                        "name" to "Amazing Blog",
                        "id" to "8cb7d5a5-435d-4632-a890-90ed0c6107f5"
                ) as HashMap<String, Any>
        ) as HashMap<String, Any>

        val nestedSerializedModelOutput = mapOf(
                "id" to "af9cfa64-1ea9-46d6-b9e2-8203179d5392",
                "name" to "A brilliant Post",
                "rating" to 5,
                "blog" to SerializedModel.builder().serializedData(mapOf<String, Any>(
                        "name" to "Amazing Blog",
                        "id" to "8cb7d5a5-435d-4632-a890-90ed0c6107f5"
                ) as HashMap<String, Any>).modelSchema(null).build()
        )

        assertEquals(nestedSerializedModelOutput,
                flutterPlugin.deserializeNestedModels(nestedSerializedModelInput))
    }

    private fun setFinalStatic(field: Field, newValue: Any?) {
        field.isAccessible = true
        val modifiersField: Field = Field::class.java.getDeclaredField("modifiers")
        modifiersField.isAccessible = true
        modifiersField.setInt(field, field.modifiers and Modifier.FINAL.inv())
        field.set(null, newValue)
    }
}<|MERGE_RESOLUTION|>--- conflicted
+++ resolved
@@ -40,22 +40,11 @@
 import org.junit.Before
 import org.junit.Test
 import org.junit.runner.RunWith
-<<<<<<< HEAD
-import org.mockito.ArgumentMatchers.anyString
-import org.mockito.ArgumentMatchers.matches
-import org.mockito.Mockito.any
-import org.mockito.Mockito.doAnswer
-import org.mockito.Mockito.mock
-import org.mockito.Mockito.times
-import org.mockito.Mockito.verify
-import org.mockito.Mockito.`when`
-=======
 import org.mockito.ArgumentMatchers
 import org.mockito.ArgumentMatchers.any
 import org.mockito.ArgumentMatchers.anyString
 import org.mockito.ArgumentMatchers.matches
 import org.mockito.Mockito.*
->>>>>>> 09e036c4
 import org.mockito.invocation.InvocationOnMock
 import org.robolectric.RobolectricTestRunner
 import java.lang.reflect.Field
@@ -131,19 +120,6 @@
                 .sorted(field("post.id").ascending(), field("created").descending())
 
         doAnswer { invocation: InvocationOnMock ->
-<<<<<<< HEAD
-            assertEquals(invocation.arguments[0], "Post")
-            assertEquals(invocation.arguments[1],
-                    Where.matches(field("post.id").eq("123").or(field("rating").ge(4).and(not(
-                            field("created").eq("2020-02-20T20:20:20-08:00")))))
-                            .paginated(Page.startingAt(2).withLimit(8))
-                            .sorted(field("post.id").ascending(),
-                                    field("created").descending()))
-            (invocation.arguments[2] as Consumer<Iterator<Model>>).accept(
-                    emptyList<SerializedModel>().iterator())
-            null
-        }.`when`(mockAmplifyDataStorePlugin).query(anyString(), any(QueryOptions::class.java),
-=======
             assertEquals("Post", invocation.arguments[0])
             assertEquals(queryOptions, invocation.arguments[1])
             (invocation.arguments[2] as Consumer<Iterator<Model>>).accept(
@@ -152,7 +128,6 @@
         }.`when`(mockAmplifyDataStorePlugin).query(
                 anyString(),
                 any(QueryOptions::class.java),
->>>>>>> 09e036c4
                 any<Consumer<Iterator<Model>>>(),
                 any<Consumer<DataStoreException>>())
         flutterPlugin.onQuery(mockResult,
@@ -235,17 +210,6 @@
             assertEquals(serializedModel, invocation.arguments[0])
             (invocation.arguments[1] as Consumer<DataStoreItemChange<SerializedModel>>).accept(
                     dataStoreItemChange)
-<<<<<<< HEAD
-            null
-        }.`when`(mockAmplifyDataStorePlugin).delete(any(),
-                any<Consumer<DataStoreItemChange<SerializedModel>>>(),
-                any<Consumer<DataStoreException>>())
-
-        flutterPlugin.onDelete(mockResult,
-                readMapFromFile("delete_api",
-                        "request/instance_no_predicate.json",
-                        HashMap::class.java) as HashMap<String, Any>)
-=======
             null as Void?
         }.`when`(mockAmplifyDataStorePlugin).delete(
                 any<SerializedModel>(),
@@ -254,7 +218,6 @@
                 any<Consumer<DataStoreException>>())
 
         flutterPlugin.onDelete(mockResult, testRequest)
->>>>>>> 09e036c4
 
         verify(mockResult, times(1)).success(null)
     }
@@ -263,10 +226,6 @@
     fun test_delete_api_error() {
         val dataStoreException = DataStoreException("AmplifyException", DataStoreException.REPORT_BUG_TO_AWS_SUGGESTION)
 
-<<<<<<< HEAD
-        var dataStoreException = DataStoreException("AmplifyException",
-                DataStoreException.REPORT_BUG_TO_AWS_SUGGESTION)
-=======
         val testRequest: HashMap<String, Any> = (readMapFromFile("delete_api",
                 "request/instance_no_predicate.json",
                 HashMap::class.java) as HashMap<String, Any>)
@@ -277,7 +236,6 @@
                 .serializedData(serializedModelData)
                 .modelSchema(modelSchema)
                 .build()
->>>>>>> 09e036c4
 
         doAnswer { invocation: InvocationOnMock ->
                 assertEquals(serializedModel, invocation.arguments[0])
@@ -418,17 +376,6 @@
             assertEquals(QueryPredicates.all(), invocation.arguments[1])
             (invocation.arguments[3] as Consumer<DataStoreException>).accept(
                     dataStoreException)
-<<<<<<< HEAD
-            null
-        }.`when`(mockAmplifyDataStorePlugin).delete(any(),
-                any<Consumer<DataStoreItemChange<SerializedModel>>>(),
-                any<Consumer<DataStoreException>>())
-
-        flutterPlugin.onDelete(mockResult,
-                readMapFromFile("delete_api",
-                        "request/instance_no_predicate.json",
-                        HashMap::class.java) as HashMap<String, Any>)
-=======
             null as Void?
         }.`when`(mockAmplifyDataStorePlugin).save(
                 any<SerializedModel>(),
@@ -437,7 +384,6 @@
                 any<Consumer<DataStoreException>>())
 
         flutterPlugin.onSave(mockResult, testRequest)
->>>>>>> 09e036c4
 
         verify(mockResult, times(1)).error(
                 "AmplifyException",
@@ -468,17 +414,6 @@
 
     @Test
     fun test_observe_success_event() {
-
-<<<<<<< HEAD
-        flutterPlugin = AmplifyDataStorePlugin(eventHandler = mockStreamHandler, hubEventHandler = mockHubHandler)
-        var eventData: HashMap<String, Any> = (readMapFromFile("observe_api",
-                "post_type_success_event.json",
-                HashMap::class.java) as HashMap<String, Any>)
-        var modelData = mapOf("id" to "43036c6b-8044-4309-bddc-262b6c686026",
-                "title" to "Title 2",
-                "created" to Temporal.DateTime("2020-02-20T20:20:20-08:00"))
-        var instance = SerializedModel.builder()
-=======
         flutterPlugin = AmplifyDataStorePlugin(eventHandler = mockStreamHandler)
         val eventData: HashMap<String, Any> = (readMapFromFile("observe_api",
                                                                "post_type_success_event.json",
@@ -487,7 +422,6 @@
                               "title" to "Title 2",
                               "created" to Temporal.DateTime("2020-02-20T20:20:20-08:00"))
         val instance = SerializedModel.builder()
->>>>>>> 09e036c4
                 .serializedData(modelData)
                 .modelSchema(modelSchema)
                 .build()
@@ -516,16 +450,10 @@
 
     @Test
     fun test_observe_error_event() {
-
-<<<<<<< HEAD
-        flutterPlugin = AmplifyDataStorePlugin(eventHandler = mockStreamHandler, hubEventHandler = mockHubHandler)
-        var dataStoreException = DataStoreException("AmplifyException",
-                DataStoreException.REPORT_BUG_TO_AWS_SUGGESTION)
-=======
         flutterPlugin = AmplifyDataStorePlugin(eventHandler = mockStreamHandler)
         val dataStoreException = DataStoreException("AmplifyException",
                                                     DataStoreException.REPORT_BUG_TO_AWS_SUGGESTION)
->>>>>>> 09e036c4
+
         doAnswer { invocation: InvocationOnMock ->
             (invocation.arguments[2] as Consumer<DataStoreException>).accept(
                     dataStoreException)
