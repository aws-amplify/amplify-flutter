--- conflicted
+++ resolved
@@ -104,13 +104,13 @@
 
         modelSchema = flutterPlugin.modelProvider.modelSchemas()["Post"]!!
         amplifySuccessResults = mutableListOf<SerializedModel>(
-<<<<<<< HEAD
             SerializedModel.builder()
                 .serializedData(
                     mapOf(
                         "id" to "4281dfba-96c8-4a38-9a8e-35c7e893ea47",
                         "title" to "Title 1",
-                        "rating" to 4
+                        "rating" to 4,
+                        "created" to Temporal.DateTime("2020-02-20T20:20:20+03:50")
                     )
                 )
                 .modelSchema(modelSchema)
@@ -120,6 +120,7 @@
                     mapOf(
                         "id" to "43036c6b-8044-4309-bddc-262b6c686026",
                         "title" to "Title 2",
+                        "rating" to 6,
                         "created" to Temporal.DateTime(
                             "2020-02-20T20:20:20-08:00"
                         )
@@ -127,26 +128,6 @@
                 )
                 .modelSchema(modelSchema)
                 .build()
-=======
-                SerializedModel.builder()
-                        .serializedData(
-                                mapOf("id" to "4281dfba-96c8-4a38-9a8e-35c7e893ea47",
-                                        "title" to "Title 1",
-                                        "rating" to 4,
-                                        "created" to Temporal.DateTime("2020-02-20T20:20:20+03:50")
-                                ))
-                        .modelSchema(modelSchema)
-                        .build(),
-                SerializedModel.builder()
-                        .serializedData(
-                                mapOf("id" to "43036c6b-8044-4309-bddc-262b6c686026",
-                                        "title" to "Title 2",
-                                        "rating" to 6,
-                                        "created" to Temporal.DateTime(
-                                                "2020-02-20T20:20:20-08:00")))
-                        .modelSchema(modelSchema)
-                        .build()
->>>>>>> 8d5b6dfc
         )
         setFinalStatic(Amplify::class.java.getDeclaredField("DataStore"), mockDataStore)
         `when`(mockDataStore.getPlugin("awsDataStorePlugin")).thenReturn(mockAmplifyDataStorePlugin)
@@ -593,7 +574,6 @@
 
     @Test
     fun test_observe_success_event() {
-<<<<<<< HEAD
         flutterPlugin = AmplifyDataStorePlugin(
             eventHandler = mockStreamHandler,
             hubEventHandler = mockHubHandler
@@ -606,19 +586,9 @@
         val modelData = mapOf(
             "id" to "43036c6b-8044-4309-bddc-262b6c686026",
             "title" to "Title 2",
+            "rating" to 0,
             "created" to Temporal.DateTime("2020-02-20T20:20:20-08:00")
         )
-=======
-        flutterPlugin = AmplifyDataStorePlugin(eventHandler = mockStreamHandler,
-                hubEventHandler = mockHubHandler)
-        val eventData: HashMap<String, Any> = (readMapFromFile("observe_api",
-                "post_type_success_event.json",
-                HashMap::class.java) as HashMap<String, Any>)
-        val modelData = mapOf("id" to "43036c6b-8044-4309-bddc-262b6c686026",
-                "title" to "Title 2",
-                "rating" to 0,
-                "created" to Temporal.DateTime("2020-02-20T20:20:20-08:00"))
->>>>>>> 8d5b6dfc
         val instance = SerializedModel.builder()
             .serializedData(modelData)
             .modelSchema(modelSchema)
