--- conflicted
+++ resolved
@@ -13,21 +13,11 @@
  * permissions and limitations under the License.
  */
 
-<<<<<<< HEAD
-import com.amazonaws.amplify.amplify_datastore.AmplifyDataStorePlugin
-import com.amazonaws.amplify.amplify_datastore.DataStoreObserveEventStreamHandler
-import com.amazonaws.amplify.amplify_datastore.mockSchemaData
-import com.amazonaws.amplify.amplify_datastore.readMapFromFile
-import com.amazonaws.amplify.amplify_datastore.types.FlutterDataStoreFailureMessage
-import com.amazonaws.amplify.amplify_datastore.types.model.FlutterSerializedModel
-import com.amplifyframework.core.Action
-=======
 package com.amazonaws.amplify.amplify_datastore
 
 import com.amazonaws.amplify.amplify_datastore.*
 import com.amazonaws.amplify.amplify_datastore.types.FlutterDataStoreFailureMessage
 import com.amazonaws.amplify.amplify_datastore.types.model.FlutterSerializedModel
->>>>>>> bc5c6584
 import com.amplifyframework.core.Amplify
 import com.amplifyframework.core.Consumer
 import com.amplifyframework.core.async.Cancelable
@@ -77,15 +67,10 @@
     @Before
     fun setup() {
         flutterPlugin = AmplifyDataStorePlugin()
-<<<<<<< HEAD
-        flutterPlugin.setSchemas(mockSchemaData as List<Map<String, Any>>)
-        modelSchema = flutterPlugin.modelProvider.modelSchemas()["Post"] ?: error("")
-=======
         val modelProvider = FlutterModelProvider.instance
         modelProvider.addModelSchema("Post", postSchema)
 
         modelSchema = flutterPlugin.modelProvider.modelSchemas()["Post"]!!
->>>>>>> bc5c6584
         amplifySuccessResults = mutableListOf<SerializedModel>(
                 SerializedModel.builder()
                         .serializedData(
@@ -115,15 +100,9 @@
                     amplifySuccessResults.iterator())
             null
         }.`when`(mockAmplifyDataStorePlugin).query(anyString(), any(QueryOptions::class.java),
-<<<<<<< HEAD
-                                                   any<
-                                                           Consumer<Iterator<Model>>>(),
-                                                   any<Consumer<DataStoreException>>())
-=======
                 ArgumentMatchers.any<
                         Consumer<Iterator<Model>>>(),
                 ArgumentMatchers.any<Consumer<DataStoreException>>())
->>>>>>> bc5c6584
         flutterPlugin.onQuery(mockResult,
                 readMapFromFile("query_api",
                         "request/only_model_name.json",
@@ -147,15 +126,9 @@
                     emptyList<SerializedModel>().iterator())
             null
         }.`when`(mockAmplifyDataStorePlugin).query(anyString(), any(QueryOptions::class.java),
-<<<<<<< HEAD
-                                                   any<
-                                                           Consumer<Iterator<Model>>>(),
-                                                   any<Consumer<DataStoreException>>())
-=======
                 ArgumentMatchers.any<
                         Consumer<Iterator<Model>>>(),
                 ArgumentMatchers.any<Consumer<DataStoreException>>())
->>>>>>> bc5c6584
         flutterPlugin.onQuery(mockResult,
                 readMapFromFile("query_api",
                         "request/model_name_with_all_query_parameters.json",
