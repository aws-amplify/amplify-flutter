/*
 * Copyright 2020 Amazon.com, Inc. or its affiliates. All Rights Reserved.
 *
 * Licensed under the Apache License, Version 2.0 (the "License").
 * You may not use this file except in compliance with the License.
 * A copy of the License is located at
 *
 *  http://aws.amazon.com/apache2.0
 *
 * or in the "license" file accompanying this file. This file is distributed
 * on an "AS IS" BASIS, WITHOUT WARRANTIES OR CONDITIONS OF ANY KIND, either
 * express or implied. See the License for the specific language governing
 * permissions and limitations under the License.
 */

package com.amazonaws.amplify.amplify_datastore

import com.amazonaws.amplify.amplify_datastore.types.FlutterDataStoreFailureMessage
import com.amazonaws.amplify.amplify_datastore.types.model.FlutterSerializedModel
<<<<<<< HEAD
import com.amazonaws.amplify.amplify_datastore.types.query.QueryPredicateBuilder
import com.amazonaws.amplify.amplify_datastore.util.safeCastToMap
=======
import com.amplifyframework.core.Action
>>>>>>> 451662ad
import com.amplifyframework.core.Amplify
import com.amplifyframework.core.Consumer
import com.amplifyframework.core.async.Cancelable
import com.amplifyframework.core.model.Model
import com.amplifyframework.core.model.ModelSchema
import com.amplifyframework.core.model.query.Page
import com.amplifyframework.core.model.query.QueryOptions
import com.amplifyframework.core.model.query.Where
import com.amplifyframework.core.model.query.predicate.QueryField
import com.amplifyframework.core.model.query.predicate.QueryField.field
import com.amplifyframework.core.model.query.predicate.QueryPredicate
import com.amplifyframework.core.model.query.predicate.QueryPredicateOperation
import com.amplifyframework.core.model.query.predicate.QueryPredicateOperation.not
import com.amplifyframework.core.model.query.predicate.QueryPredicates
import com.amplifyframework.core.model.temporal.Temporal
import com.amplifyframework.datastore.AWSDataStorePlugin
import com.amplifyframework.datastore.DataStoreCategory
import com.amplifyframework.datastore.DataStoreException
import com.amplifyframework.datastore.DataStoreItemChange
import com.amplifyframework.datastore.appsync.SerializedModel
import io.flutter.plugin.common.MethodChannel
import java.lang.reflect.Field
import java.lang.reflect.Modifier
import org.junit.Assert.assertEquals
import org.junit.Before
import org.junit.Test
import org.junit.runner.RunWith
<<<<<<< HEAD
import org.mockito.ArgumentMatchers
import org.mockito.ArgumentMatchers.*
import org.mockito.Mockito.*
=======
import org.mockito.ArgumentMatchers.any
import org.mockito.ArgumentMatchers.anyString
import org.mockito.ArgumentMatchers.matches
import org.mockito.Mockito.`when`
import org.mockito.Mockito.doAnswer
import org.mockito.Mockito.mock
import org.mockito.Mockito.times
import org.mockito.Mockito.verify
>>>>>>> 451662ad
import org.mockito.invocation.InvocationOnMock
import org.robolectric.RobolectricTestRunner

@RunWith(RobolectricTestRunner::class)
class AmplifyDataStorePluginTest {
    lateinit var flutterPlugin: AmplifyDataStorePlugin
    lateinit var modelSchema: ModelSchema
    lateinit var amplifySuccessResults: MutableList<SerializedModel>

    private var mockDataStore = mock(DataStoreCategory::class.java)
    private var mockAmplifyDataStorePlugin = mock(AWSDataStorePlugin::class.java)
    private val mockResult: MethodChannel.Result = mock(MethodChannel.Result::class.java)
    private val mockStreamHandler: DataStoreObserveEventStreamHandler =
            mock(DataStoreObserveEventStreamHandler::class.java)

    @Before
    fun setup() {
        flutterPlugin = AmplifyDataStorePlugin()
        val modelProvider = FlutterModelProvider.instance
        modelProvider.addModelSchema("Post", postSchema)

        modelSchema = flutterPlugin.modelProvider.modelSchemas()["Post"]!!
        amplifySuccessResults = mutableListOf<SerializedModel>(
                SerializedModel.builder()
                        .serializedData(
                                mapOf("id" to "4281dfba-96c8-4a38-9a8e-35c7e893ea47",
                                      "title" to "Title 1",
                                      "rating" to 4))
                        .modelSchema(modelSchema)
                        .build(),
                SerializedModel.builder()
                        .serializedData(
                                mapOf("id" to "43036c6b-8044-4309-bddc-262b6c686026",
                                      "title" to "Title 2",
                                      "created" to Temporal.DateTime("2020-02-20T20:20:20-08:00")))
                        .modelSchema(modelSchema)
                        .build()
        )
        setFinalStatic(Amplify::class.java.getDeclaredField("DataStore"), mockDataStore)
        `when`(mockDataStore.getPlugin("awsDataStorePlugin")).thenReturn(mockAmplifyDataStorePlugin)
    }

    @Test
    fun test_query_success_result() {
        doAnswer { invocation: InvocationOnMock ->
            assertEquals("Post",invocation.arguments[0])
            assertEquals(Where.matchesAll(), invocation.arguments[1])
            (invocation.arguments[2] as Consumer<Iterator<Model>>).accept(
                    amplifySuccessResults.iterator())
            null
<<<<<<< HEAD
        }.`when`(mockAmplifyDataStorePlugin).query(
                anyString(),
                any(QueryOptions::class.java),
                ArgumentMatchers.any<
                        Consumer<Iterator<Model>>>(),
                ArgumentMatchers.any<Consumer<DataStoreException>>())
=======
        }.`when`(mockAmplifyDataStorePlugin).query(anyString(), any(QueryOptions::class.java),
                                                   any<Consumer<Iterator<Model>>>(),
                                                   any<Consumer<DataStoreException>>())
>>>>>>> 451662ad
        flutterPlugin.onQuery(mockResult,
                              readMapFromFile("query_api",
                                              "request/only_model_name.json",
                                              HashMap::class.java) as HashMap<String, Any>)
        verify(mockResult, times(1)).success(
                readMapFromFile("query_api",
                                "response/2_results.json",
                                List::class.java))
    }

    @Test
<<<<<<< HEAD
    fun test_Query_With_Predicates_Success_Zero_Result() {
        val queryOptions = Where.matches(field("post.id").eq("123").or(field("rating").ge(4).and(not(
                field("created").eq("2020-02-20T20:20:20-08:00")))))
                .paginated(Page.startingAt(2).withLimit(8))
                .sorted(field("post.id").ascending(), field("created").descending())

        doAnswer { invocation: InvocationOnMock ->
            assertEquals("Post", invocation.arguments[0])
            assertEquals(queryOptions, invocation.arguments[1])
            (invocation.arguments[2] as Consumer<Iterator<Model>>).accept(
                    emptyList<SerializedModel>().iterator())
            null
        }.`when`(mockAmplifyDataStorePlugin).query(
                anyString(),
                any(QueryOptions::class.java),
                ArgumentMatchers.any<
                        Consumer<Iterator<Model>>>(),
                ArgumentMatchers.any<Consumer<DataStoreException>>())
=======
    fun test_query_with_predicates_success_zero_result() {
        doAnswer { invocation: InvocationOnMock ->
            assertEquals(invocation.arguments[0], "Post")
            assertEquals(invocation.arguments[1],
                         Where.matches(field("post.id").eq("123").or(field("rating").ge(4).and(not(
                                 field("created").eq("2020-02-20T20:20:20-08:00")))))
                                 .paginated(Page.startingAt(2).withLimit(8))
                                 .sorted(field("post.id").ascending(),
                                         field("created").descending()))
            (invocation.arguments[2] as Consumer<Iterator<Model>>).accept(
                    emptyList<SerializedModel>().iterator())
            null
        }.`when`(mockAmplifyDataStorePlugin).query(anyString(), any(QueryOptions::class.java),
                                                   any<Consumer<Iterator<Model>>>(),
                                                   any<Consumer<DataStoreException>>())
>>>>>>> 451662ad
        flutterPlugin.onQuery(mockResult,
                              readMapFromFile("query_api",
                                              "request/model_name_with_all_query_parameters.json",
                                              HashMap::class.java) as HashMap<String, Any>)
        verify(mockResult, times(1)).success(emptyList<FlutterSerializedModel>())
    }

    @Test
<<<<<<< HEAD
    fun test_Query_Api_error() {
        val dataStoreException = DataStoreException("AmplifyException", DataStoreException.REPORT_BUG_TO_AWS_SUGGESTION)

        val testRequest: HashMap<String, Any> = (readMapFromFile("query_api",
                "request/only_model_name.json",
                HashMap::class.java) as HashMap<String, Any>)

        doAnswer { invocation: InvocationOnMock ->
            assertEquals("Post",invocation.arguments[0])
            assertEquals(Where.matchesAll(), invocation.arguments[1])
            (invocation.arguments[3] as Consumer<DataStoreException>).accept(
                    dataStoreException)
            null
        }.`when`(mockAmplifyDataStorePlugin).query(
                anyString(),
                any(QueryOptions::class.java),
                ArgumentMatchers.any<
                        Consumer<Iterator<Model>>>(),
                ArgumentMatchers.any<Consumer<DataStoreException>>())

        flutterPlugin.onQuery(mockResult, testRequest)

        verify(mockResult, times(1)).error(
                "AmplifyException",
                FlutterDataStoreFailureMessage.AMPLIFY_DATASTORE_QUERY_FAILED.toString(),
                mapOf("PLATFORM_EXCEPTIONS" to
                        mapOf(
                                "platform" to "Android",
                                "localizedErrorMessage" to "AmplifyException",
                                "recoverySuggestion" to DataStoreException.REPORT_BUG_TO_AWS_SUGGESTION,
                                "errorString" to dataStoreException.toString()))
        )
    }

    @Test
    fun test_Query_Malformed_Request_Casting_Error() {
        val testRequest: HashMap<String, Any> = HashMap()

        flutterPlugin.onQuery(mockResult, testRequest)

        verifyNoInteractions(mockAmplifyDataStorePlugin)
        verify(mockResult, times(1)).error(
                matches("AmplifyException"),
                matches(FlutterDataStoreFailureMessage.ERROR_CASTING_INPUT_IN_PLATFORM_CODE.toString()),
                //TODO: Improve MalformedRequestError handling to be more specific
                any()
        )
    }

    @Test
    fun test_Delete_Success_Result_No_Predicates() {
        val testRequest: HashMap<String, Any> = (readMapFromFile("delete_api",
                "request/instance_no_predicate.json",
                HashMap::class.java) as HashMap<String, Any>)

        val serializedModelData: HashMap<String, Any> = testRequest["serializedModel"] as HashMap<String, Any>
=======
    fun test_delete_success_result_no_predicates() {

        var modelData: HashMap<String, Any> = (readMapFromFile("delete_api",
                                                               "request/instance_no_predicate.json",
                                                               HashMap::class.java) as HashMap<String, Any>).get(
                "serializedModel") as HashMap<String, Any>
>>>>>>> 451662ad

        val serializedModel = SerializedModel.builder()
                .serializedData(serializedModelData)
                .modelSchema(modelSchema)
                .build()

        val dataStoreItemChange = DataStoreItemChange.builder<SerializedModel>()
                .item(serializedModel)
                .initiator(DataStoreItemChange.Initiator.LOCAL)
                .itemClass(SerializedModel::class.java)
                .type(DataStoreItemChange.Type.DELETE)
                .build()

        doAnswer { invocation: InvocationOnMock ->
            assertEquals(serializedModel, invocation.arguments[0])
            (invocation.arguments[1] as Consumer<DataStoreItemChange<SerializedModel>>).accept(
                    dataStoreItemChange)
<<<<<<< HEAD
            null as Void?
        }.`when`(mockAmplifyDataStorePlugin).delete(
                any<SerializedModel>(),
                ArgumentMatchers.any<
                        Consumer<DataStoreItemChange<SerializedModel>>>(),
                ArgumentMatchers.any<Consumer<DataStoreException>>())

        flutterPlugin.onDelete(mockResult, testRequest)
=======
            null
        }.`when`(mockAmplifyDataStorePlugin).delete(any(),
                                                    any<Consumer<DataStoreItemChange<SerializedModel>>>(),
                                                    any<Consumer<DataStoreException>>())

        flutterPlugin.onDelete(mockResult,
                               readMapFromFile("delete_api",
                                               "request/instance_no_predicate.json",
                                               HashMap::class.java) as HashMap<String, Any>)
>>>>>>> 451662ad

        verify(mockResult, times(1)).success(null)
    }

    @Test
<<<<<<< HEAD
    fun test_Delete_Api_Error() {
        val dataStoreException = DataStoreException("AmplifyException", DataStoreException.REPORT_BUG_TO_AWS_SUGGESTION)

        val testRequest: HashMap<String, Any> = (readMapFromFile("delete_api",
                "request/instance_no_predicate.json",
                HashMap::class.java) as HashMap<String, Any>)

        val serializedModelData: HashMap<String, Any> = testRequest["serializedModel"] as HashMap<String, Any>

        val serializedModel = SerializedModel.builder()
                .serializedData(serializedModelData)
                .modelSchema(modelSchema)
                .build()

        doAnswer { invocation: InvocationOnMock ->
                assertEquals(serializedModel, invocation.arguments[0])
                (invocation.arguments[2] as Consumer<DataStoreException>).accept(
                        dataStoreException)
                null as Void?
        }.`when`(mockAmplifyDataStorePlugin).delete(
                any<SerializedModel>(),
                ArgumentMatchers.any<
                        Consumer<DataStoreItemChange<SerializedModel>>>(),
                ArgumentMatchers.any<Consumer<DataStoreException>>())

        flutterPlugin.onDelete(mockResult, testRequest)

        verify(mockResult, times(1)).error(
                "AmplifyException",
                FlutterDataStoreFailureMessage.AMPLIFY_DATASTORE_DELETE_FAILED.toString(),
                mapOf("PLATFORM_EXCEPTIONS" to
                        mapOf(
                                "platform" to "Android",
                                "localizedErrorMessage" to "AmplifyException",
                                "recoverySuggestion" to DataStoreException.REPORT_BUG_TO_AWS_SUGGESTION,
                                "errorString" to dataStoreException.toString()))
        )
    }

    @Test
    fun test_Delete_Malformed_Request_Error() {
        val testRequest: HashMap<String, Any> = HashMap()

        flutterPlugin.onDelete(mockResult, testRequest)

        verifyNoInteractions(mockAmplifyDataStorePlugin)
        verify(mockResult, times(1)).error(
                matches("AmplifyException"),
                matches(FlutterDataStoreFailureMessage.AMPLIFY_DELETE_REQUEST_MALFORMED.toString()),
                //TODO: Improve MalformedRequestError handling to be more specific
                any()
        )
    }

    @Test
    fun test_Save_Success_Result_No_Predicates() {
        val testRequest: HashMap<String, Any> = (readMapFromFile("save_api",
                "request/instance_without_predicate.json",
                HashMap::class.java) as HashMap<String, Any>)

        val serializedModelData: HashMap<String, Any> = testRequest["serializedModel"] as HashMap<String, Any>

        val serializedModel = SerializedModel.builder()
                .serializedData(serializedModelData)
                .modelSchema(modelSchema)
                .build()

        val dataStoreItemChange = DataStoreItemChange.builder<SerializedModel>()
                .item(serializedModel)
                .initiator(DataStoreItemChange.Initiator.LOCAL)
                .itemClass(SerializedModel::class.java)
                .type(DataStoreItemChange.Type.CREATE)
                .build()

        doAnswer { invocation: InvocationOnMock ->
            assertEquals(serializedModel, invocation.arguments[0])
            assertEquals(QueryPredicates.all(), invocation.arguments[1])
            (invocation.arguments[2] as Consumer<DataStoreItemChange<SerializedModel>>).accept(
                    dataStoreItemChange)
            null as Void?
        }.`when`(mockAmplifyDataStorePlugin).save(
                any<SerializedModel>(),
                any<QueryPredicate>(),
                ArgumentMatchers.any<
                        Consumer<DataStoreItemChange<SerializedModel>>>(),
                ArgumentMatchers.any<Consumer<DataStoreException>>())

        flutterPlugin.onSave(mockResult, testRequest)

        verify(mockResult, times(1)).success(null)
    }

    @Test
    fun test_Save_Success_Result_With_Predicates() {
        val testRequest: HashMap<String, Any> = (readMapFromFile("save_api",
                "request/instance_with_predicate.json",
                HashMap::class.java) as HashMap<String, Any>)

        val serializedModelData: HashMap<String, Any> = testRequest["serializedModel"] as HashMap<String, Any>

        val serializedModel = SerializedModel.builder()
                .serializedData(serializedModelData)
                .modelSchema(modelSchema)
                .build()

        val predicate = QueryPredicateBuilder.fromSerializedMap(
                testRequest["queryPredicate"] as HashMap<String, Any>)

        val dataStoreItemChange = DataStoreItemChange.builder<SerializedModel>()
                .item(serializedModel)
                .initiator(DataStoreItemChange.Initiator.LOCAL)
                .itemClass(SerializedModel::class.java)
                .type(DataStoreItemChange.Type.CREATE)
                .build()

        doAnswer { invocation: InvocationOnMock ->
            assertEquals(serializedModel, invocation.arguments[0])
            assertEquals(predicate, invocation.arguments[1])
            (invocation.arguments[2] as Consumer<DataStoreItemChange<SerializedModel>>).accept(
                    dataStoreItemChange)
            null as Void?
        }.`when`(mockAmplifyDataStorePlugin).save(
                any<SerializedModel>(),
                any<QueryPredicate>(),
                ArgumentMatchers.any<
                        Consumer<DataStoreItemChange<SerializedModel>>>(),
                ArgumentMatchers.any<Consumer<DataStoreException>>())

        flutterPlugin.onSave(mockResult, testRequest)

        verify(mockResult, times(1)).success(null)
    }

    @Test
    fun test_Save_Api_Error() {
        val dataStoreException = DataStoreException("AmplifyException", DataStoreException.REPORT_BUG_TO_AWS_SUGGESTION)

        val testRequest: HashMap<String, Any> = (readMapFromFile("save_api",
                "request/instance_without_predicate.json",
                HashMap::class.java) as HashMap<String, Any>)

        val serializedModelData: HashMap<String, Any> = testRequest["serializedModel"] as HashMap<String, Any>

        val serializedModel = SerializedModel.builder()
                .serializedData(serializedModelData)
                .modelSchema(modelSchema)
                .build()

        doAnswer { invocation: InvocationOnMock ->
            assertEquals(serializedModel, invocation.arguments[0])
            assertEquals(QueryPredicates.all(), invocation.arguments[1])
            (invocation.arguments[3] as Consumer<DataStoreException>).accept(
                    dataStoreException)
            null as Void?
        }.`when`(mockAmplifyDataStorePlugin).save(
                any<SerializedModel>(),
                any<QueryPredicate>(),
                ArgumentMatchers.any<
                        Consumer<DataStoreItemChange<SerializedModel>>>(),
                ArgumentMatchers.any<Consumer<DataStoreException>>())

        flutterPlugin.onSave(mockResult, testRequest)
=======
    fun test_delete_error() {

        var dataStoreException = DataStoreException("AmplifyException",
                                                    DataStoreException.REPORT_BUG_TO_AWS_SUGGESTION)

        doAnswer { invocation: InvocationOnMock ->
            (invocation.arguments[2] as Consumer<DataStoreException>).accept(
                    dataStoreException)
            null
        }.`when`(mockAmplifyDataStorePlugin).delete(any(),
                                                    any<Consumer<DataStoreItemChange<SerializedModel>>>(),
                                                    any<Consumer<DataStoreException>>())

        flutterPlugin.onDelete(mockResult,
                               readMapFromFile("delete_api",
                                               "request/instance_no_predicate.json",
                                               HashMap::class.java) as HashMap<String, Any>)
>>>>>>> 451662ad

        verify(mockResult, times(1)).error(
                "AmplifyException",
                FlutterDataStoreFailureMessage.AMPLIFY_DATASTORE_SAVE_FAILED.toString(),
                mapOf("PLATFORM_EXCEPTIONS" to
                        mapOf(
                                "platform" to "Android",
                                "localizedErrorMessage" to "AmplifyException",
                                "recoverySuggestion" to DataStoreException.REPORT_BUG_TO_AWS_SUGGESTION,
                                "errorString" to dataStoreException.toString()))
        )
    }

    @Test
    fun test_Save_Malformed_Request_Error() {
        val testRequest: HashMap<String, Any> = HashMap()

        flutterPlugin.onSave(mockResult, testRequest)

        verifyNoInteractions(mockAmplifyDataStorePlugin)
        verify(mockResult, times(1)).error(
                matches("AmplifyException"),
<<<<<<< HEAD
                matches(FlutterDataStoreFailureMessage.AMPLIFY_SAVE_REQUEST_MALFORMED.toString()),
                //TODO: Improve MalformedRequestError handling to be more specific
=======
                matches(FlutterDataStoreFailureMessage.AMPLIFY_DATASTORE_DELETE_FAILED.toString()),
                // TODO: Accurate match on errorMap
>>>>>>> 451662ad
                any()
        )
    }

    @Test
<<<<<<< HEAD
    fun test_nested_model_deserialization() {
        val nestedSerializedModelInput = mapOf<String, Any>(
                "id" to "af9cfa64-1ea9-46d6-b9e2-8203179d5392",
                "name" to "A brilliant Post",
                "rating" to 5,
                "blog" to mapOf<String, Any>(
                        "name" to "Amazing Blog",
                        "id" to "8cb7d5a5-435d-4632-a890-90ed0c6107f5"
                ) as HashMap<String, Any>
        ) as HashMap<String, Any>

        val nestedSerializedModelOutput = mapOf(
                "id" to "af9cfa64-1ea9-46d6-b9e2-8203179d5392",
                "name" to "A brilliant Post",
                "rating" to 5,
                "blog" to SerializedModel.builder().serializedData(mapOf<String, Any>(
                        "name" to "Amazing Blog",
                        "id" to "8cb7d5a5-435d-4632-a890-90ed0c6107f5"
                ) as HashMap<String, Any>).modelSchema(null).build()
        )

        assertEquals(nestedSerializedModelOutput,
                flutterPlugin.deserializeNestedModels(nestedSerializedModelInput))
=======
    fun test_observe_success_event() {

        flutterPlugin = AmplifyDataStorePlugin(eventHandler = mockStreamHandler)
        var eventData: HashMap<String, Any> = (readMapFromFile("observe_api",
                                                               "post_type_success_event.json",
                                                               HashMap::class.java) as HashMap<String, Any>)
        var modelData = mapOf("id" to "43036c6b-8044-4309-bddc-262b6c686026",
                              "title" to "Title 2",
                              "created" to Temporal.DateTime("2020-02-20T20:20:20-08:00"))
        var instance = SerializedModel.builder()
                .serializedData(modelData)
                .modelSchema(modelSchema)
                .build()

        var dataStoreItemChange = DataStoreItemChange.builder<SerializedModel>()
                .item(instance)
                .initiator(DataStoreItemChange.Initiator.LOCAL)
                .itemClass(SerializedModel::class.java)
                .type(DataStoreItemChange.Type.CREATE)
                .build()

        doAnswer { invocation: InvocationOnMock ->
            (invocation.arguments[1] as Consumer<DataStoreItemChange<SerializedModel>>).accept(
                    dataStoreItemChange)
            null
        }.`when`(mockAmplifyDataStorePlugin).observe(any<Consumer<Cancelable>>(),
                                                     any<Consumer<DataStoreItemChange<out Model>>>(),
                                                     any<Consumer<DataStoreException>>(),
                                                     any<Action>())

        flutterPlugin.onSetupObserve(mockResult)

        verify(mockResult, times(1)).success(true)
        verify(mockStreamHandler, times(1)).sendEvent(eventData)
    }

    @Test
    fun test_observe_error_event() {

        flutterPlugin = AmplifyDataStorePlugin(eventHandler = mockStreamHandler)
        var dataStoreException = DataStoreException("AmplifyException",
                                                    DataStoreException.REPORT_BUG_TO_AWS_SUGGESTION)
        doAnswer { invocation: InvocationOnMock ->
            (invocation.arguments[2] as Consumer<DataStoreException>).accept(
                    dataStoreException)
            null
        }.`when`(mockAmplifyDataStorePlugin).observe(any<Consumer<Cancelable>>(),
                                                     any<Consumer<DataStoreItemChange<out Model>>>(),
                                                     any<Consumer<DataStoreException>>(),
                                                     any<Action>())

        flutterPlugin.onSetupObserve(mockResult)

        verify(mockResult, times(1)).success(true)
        verify(mockStreamHandler, times(1)).error(
                "AmplifyException",
                FlutterDataStoreFailureMessage.AMPLIFY_DATASTORE_OBSERVE_EVENT_FAILURE.toString(),
                mapOf(
                        "PLATFORM_EXCEPTIONS" to
                                mapOf(
                                        "platform" to "Android",
                                        "localizedErrorMessage" to "AmplifyException",
                                        "recoverySuggestion" to DataStoreException.REPORT_BUG_TO_AWS_SUGGESTION,
                                        "errorString" to dataStoreException.toString()))
        )
    }

    @Test
    fun test_Clear_Success_Result() {
        doAnswer { invocation: InvocationOnMock ->
            (invocation.arguments[0] as Action).call()
            null as Void?
        }.`when`(mockAmplifyDataStorePlugin).clear(any<Action>(), any<Consumer<DataStoreException>>())

        flutterPlugin.onClear(mockResult)

        verify(mockResult, times(1)).success(null)
    }

    @Test
    fun test_Clear_Error() {
        var dataStoreException = DataStoreException("AmplifyException", DataStoreException.REPORT_BUG_TO_AWS_SUGGESTION)

        doAnswer { invocation: InvocationOnMock ->
            (invocation.arguments[1] as Consumer<DataStoreException>).accept(
                    dataStoreException)
            null as Void?
        }.`when`(mockAmplifyDataStorePlugin).clear(any<Action>(), any<Consumer<DataStoreException>>())

        flutterPlugin.onClear(mockResult)

        verify(mockResult, times(1)).error(
                "AmplifyException",
                FlutterDataStoreFailureMessage.AMPLIFY_DATASTORE_CLEAR_FAILED.toString(),
                mapOf("PLATFORM_EXCEPTIONS" to
                                mapOf(
                                        "platform" to "Android",
                                        "localizedErrorMessage" to "AmplifyException",
                                        "recoverySuggestion" to DataStoreException.REPORT_BUG_TO_AWS_SUGGESTION,
                                        "errorString" to dataStoreException.toString()))
                )
>>>>>>> 451662ad
    }

    private fun setFinalStatic(field: Field, newValue: Any?) {
        field.isAccessible = true
        val modifiersField: Field = Field::class.java.getDeclaredField("modifiers")
        modifiersField.isAccessible = true
        modifiersField.setInt(field, field.modifiers and Modifier.FINAL.inv())
        field.set(null, newValue)
    }
}<|MERGE_RESOLUTION|>--- conflicted
+++ resolved
@@ -17,12 +17,8 @@
 
 import com.amazonaws.amplify.amplify_datastore.types.FlutterDataStoreFailureMessage
 import com.amazonaws.amplify.amplify_datastore.types.model.FlutterSerializedModel
-<<<<<<< HEAD
 import com.amazonaws.amplify.amplify_datastore.types.query.QueryPredicateBuilder
-import com.amazonaws.amplify.amplify_datastore.util.safeCastToMap
-=======
 import com.amplifyframework.core.Action
->>>>>>> 451662ad
 import com.amplifyframework.core.Amplify
 import com.amplifyframework.core.Consumer
 import com.amplifyframework.core.async.Cancelable
@@ -31,10 +27,8 @@
 import com.amplifyframework.core.model.query.Page
 import com.amplifyframework.core.model.query.QueryOptions
 import com.amplifyframework.core.model.query.Where
-import com.amplifyframework.core.model.query.predicate.QueryField
 import com.amplifyframework.core.model.query.predicate.QueryField.field
 import com.amplifyframework.core.model.query.predicate.QueryPredicate
-import com.amplifyframework.core.model.query.predicate.QueryPredicateOperation
 import com.amplifyframework.core.model.query.predicate.QueryPredicateOperation.not
 import com.amplifyframework.core.model.query.predicate.QueryPredicates
 import com.amplifyframework.core.model.temporal.Temporal
@@ -44,28 +38,19 @@
 import com.amplifyframework.datastore.DataStoreItemChange
 import com.amplifyframework.datastore.appsync.SerializedModel
 import io.flutter.plugin.common.MethodChannel
-import java.lang.reflect.Field
-import java.lang.reflect.Modifier
 import org.junit.Assert.assertEquals
 import org.junit.Before
 import org.junit.Test
 import org.junit.runner.RunWith
-<<<<<<< HEAD
 import org.mockito.ArgumentMatchers
-import org.mockito.ArgumentMatchers.*
-import org.mockito.Mockito.*
-=======
 import org.mockito.ArgumentMatchers.any
 import org.mockito.ArgumentMatchers.anyString
 import org.mockito.ArgumentMatchers.matches
-import org.mockito.Mockito.`when`
-import org.mockito.Mockito.doAnswer
-import org.mockito.Mockito.mock
-import org.mockito.Mockito.times
-import org.mockito.Mockito.verify
->>>>>>> 451662ad
+import org.mockito.Mockito.*
 import org.mockito.invocation.InvocationOnMock
 import org.robolectric.RobolectricTestRunner
+import java.lang.reflect.Field
+import java.lang.reflect.Modifier
 
 @RunWith(RobolectricTestRunner::class)
 class AmplifyDataStorePluginTest {
@@ -114,18 +99,9 @@
             (invocation.arguments[2] as Consumer<Iterator<Model>>).accept(
                     amplifySuccessResults.iterator())
             null
-<<<<<<< HEAD
-        }.`when`(mockAmplifyDataStorePlugin).query(
-                anyString(),
-                any(QueryOptions::class.java),
-                ArgumentMatchers.any<
-                        Consumer<Iterator<Model>>>(),
-                ArgumentMatchers.any<Consumer<DataStoreException>>())
-=======
         }.`when`(mockAmplifyDataStorePlugin).query(anyString(), any(QueryOptions::class.java),
                                                    any<Consumer<Iterator<Model>>>(),
                                                    any<Consumer<DataStoreException>>())
->>>>>>> 451662ad
         flutterPlugin.onQuery(mockResult,
                               readMapFromFile("query_api",
                                               "request/only_model_name.json",
@@ -137,8 +113,7 @@
     }
 
     @Test
-<<<<<<< HEAD
-    fun test_Query_With_Predicates_Success_Zero_Result() {
+    fun test_query_with_predicates_success_zero_result() {
         val queryOptions = Where.matches(field("post.id").eq("123").or(field("rating").ge(4).and(not(
                 field("created").eq("2020-02-20T20:20:20-08:00")))))
                 .paginated(Page.startingAt(2).withLimit(8))
@@ -153,26 +128,8 @@
         }.`when`(mockAmplifyDataStorePlugin).query(
                 anyString(),
                 any(QueryOptions::class.java),
-                ArgumentMatchers.any<
-                        Consumer<Iterator<Model>>>(),
-                ArgumentMatchers.any<Consumer<DataStoreException>>())
-=======
-    fun test_query_with_predicates_success_zero_result() {
-        doAnswer { invocation: InvocationOnMock ->
-            assertEquals(invocation.arguments[0], "Post")
-            assertEquals(invocation.arguments[1],
-                         Where.matches(field("post.id").eq("123").or(field("rating").ge(4).and(not(
-                                 field("created").eq("2020-02-20T20:20:20-08:00")))))
-                                 .paginated(Page.startingAt(2).withLimit(8))
-                                 .sorted(field("post.id").ascending(),
-                                         field("created").descending()))
-            (invocation.arguments[2] as Consumer<Iterator<Model>>).accept(
-                    emptyList<SerializedModel>().iterator())
-            null
-        }.`when`(mockAmplifyDataStorePlugin).query(anyString(), any(QueryOptions::class.java),
-                                                   any<Consumer<Iterator<Model>>>(),
-                                                   any<Consumer<DataStoreException>>())
->>>>>>> 451662ad
+                any<Consumer<Iterator<Model>>>(),
+                any<Consumer<DataStoreException>>())
         flutterPlugin.onQuery(mockResult,
                               readMapFromFile("query_api",
                                               "request/model_name_with_all_query_parameters.json",
@@ -181,8 +138,7 @@
     }
 
     @Test
-<<<<<<< HEAD
-    fun test_Query_Api_error() {
+    fun test_query_api_error() {
         val dataStoreException = DataStoreException("AmplifyException", DataStoreException.REPORT_BUG_TO_AWS_SUGGESTION)
 
         val testRequest: HashMap<String, Any> = (readMapFromFile("query_api",
@@ -198,9 +154,8 @@
         }.`when`(mockAmplifyDataStorePlugin).query(
                 anyString(),
                 any(QueryOptions::class.java),
-                ArgumentMatchers.any<
-                        Consumer<Iterator<Model>>>(),
-                ArgumentMatchers.any<Consumer<DataStoreException>>())
+                any<Consumer<Iterator<Model>>>(),
+                any<Consumer<DataStoreException>>())
 
         flutterPlugin.onQuery(mockResult, testRequest)
 
@@ -217,7 +172,7 @@
     }
 
     @Test
-    fun test_Query_Malformed_Request_Casting_Error() {
+    fun test_query_malformed_request_casting_error() {
         val testRequest: HashMap<String, Any> = HashMap()
 
         flutterPlugin.onQuery(mockResult, testRequest)
@@ -232,20 +187,12 @@
     }
 
     @Test
-    fun test_Delete_Success_Result_No_Predicates() {
+    fun test_delete_success_result_no_predicates() {
         val testRequest: HashMap<String, Any> = (readMapFromFile("delete_api",
                 "request/instance_no_predicate.json",
                 HashMap::class.java) as HashMap<String, Any>)
 
         val serializedModelData: HashMap<String, Any> = testRequest["serializedModel"] as HashMap<String, Any>
-=======
-    fun test_delete_success_result_no_predicates() {
-
-        var modelData: HashMap<String, Any> = (readMapFromFile("delete_api",
-                                                               "request/instance_no_predicate.json",
-                                                               HashMap::class.java) as HashMap<String, Any>).get(
-                "serializedModel") as HashMap<String, Any>
->>>>>>> 451662ad
 
         val serializedModel = SerializedModel.builder()
                 .serializedData(serializedModelData)
@@ -263,33 +210,20 @@
             assertEquals(serializedModel, invocation.arguments[0])
             (invocation.arguments[1] as Consumer<DataStoreItemChange<SerializedModel>>).accept(
                     dataStoreItemChange)
-<<<<<<< HEAD
             null as Void?
         }.`when`(mockAmplifyDataStorePlugin).delete(
                 any<SerializedModel>(),
-                ArgumentMatchers.any<
+                any<
                         Consumer<DataStoreItemChange<SerializedModel>>>(),
-                ArgumentMatchers.any<Consumer<DataStoreException>>())
+                any<Consumer<DataStoreException>>())
 
         flutterPlugin.onDelete(mockResult, testRequest)
-=======
-            null
-        }.`when`(mockAmplifyDataStorePlugin).delete(any(),
-                                                    any<Consumer<DataStoreItemChange<SerializedModel>>>(),
-                                                    any<Consumer<DataStoreException>>())
-
-        flutterPlugin.onDelete(mockResult,
-                               readMapFromFile("delete_api",
-                                               "request/instance_no_predicate.json",
-                                               HashMap::class.java) as HashMap<String, Any>)
->>>>>>> 451662ad
 
         verify(mockResult, times(1)).success(null)
     }
 
     @Test
-<<<<<<< HEAD
-    fun test_Delete_Api_Error() {
+    fun test_delete_api_error() {
         val dataStoreException = DataStoreException("AmplifyException", DataStoreException.REPORT_BUG_TO_AWS_SUGGESTION)
 
         val testRequest: HashMap<String, Any> = (readMapFromFile("delete_api",
@@ -310,9 +244,9 @@
                 null as Void?
         }.`when`(mockAmplifyDataStorePlugin).delete(
                 any<SerializedModel>(),
-                ArgumentMatchers.any<
+                any<
                         Consumer<DataStoreItemChange<SerializedModel>>>(),
-                ArgumentMatchers.any<Consumer<DataStoreException>>())
+                any<Consumer<DataStoreException>>())
 
         flutterPlugin.onDelete(mockResult, testRequest)
 
@@ -329,7 +263,7 @@
     }
 
     @Test
-    fun test_Delete_Malformed_Request_Error() {
+    fun test_delete_malformed_request_error() {
         val testRequest: HashMap<String, Any> = HashMap()
 
         flutterPlugin.onDelete(mockResult, testRequest)
@@ -337,14 +271,14 @@
         verifyNoInteractions(mockAmplifyDataStorePlugin)
         verify(mockResult, times(1)).error(
                 matches("AmplifyException"),
-                matches(FlutterDataStoreFailureMessage.AMPLIFY_DELETE_REQUEST_MALFORMED.toString()),
+                matches(FlutterDataStoreFailureMessage.AMPLIFY_REQUEST_MALFORMED.toString()),
                 //TODO: Improve MalformedRequestError handling to be more specific
                 any()
         )
     }
 
     @Test
-    fun test_Save_Success_Result_No_Predicates() {
+    fun test_save_success_result_no_predicates() {
         val testRequest: HashMap<String, Any> = (readMapFromFile("save_api",
                 "request/instance_without_predicate.json",
                 HashMap::class.java) as HashMap<String, Any>)
@@ -372,9 +306,9 @@
         }.`when`(mockAmplifyDataStorePlugin).save(
                 any<SerializedModel>(),
                 any<QueryPredicate>(),
-                ArgumentMatchers.any<
+                any<
                         Consumer<DataStoreItemChange<SerializedModel>>>(),
-                ArgumentMatchers.any<Consumer<DataStoreException>>())
+                any<Consumer<DataStoreException>>())
 
         flutterPlugin.onSave(mockResult, testRequest)
 
@@ -382,7 +316,7 @@
     }
 
     @Test
-    fun test_Save_Success_Result_With_Predicates() {
+    fun test_save_success_result_with_predicates() {
         val testRequest: HashMap<String, Any> = (readMapFromFile("save_api",
                 "request/instance_with_predicate.json",
                 HashMap::class.java) as HashMap<String, Any>)
@@ -413,9 +347,9 @@
         }.`when`(mockAmplifyDataStorePlugin).save(
                 any<SerializedModel>(),
                 any<QueryPredicate>(),
-                ArgumentMatchers.any<
+                any<
                         Consumer<DataStoreItemChange<SerializedModel>>>(),
-                ArgumentMatchers.any<Consumer<DataStoreException>>())
+                any<Consumer<DataStoreException>>())
 
         flutterPlugin.onSave(mockResult, testRequest)
 
@@ -423,7 +357,7 @@
     }
 
     @Test
-    fun test_Save_Api_Error() {
+    fun test_save_api_error() {
         val dataStoreException = DataStoreException("AmplifyException", DataStoreException.REPORT_BUG_TO_AWS_SUGGESTION)
 
         val testRequest: HashMap<String, Any> = (readMapFromFile("save_api",
@@ -446,30 +380,10 @@
         }.`when`(mockAmplifyDataStorePlugin).save(
                 any<SerializedModel>(),
                 any<QueryPredicate>(),
-                ArgumentMatchers.any<
-                        Consumer<DataStoreItemChange<SerializedModel>>>(),
-                ArgumentMatchers.any<Consumer<DataStoreException>>())
+                any<Consumer<DataStoreItemChange<SerializedModel>>>(),
+                any<Consumer<DataStoreException>>())
 
         flutterPlugin.onSave(mockResult, testRequest)
-=======
-    fun test_delete_error() {
-
-        var dataStoreException = DataStoreException("AmplifyException",
-                                                    DataStoreException.REPORT_BUG_TO_AWS_SUGGESTION)
-
-        doAnswer { invocation: InvocationOnMock ->
-            (invocation.arguments[2] as Consumer<DataStoreException>).accept(
-                    dataStoreException)
-            null
-        }.`when`(mockAmplifyDataStorePlugin).delete(any(),
-                                                    any<Consumer<DataStoreItemChange<SerializedModel>>>(),
-                                                    any<Consumer<DataStoreException>>())
-
-        flutterPlugin.onDelete(mockResult,
-                               readMapFromFile("delete_api",
-                                               "request/instance_no_predicate.json",
-                                               HashMap::class.java) as HashMap<String, Any>)
->>>>>>> 451662ad
 
         verify(mockResult, times(1)).error(
                 "AmplifyException",
@@ -484,7 +398,7 @@
     }
 
     @Test
-    fun test_Save_Malformed_Request_Error() {
+    fun test_save_malformed_request_error() {
         val testRequest: HashMap<String, Any> = HashMap()
 
         flutterPlugin.onSave(mockResult, testRequest)
@@ -492,58 +406,28 @@
         verifyNoInteractions(mockAmplifyDataStorePlugin)
         verify(mockResult, times(1)).error(
                 matches("AmplifyException"),
-<<<<<<< HEAD
-                matches(FlutterDataStoreFailureMessage.AMPLIFY_SAVE_REQUEST_MALFORMED.toString()),
+                matches(FlutterDataStoreFailureMessage.AMPLIFY_REQUEST_MALFORMED.toString()),
                 //TODO: Improve MalformedRequestError handling to be more specific
-=======
-                matches(FlutterDataStoreFailureMessage.AMPLIFY_DATASTORE_DELETE_FAILED.toString()),
-                // TODO: Accurate match on errorMap
->>>>>>> 451662ad
                 any()
         )
     }
 
     @Test
-<<<<<<< HEAD
-    fun test_nested_model_deserialization() {
-        val nestedSerializedModelInput = mapOf<String, Any>(
-                "id" to "af9cfa64-1ea9-46d6-b9e2-8203179d5392",
-                "name" to "A brilliant Post",
-                "rating" to 5,
-                "blog" to mapOf<String, Any>(
-                        "name" to "Amazing Blog",
-                        "id" to "8cb7d5a5-435d-4632-a890-90ed0c6107f5"
-                ) as HashMap<String, Any>
-        ) as HashMap<String, Any>
-
-        val nestedSerializedModelOutput = mapOf(
-                "id" to "af9cfa64-1ea9-46d6-b9e2-8203179d5392",
-                "name" to "A brilliant Post",
-                "rating" to 5,
-                "blog" to SerializedModel.builder().serializedData(mapOf<String, Any>(
-                        "name" to "Amazing Blog",
-                        "id" to "8cb7d5a5-435d-4632-a890-90ed0c6107f5"
-                ) as HashMap<String, Any>).modelSchema(null).build()
-        )
-
-        assertEquals(nestedSerializedModelOutput,
-                flutterPlugin.deserializeNestedModels(nestedSerializedModelInput))
-=======
     fun test_observe_success_event() {
 
         flutterPlugin = AmplifyDataStorePlugin(eventHandler = mockStreamHandler)
-        var eventData: HashMap<String, Any> = (readMapFromFile("observe_api",
+        val eventData: HashMap<String, Any> = (readMapFromFile("observe_api",
                                                                "post_type_success_event.json",
                                                                HashMap::class.java) as HashMap<String, Any>)
-        var modelData = mapOf("id" to "43036c6b-8044-4309-bddc-262b6c686026",
+        val modelData = mapOf("id" to "43036c6b-8044-4309-bddc-262b6c686026",
                               "title" to "Title 2",
                               "created" to Temporal.DateTime("2020-02-20T20:20:20-08:00"))
-        var instance = SerializedModel.builder()
+        val instance = SerializedModel.builder()
                 .serializedData(modelData)
                 .modelSchema(modelSchema)
                 .build()
 
-        var dataStoreItemChange = DataStoreItemChange.builder<SerializedModel>()
+        val dataStoreItemChange = DataStoreItemChange.builder<SerializedModel>()
                 .item(instance)
                 .initiator(DataStoreItemChange.Initiator.LOCAL)
                 .itemClass(SerializedModel::class.java)
@@ -569,7 +453,7 @@
     fun test_observe_error_event() {
 
         flutterPlugin = AmplifyDataStorePlugin(eventHandler = mockStreamHandler)
-        var dataStoreException = DataStoreException("AmplifyException",
+        val dataStoreException = DataStoreException("AmplifyException",
                                                     DataStoreException.REPORT_BUG_TO_AWS_SUGGESTION)
         doAnswer { invocation: InvocationOnMock ->
             (invocation.arguments[2] as Consumer<DataStoreException>).accept(
@@ -597,7 +481,7 @@
     }
 
     @Test
-    fun test_Clear_Success_Result() {
+    fun test_clear_success_result() {
         doAnswer { invocation: InvocationOnMock ->
             (invocation.arguments[0] as Action).call()
             null as Void?
@@ -609,7 +493,7 @@
     }
 
     @Test
-    fun test_Clear_Error() {
+    fun test_clear_error() {
         var dataStoreException = DataStoreException("AmplifyException", DataStoreException.REPORT_BUG_TO_AWS_SUGGESTION)
 
         doAnswer { invocation: InvocationOnMock ->
@@ -630,7 +514,32 @@
                                         "recoverySuggestion" to DataStoreException.REPORT_BUG_TO_AWS_SUGGESTION,
                                         "errorString" to dataStoreException.toString()))
                 )
->>>>>>> 451662ad
+    }
+
+    @Test
+    fun test_nested_model_deserialization() {
+        val nestedSerializedModelInput = mapOf<String, Any>(
+                "id" to "af9cfa64-1ea9-46d6-b9e2-8203179d5392",
+                "name" to "A brilliant Post",
+                "rating" to 5,
+                "blog" to mapOf<String, Any>(
+                        "name" to "Amazing Blog",
+                        "id" to "8cb7d5a5-435d-4632-a890-90ed0c6107f5"
+                ) as HashMap<String, Any>
+        ) as HashMap<String, Any>
+
+        val nestedSerializedModelOutput = mapOf(
+                "id" to "af9cfa64-1ea9-46d6-b9e2-8203179d5392",
+                "name" to "A brilliant Post",
+                "rating" to 5,
+                "blog" to SerializedModel.builder().serializedData(mapOf<String, Any>(
+                        "name" to "Amazing Blog",
+                        "id" to "8cb7d5a5-435d-4632-a890-90ed0c6107f5"
+                ) as HashMap<String, Any>).modelSchema(null).build()
+        )
+
+        assertEquals(nestedSerializedModelOutput,
+                flutterPlugin.deserializeNestedModels(nestedSerializedModelInput))
     }
 
     private fun setFinalStatic(field: Field, newValue: Any?) {
