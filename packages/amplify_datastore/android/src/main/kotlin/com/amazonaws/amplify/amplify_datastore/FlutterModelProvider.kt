/*
 * Copyright 2020 Amazon.com, Inc. or its affiliates. All Rights Reserved.
 *
 * Licensed under the Apache License, Version 2.0 (the "License").
 * You may not use this file except in compliance with the License.
 * A copy of the License is located at
 *
 *  http://aws.amazon.com/apache2.0
 *
 * or in the "license" file accompanying this file. This file is distributed
 * on an "AS IS" BASIS, WITHOUT WARRANTIES OR CONDITIONS OF ANY KIND, either
 * express or implied. See the License for the specific language governing
 * permissions and limitations under the License.
 */

package com.amazonaws.amplify.amplify_datastore

import com.amplifyframework.core.model.Model
import com.amplifyframework.core.model.ModelProvider
import com.amplifyframework.core.model.ModelSchema
import com.amplifyframework.util.Immutable
import java.util.Collections

class FlutterModelProvider private constructor() : ModelProvider {
    private val modelSchemaMap: MutableMap<String, ModelSchema> =
            HashMap()

<<<<<<< HEAD
=======
    private lateinit var version: String;

>>>>>>> bc5c6584
    override fun models(): Set<Class<out Model?>>? {
        return Collections.emptySet()
    }

    fun setVersion(newVersion: String){
        version = newVersion
    }

    override fun version(): String {
        return version
    }

    override fun modelSchemas(): Map<String, ModelSchema> {
        return Immutable.of(modelSchemaMap)
    }

    override fun modelNames(): Set<String> {
        return Immutable.of(modelSchemaMap.keys)
    }

    fun addModelSchema(modelName: String, modelSchema: ModelSchema) {
        modelSchemaMap[modelName] = modelSchema
    }

    companion object {
        private var flutterGeneratedModelInstance: FlutterModelProvider? = null
        val instance: FlutterModelProvider
            get() {
                if (flutterGeneratedModelInstance == null) {
                    flutterGeneratedModelInstance =
                            FlutterModelProvider()
                }
                return flutterGeneratedModelInstance!! // We know it's not null right now
            }
    }
}<|MERGE_RESOLUTION|>--- conflicted
+++ resolved
@@ -25,11 +25,8 @@
     private val modelSchemaMap: MutableMap<String, ModelSchema> =
             HashMap()
 
-<<<<<<< HEAD
-=======
     private lateinit var version: String;
 
->>>>>>> bc5c6584
     override fun models(): Set<Class<out Model?>>? {
         return Collections.emptySet()
     }
