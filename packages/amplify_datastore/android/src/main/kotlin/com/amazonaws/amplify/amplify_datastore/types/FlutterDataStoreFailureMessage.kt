--- conflicted
+++ resolved
@@ -17,16 +17,10 @@
 
 enum class FlutterDataStoreFailureMessage {
     ERROR_CASTING_INPUT_IN_PLATFORM_CODE,
-    AMPLIFY_QUERY_REQUEST_MALFORMED,
-    AMPLIFY_DELETE_REQUEST_MALFORMED,
-    AMPLIFY_SAVE_REQUEST_MALFORMED,
-    AMPLIFY_CONFIGURE_REQUEST_MALFORMED,
+    AMPLIFY_REQUEST_MALFORMED,
     AMPLIFY_DATASTORE_QUERY_FAILED,
     AMPLIFY_DATASTORE_DELETE_FAILED,
-<<<<<<< HEAD
-    AMPLIFY_DATASTORE_SAVE_FAILED
-=======
+    AMPLIFY_DATASTORE_SAVE_FAILED,
     AMPLIFY_DATASTORE_CLEAR_FAILED,
     AMPLIFY_DATASTORE_OBSERVE_EVENT_FAILURE
->>>>>>> 451662ad
 }