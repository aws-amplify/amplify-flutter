--- conflicted
+++ resolved
@@ -41,12 +41,7 @@
                 .name(name)
                 .pluralName(pluralName)
                 .fields(fields.mapValues { entry ->
-<<<<<<< HEAD
-                    entry.value.convertToNativeModelField()
-                })
-=======
                 entry.value.convertToNativeModelField()})
->>>>>>> bc5c6584
 
         if (!authRules.isNullOrEmpty()) {
             builder = builder.authRules(authRules.map { authRule ->
@@ -58,15 +53,6 @@
                 entry.value.convertToNativeModelAssociation()
             })
         }
-<<<<<<< HEAD
-        if (!indexes.isNullOrEmpty()) {
-            builder = builder.indexes(indexes.mapValues { entry ->
-                entry.value.convertToNativeModelIndex()
-            })
-        }
-        builder = builder.modelClass(Model::class.java)
-=======
->>>>>>> bc5c6584
         return builder.build()
     }
 }