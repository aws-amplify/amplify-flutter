/*
 * Copyright 2020 Amazon.com, Inc. or its affiliates. All Rights Reserved.
 *
 * Licensed under the Apache License, Version 2.0 (the "License").
 * You may not use this file except in compliance with the License.
 * A copy of the License is located at
 *
 *  http://aws.amazon.com/apache2.0
 *
 * or in the "license" file accompanying this file. This file is distributed
 * on an "AS IS" BASIS, WITHOUT WARRANTIES OR CONDITIONS OF ANY KIND, either
 * express or implied. See the License for the specific language governing
 * permissions and limitations under the License.
 */

package com.amazonaws.amplify.amplify_datastore.types.model

import com.amplifyframework.core.model.Model
import com.amplifyframework.core.model.temporal.Temporal
import com.amplifyframework.datastore.appsync.SerializedModel
import java.lang.Exception


data class FlutterSerializedModel(val serializedModel: SerializedModel) {

<<<<<<< HEAD
    private val modelName: String = serializedModel.modelName.orEmpty()
=======
    private val serializedData: Map<String, Any> = parseSerializedDataMap(serializedModel.serializedData)

    // ignored fields
    private val id: String = serializedModel.id
    private val modelName: String = parseModelName(serializedModel.modelName) // ModelSchema -> SerializedModel should always have a name
>>>>>>> bc5c6584

    fun toMap(): Map<String, Any> {
        return mapOf(
                "id" to id,
                "serializedData" to serializedData,
                "modelName" to modelName)
    }

    private fun parseModelName(modelName: String?) : String{
        return if(modelName.isNullOrEmpty()) ""
        else modelName!!
    }

    private fun parseSerializedDataMap(serializedData: Map<String, Any>): Map<String, Any> {

        if(serializedData == null) throw Exception("FlutterSerializedModel - no serializedData")

        return serializedData.mapValues {
            when (val value: Any = it.value) {
                is Temporal.DateTime -> value.format()
                is Model? -> FlutterSerializedModel(value as SerializedModel).toMap()
                // TODO add for other complex objects that can be returned or be part of the codegen model
                // It seems we can ignore collection types for now as we aren't returning lists of Models in hasMany relationships
                else -> value
            }
        }
    }
}<|MERGE_RESOLUTION|>--- conflicted
+++ resolved
@@ -23,15 +23,11 @@
 
 data class FlutterSerializedModel(val serializedModel: SerializedModel) {
 
-<<<<<<< HEAD
-    private val modelName: String = serializedModel.modelName.orEmpty()
-=======
     private val serializedData: Map<String, Any> = parseSerializedDataMap(serializedModel.serializedData)
 
     // ignored fields
     private val id: String = serializedModel.id
     private val modelName: String = parseModelName(serializedModel.modelName) // ModelSchema -> SerializedModel should always have a name
->>>>>>> bc5c6584
 
     fun toMap(): Map<String, Any> {
         return mapOf(
