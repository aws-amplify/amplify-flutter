--- conflicted
+++ resolved
@@ -195,12 +195,7 @@
                 )
                 channel.invokeMethod("errorHandler", args)
             }
-<<<<<<< HEAD
-        }
-        else {
-=======
         } else {
->>>>>>> b2b467e3
             DataStoreErrorHandler {
                 LOG.error(it.toString())
             }
