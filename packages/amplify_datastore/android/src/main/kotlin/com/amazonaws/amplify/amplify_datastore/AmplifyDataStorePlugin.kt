/*
 * Copyright 2020 Amazon.com, Inc. or its affiliates. All Rights Reserved.
 *
 * Licensed under the Apache License, Version 2.0 (the "License").
 * You may not use this file except in compliance with the License.
 * A copy of the License is located at
 *
 *  http://aws.amazon.com/apache2.0
 *
 * or in the "license" file accompanying this file. This file is distributed
 * on an "AS IS" BASIS, WITHOUT WARRANTIES OR CONDITIONS OF ANY KIND, either
 * express or implied. See the License for the specific language governing
 * permissions and limitations under the License.
 */

package com.amazonaws.amplify.amplify_datastore

import android.os.Handler
import android.os.Looper
import android.util.Log
import androidx.annotation.NonNull
import androidx.annotation.VisibleForTesting
import com.amazonaws.amplify.amplify_datastore.types.FlutterDataStoreFailureMessage
import com.amazonaws.amplify.amplify_datastore.types.model.FlutterModelSchema
import com.amazonaws.amplify.amplify_datastore.types.model.FlutterSerializedModel
import com.amazonaws.amplify.amplify_datastore.types.query.QueryOptionsBuilder
import com.amazonaws.amplify.amplify_datastore.util.safeCastToList
import com.amazonaws.amplify.amplify_datastore.util.safeCastToMap
import com.amplifyframework.core.Amplify
import com.amplifyframework.core.Consumer
import com.amplifyframework.core.model.Model
import com.amplifyframework.core.model.query.QueryOptions
import com.amplifyframework.core.model.query.predicate.QueryPredicates
import com.amplifyframework.core.model.temporal.Temporal
import com.amplifyframework.datastore.AWSDataStorePlugin
import com.amplifyframework.datastore.DataStoreException
import com.amplifyframework.datastore.DataStoreItemChange
import com.amplifyframework.datastore.appsync.SerializedModel
import io.flutter.embedding.engine.plugins.FlutterPlugin
import io.flutter.plugin.common.MethodCall
import io.flutter.plugin.common.MethodChannel
import io.flutter.plugin.common.MethodChannel.MethodCallHandler
import io.flutter.plugin.common.MethodChannel.Result
import java.util.Date
import java.util.UUID

/** AmplifyDataStorePlugin */
class AmplifyDataStorePlugin : FlutterPlugin, MethodCallHandler {

    private lateinit var channel: MethodChannel
    private val handler = Handler(Looper.getMainLooper())
    private val LOG = Amplify.Logging.forNamespace("amplify:flutter:datastore")

    override fun onAttachedToEngine(
            @NonNull flutterPluginBinding: FlutterPlugin.FlutterPluginBinding) {
        channel = MethodChannel(flutterPluginBinding.binaryMessenger,
                                "com.amazonaws.amplify/datastore")
        channel.setMethodCallHandler(this)
        LOG.info("Initiated DataStore plugin")
    }

    override fun onMethodCall(@NonNull call: MethodCall, @NonNull result: Result) {
        var data: HashMap<String, Any> = HashMap()
        try {
            data = checkArguments(call.arguments) as HashMap<String, Any>
        } catch (e: Exception) {
            prepareError(result, e,
                         FlutterDataStoreFailureMessage.ERROR_CASTING_INPUT_IN_PLATFORM_CODE.toString())
        }
        when (call.method) {
            "query" -> onQuery(result, data)
            "configure" -> onConfigure(result, data)
            else -> result.notImplemented()
        }
    }

    private fun onConfigure(flutterResult: Result, request: HashMap<String, Any>) {
        var modelSchemas: List<Map<String, Any>>
        if (request.containsKey("modelSchemas") && request["modelSchemas"] is List<*>) {
            modelSchemas = request["modelSchemas"].safeCastToList()!!
        } else {
            prepareError(flutterResult,
                         Exception(
                                 FlutterDataStoreFailureMessage.AMPLIFY_QUERY_REQUEST_MALFORMED.toString()),
                         FlutterDataStoreFailureMessage.ERROR_CASTING_INPUT_IN_PLATFORM_CODE.toString())
            return
        }

        val modelProvider = FlutterModelProvider.instance
        val flutterModelSchemaList =
                modelSchemas.map { modelSchema -> FlutterModelSchema(modelSchema) }
        flutterModelSchemaList.forEach { flutterModelSchema ->
            modelProvider.addModelSchema(
                    flutterModelSchema.name,
                    flutterModelSchema.convertToNativeModelSchema()
            )
        }
        Amplify.addPlugin(AWSDataStorePlugin(modelProvider))
        flutterResult.success(null)
    }

    @VisibleForTesting
    fun onQuery(flutterResult: Result, request: HashMap<String, Any>) {

        var modelName: String
        var queryOptions: QueryOptions
        try {
            modelName = request["modelName"] as String
            queryOptions = QueryOptionsBuilder.fromSerializedMap(request)
        } catch (e: ClassCastException) {
            prepareError(flutterResult, e,
                         FlutterDataStoreFailureMessage.ERROR_CASTING_INPUT_IN_PLATFORM_CODE.toString())
            return
        } catch (e: Exception) {
            prepareError(flutterResult, e,
                         FlutterDataStoreFailureMessage.AMPLIFY_QUERY_REQUEST_MALFORMED.toString())
            return
        }

        val plugin = Amplify.DataStore.getPlugin("awsDataStorePlugin") as AWSDataStorePlugin
        plugin.query(
                modelName,
                queryOptions,
                {
                    try {
                        var results: List<Map<String, Any>> =
                                it.asSequence().toList().map { model: Model? ->
                                    FlutterSerializedModel(model as SerializedModel).toMap()
                                }
<<<<<<< HEAD
                        LOG.info("Number of items received " + results.size)
                        handler.post { flutterResult.success(results) }
=======
                        LOG.debug("Number of items received " + results.size)
                        Handler(Looper.getMainLooper()).post {
                            flutterResult.success(results)
                        }
>>>>>>> 5f776ddd
                    } catch (e: ClassCastException) {
                        prepareError(flutterResult, e,
                                     FlutterDataStoreFailureMessage.ERROR_CASTING_INPUT_IN_PLATFORM_CODE.toString())
                    } catch (e: Exception) {
                        prepareError(flutterResult, e,
                                     FlutterDataStoreFailureMessage.AMPLIFY_QUERY_REQUEST_MALFORMED.toString())
                    }
                },
                {
                    LOG.info("MyAmplifyApp + Query failed.$it")
                    prepareError(flutterResult, it,
                                 FlutterDataStoreFailureMessage.AMPLIFY_DATASTORE_QUERY_FAILED.toString())
                }
        )
    }
    
    override fun onDetachedFromEngine(@NonNull binding: FlutterPlugin.FlutterPluginBinding) {
        channel.setMethodCallHandler(null)
    }

    private fun checkArguments(@NonNull args: Any): Map<String, Any> {
        if (args !is Map<*, *>) {
            throw java.lang.Exception("Flutter method call arguments are not a map.")
        }
        return args.safeCastToMap()!!
    }

    private fun prepareError(@NonNull flutterResult: Result, @NonNull error: Exception,
                             @NonNull msg: String) {
        LOG.error(msg, error)
        var errorMap: HashMap<String, Any> = HashMap()

        var localizedError = ""
        var recoverySuggestion = ""
        if (error is DataStoreException) {
            recoverySuggestion = error.recoverySuggestion
        }
        if (error.localizedMessage != null) {
            localizedError = error.localizedMessage
        }
        errorMap.put("PLATFORM_EXCEPTIONS", mapOf(
                "platform" to "Android",
                "localizedErrorMessage" to localizedError,
                "recoverySuggestion" to recoverySuggestion,
                "errorString" to error.toString()
        ))
        handler.post { flutterResult.error("AmplifyException", msg, errorMap) }
    }
}<|MERGE_RESOLUTION|>--- conflicted
+++ resolved
@@ -127,15 +127,8 @@
                                 it.asSequence().toList().map { model: Model? ->
                                     FlutterSerializedModel(model as SerializedModel).toMap()
                                 }
-<<<<<<< HEAD
-                        LOG.info("Number of items received " + results.size)
+                        LOG.debug("Number of items received " + results.size)
                         handler.post { flutterResult.success(results) }
-=======
-                        LOG.debug("Number of items received " + results.size)
-                        Handler(Looper.getMainLooper()).post {
-                            flutterResult.success(results)
-                        }
->>>>>>> 5f776ddd
                     } catch (e: ClassCastException) {
                         prepareError(flutterResult, e,
                                      FlutterDataStoreFailureMessage.ERROR_CASTING_INPUT_IN_PLATFORM_CODE.toString())
