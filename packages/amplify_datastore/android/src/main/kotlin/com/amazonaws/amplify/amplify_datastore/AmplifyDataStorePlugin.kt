--- conflicted
+++ resolved
@@ -97,12 +97,6 @@
 
     @VisibleForTesting
     fun onQuery(flutterResult: Result, request: HashMap<String, Any>) {
-<<<<<<< HEAD
-        var modelName = request["modelName"] as String
-        var queryOptions: QueryOptions = QueryOptionsBuilder.fromSerializedMap(request)
-=======
-        // Create new posts temporary
-        // createTempPosts()
 
         var modelName: String
         var queryOptions: QueryOptions
@@ -117,7 +111,6 @@
             return
         }
 
->>>>>>> cc689ba8
         val plugin = Amplify.DataStore.getPlugin("awsDataStorePlugin") as AWSDataStorePlugin
         plugin.query(
                 modelName,
