/*
 * Copyright 2020 Amazon.com, Inc. or its affiliates. All Rights Reserved.
 *
 * Licensed under the Apache License, Version 2.0 (the "License").
 * You may not use this file except in compliance with the License.
 * A copy of the License is located at
 *
 *  http://aws.amazon.com/apache2.0
 *
 * or in the "license" file accompanying this file. This file is distributed
 * on an "AS IS" BASIS, WITHOUT WARRANTIES OR CONDITIONS OF ANY KIND, either
 * express or implied. See the License for the specific language governing
 * permissions and limitations under the License.
 */

package com.amazonaws.amplify.amplify_datastore

import android.os.Handler
import android.os.Looper
import androidx.annotation.NonNull
import androidx.annotation.VisibleForTesting
import com.amazonaws.amplify.amplify_datastore.types.FlutterDataStoreFailureMessage
import com.amazonaws.amplify.amplify_datastore.types.model.FlutterModelSchema
import com.amazonaws.amplify.amplify_datastore.types.model.FlutterSerializedModel
import com.amazonaws.amplify.amplify_datastore.types.model.FlutterSubscriptionEvent
import com.amazonaws.amplify.amplify_datastore.types.query.QueryOptionsBuilder
import com.amazonaws.amplify.amplify_datastore.util.safeCastToList
import com.amazonaws.amplify.amplify_datastore.util.safeCastToMap
import com.amplifyframework.api.aws.AWSApiPlugin
import com.amplifyframework.core.Amplify
import com.amplifyframework.core.async.Cancelable
import com.amplifyframework.core.model.Model
import com.amplifyframework.core.model.query.QueryOptions
import com.amplifyframework.datastore.AWSDataStorePlugin
import com.amplifyframework.datastore.DataStoreException
import com.amplifyframework.datastore.appsync.SerializedModel
import io.flutter.embedding.engine.plugins.FlutterPlugin
import io.flutter.plugin.common.EventChannel
import io.flutter.plugin.common.MethodCall
import io.flutter.plugin.common.MethodChannel
import io.flutter.plugin.common.MethodChannel.MethodCallHandler
import io.flutter.plugin.common.MethodChannel.Result
<<<<<<< HEAD
import kotlin.collections.HashMap
import android.util.Log
import com.amplifyframework.core.model.temporal.Temporal
import com.amplifyframework.datastore.DataStoreItemChange
import java.util.*
=======
>>>>>>> 718bbe42


/** AmplifyDataStorePlugin */
class AmplifyDataStorePlugin : FlutterPlugin, MethodCallHandler {

    private lateinit var channel: MethodChannel
    private lateinit var eventchannel: EventChannel
    private lateinit var observeCancelable: Cancelable
    private val dataStoreObserveEventStreamHandler: DataStoreObserveEventStreamHandler

    private val handler = Handler(Looper.getMainLooper())
    private val LOG = Amplify.Logging.forNamespace("amplify:flutter:datastore")
    val modelProvider = FlutterModelProvider.instance

    constructor() {
        dataStoreObserveEventStreamHandler = DataStoreObserveEventStreamHandler()
    }

    @VisibleForTesting
    constructor(eventHandler: DataStoreObserveEventStreamHandler) {
        dataStoreObserveEventStreamHandler = eventHandler
    }

    override fun onAttachedToEngine(
            @NonNull flutterPluginBinding: FlutterPlugin.FlutterPluginBinding) {
        channel = MethodChannel(flutterPluginBinding.binaryMessenger,
                                "com.amazonaws.amplify/datastore")
        channel.setMethodCallHandler(this)
        eventchannel = EventChannel(flutterPluginBinding.binaryMessenger,
                                    "com.amazonaws.amplify/datastore_observe_events")
        eventchannel.setStreamHandler(dataStoreObserveEventStreamHandler)
        LOG.info("Initiated DataStore plugin")
    }

    override fun onMethodCall(@NonNull call: MethodCall, @NonNull result: Result) {
        var data: Map<String, Any> = HashMap()
        try {
<<<<<<< HEAD
            if(call.arguments != null) {
                data = checkArguments(call.arguments) as HashMap<String, Any>
            }
=======
            data = checkArguments(call.arguments)
>>>>>>> 718bbe42
        } catch (e: Exception) {
            postFlutterError(
                    result,
                    FlutterDataStoreFailureMessage.ERROR_CASTING_INPUT_IN_PLATFORM_CODE.toString(),
                    createErrorMap(e))
        }
        when (call.method) {
            "query" -> onQuery(result, data)
            "delete" -> onDelete(result, data)
<<<<<<< HEAD
            "clear" -> onClear(result)
            //"configure" -> onConfigure(result, data)
=======
            "setupObserve" -> onSetupObserve(result)
>>>>>>> 718bbe42
            "configureModelProvider" -> onConfigureModelProvider(result, data)
            else -> result.notImplemented()
        }
    }

    private fun onConfigureModelProvider(flutterResult: Result, request: Map<String, Any>) {

        if (!request.containsKey("modelSchemas") || !request.containsKey(
                        "modelProviderVersion") || request["modelSchemas"] !is List<*>) {
            postFlutterError(
                    flutterResult,
                    FlutterDataStoreFailureMessage.ERROR_CASTING_INPUT_IN_PLATFORM_CODE.toString(),
                    createErrorMap(Exception(
                            FlutterDataStoreFailureMessage.AMPLIFY_CONFIGURE_REQUEST_MALFORMED.toString())))
            return
        }


        var modelSchemas: List<Map<String, Any>> = request["modelSchemas"].safeCastToList()!!

        val modelProvider = FlutterModelProvider.instance
        val flutterModelSchemaList =
                modelSchemas.map { modelSchema -> FlutterModelSchema(modelSchema) }
        flutterModelSchemaList.forEach { flutterModelSchema ->

            val nativeSchema = flutterModelSchema.convertToNativeModelSchema()
            modelProvider.addModelSchema(
                    flutterModelSchema.name,
                    nativeSchema
            )
        }

        modelProvider.setVersion(request["modelProviderVersion"] as String)

        Amplify.addPlugin(AWSDataStorePlugin(modelProvider))
        Amplify.addPlugin(AWSApiPlugin())

        flutterResult.success(null)
    }

    @VisibleForTesting
    fun onQuery(flutterResult: Result, request: Map<String, Any>) {
        var modelName: String
        var queryOptions: QueryOptions
        try {
            modelName = request["modelName"] as String
            queryOptions = QueryOptionsBuilder.fromSerializedMap(request)
        } catch (e: ClassCastException) {
            postFlutterError(
                    flutterResult,
                    FlutterDataStoreFailureMessage.ERROR_CASTING_INPUT_IN_PLATFORM_CODE.toString(),
                    createErrorMap(e))
            return
        } catch (e: Exception) {
            postFlutterError(
                    flutterResult,
                    FlutterDataStoreFailureMessage.AMPLIFY_QUERY_REQUEST_MALFORMED.toString(),
                    createErrorMap(e))
            return
        }

        val plugin = Amplify.DataStore.getPlugin("awsDataStorePlugin") as AWSDataStorePlugin
        plugin.query(
                modelName,
                queryOptions,
                {
                    try {
                        var results: List<Map<String, Any>> =
                                it.asSequence().toList().map { model: Model? ->
                                    FlutterSerializedModel(model as SerializedModel).toMap()
                                }
                        LOG.debug("Number of items received " + results.size)

                        handler.post { flutterResult.success(results) }
                    } catch (e: ClassCastException) {
                        postFlutterError(
                                flutterResult,
                                FlutterDataStoreFailureMessage.ERROR_CASTING_INPUT_IN_PLATFORM_CODE.toString(),
                                createErrorMap(e))
                    } catch (e: Exception) {
                        postFlutterError(
                                flutterResult,
                                FlutterDataStoreFailureMessage.AMPLIFY_QUERY_REQUEST_MALFORMED.toString(),
                                createErrorMap(e))
                    }
                },
                {
<<<<<<< HEAD
                    LOG.error("Query operation failed.", it)
                    prepareError(flutterResult, it,
                                 FlutterDataStoreFailureMessage.AMPLIFY_DATASTORE_QUERY_FAILED.toString())
=======
                    LOG.info("MyAmplifyApp + Query failed.$it")
                    postFlutterError(
                            flutterResult,
                            FlutterDataStoreFailureMessage.AMPLIFY_DATASTORE_QUERY_FAILED.toString(),
                            createErrorMap(it))
>>>>>>> 718bbe42
                }
        )
    }

    @VisibleForTesting
    fun onDelete(flutterResult: Result, request: Map<String, Any>) {
        var modelName: String
        var modelData: Map<String, Any>

        try {
            modelName = request["modelName"] as String
            modelData = request["model"] as Map<String, Any>
        } catch (e: ClassCastException) {
            postFlutterError(
                    flutterResult,
                    FlutterDataStoreFailureMessage.ERROR_CASTING_INPUT_IN_PLATFORM_CODE.toString(),
                    createErrorMap(e))
            return
        } catch (e: Exception) {
            postFlutterError(
                    flutterResult,
                    FlutterDataStoreFailureMessage.AMPLIFY_DELETE_REQUEST_MALFORMED.toString(),
                    createErrorMap(e))
            return
        }

        val plugin = Amplify.DataStore.getPlugin("awsDataStorePlugin") as AWSDataStorePlugin
        val schema = modelProvider.modelSchemas()[modelName];

        var instance = SerializedModel.builder()
                .serializedData(modelData)
                .modelSchema(schema)
                .build()

        plugin.delete(
                instance,
<<<<<<< HEAD
                Consumer {
                    LOG.info("Deleted item: " + it.item().toString())
                    handler.post { flutterResult.success(null) }
                },
                Consumer {
                    LOG.error("Delete operation failed.", it)
=======
                {
                    LOG.debug("Deleted item: " + it.item().toString())
                    handler.post { flutterResult.success(null) }
                },
                {
                    LOG.debug("Deletion Failed: " + it)
>>>>>>> 718bbe42
                    if (it is DataStoreException && it.localizedMessage == "Wanted to delete one row, but deleted 0 rows.") {
                        handler.post { flutterResult.success(null) }
                    } else {
                        postFlutterError(
                                flutterResult,
                                FlutterDataStoreFailureMessage.AMPLIFY_DATASTORE_DELETE_FAILED.toString(),
                                createErrorMap(it))
                    }
                }
        )
    }

    @VisibleForTesting
<<<<<<< HEAD
    fun onClear(flutterResult: Result) {
        val plugin = Amplify.DataStore.getPlugin("awsDataStorePlugin") as AWSDataStorePlugin

        plugin.clear(
                {
                    LOG.info("Successfully cleared the store")
                    handler.post { flutterResult.success(null) }
                },
                {
                    LOG.error("Failed to clear store with error: ", it)
                    prepareError(flutterResult, it, FlutterDataStoreFailureMessage.AMPLIFY_DATASTORE_CLEAR_FAILED.toString())
                }
        )
    }

=======
    fun onSetupObserve(result: Result) {
        val plugin = Amplify.DataStore.getPlugin("awsDataStorePlugin") as AWSDataStorePlugin

        plugin.observe(
                { cancelable ->
                    LOG.info("Established a new stream form flutter $cancelable")
                    observeCancelable = cancelable
                },
                { event ->
                    LOG.debug("Received event: $event")
                    if (event.item() is SerializedModel) {
                        dataStoreObserveEventStreamHandler?.sendEvent(FlutterSubscriptionEvent(
                                serializedModel = event.item() as SerializedModel,
                                eventType = event.type().name.toLowerCase()).toMap())
                    }
                },
                { failure: DataStoreException ->
                    LOG.error("Received an error", failure)
                    dataStoreObserveEventStreamHandler?.error("AmplifyException",
                                                              FlutterDataStoreFailureMessage.AMPLIFY_DATASTORE_OBSERVE_EVENT_FAILURE.toString(),
                                                              createErrorMap(failure))
                },
                { LOG.info("Observation complete.") }
        )
        result.success(true)
    }
>>>>>>> 718bbe42

    override fun onDetachedFromEngine(@NonNull binding: FlutterPlugin.FlutterPluginBinding) {
        channel.setMethodCallHandler(null)
    }

    private fun checkArguments(@NonNull args: Any): Map<String, Any> {
        if (args !is Map<*, *>) {
            throw java.lang.Exception("Flutter method call arguments are not a map.")
        }
        return args.safeCastToMap()!!
    }

    protected fun createErrorMap(@NonNull error: Exception): Map<String, Any> {
        var errorMap = HashMap<String, Any>()

        var localizedError = ""
        var recoverySuggestion = ""
        if (error is DataStoreException) {
            recoverySuggestion = error.recoverySuggestion
        }
        if (error.localizedMessage != null) {
            localizedError = error.localizedMessage
        }
        errorMap.put("PLATFORM_EXCEPTIONS", mapOf(
                "platform" to "Android",
                "localizedErrorMessage" to localizedError,
                "recoverySuggestion" to recoverySuggestion,
                "errorString" to error.toString()
        ))
        return errorMap
    }

    private fun postFlutterError(flutterResult: Result, msg: String, errorMap: Map<String, Any>) {
        handler.post { flutterResult.error("AmplifyException", msg, errorMap) }
    }
}<|MERGE_RESOLUTION|>--- conflicted
+++ resolved
@@ -40,14 +40,7 @@
 import io.flutter.plugin.common.MethodChannel
 import io.flutter.plugin.common.MethodChannel.MethodCallHandler
 import io.flutter.plugin.common.MethodChannel.Result
-<<<<<<< HEAD
 import kotlin.collections.HashMap
-import android.util.Log
-import com.amplifyframework.core.model.temporal.Temporal
-import com.amplifyframework.datastore.DataStoreItemChange
-import java.util.*
-=======
->>>>>>> 718bbe42
 
 
 /** AmplifyDataStorePlugin */
@@ -85,13 +78,9 @@
     override fun onMethodCall(@NonNull call: MethodCall, @NonNull result: Result) {
         var data: Map<String, Any> = HashMap()
         try {
-<<<<<<< HEAD
             if(call.arguments != null) {
                 data = checkArguments(call.arguments) as HashMap<String, Any>
             }
-=======
-            data = checkArguments(call.arguments)
->>>>>>> 718bbe42
         } catch (e: Exception) {
             postFlutterError(
                     result,
@@ -101,12 +90,8 @@
         when (call.method) {
             "query" -> onQuery(result, data)
             "delete" -> onDelete(result, data)
-<<<<<<< HEAD
             "clear" -> onClear(result)
-            //"configure" -> onConfigure(result, data)
-=======
             "setupObserve" -> onSetupObserve(result)
->>>>>>> 718bbe42
             "configureModelProvider" -> onConfigureModelProvider(result, data)
             else -> result.notImplemented()
         }
@@ -194,17 +179,11 @@
                     }
                 },
                 {
-<<<<<<< HEAD
                     LOG.error("Query operation failed.", it)
-                    prepareError(flutterResult, it,
-                                 FlutterDataStoreFailureMessage.AMPLIFY_DATASTORE_QUERY_FAILED.toString())
-=======
-                    LOG.info("MyAmplifyApp + Query failed.$it")
                     postFlutterError(
                             flutterResult,
                             FlutterDataStoreFailureMessage.AMPLIFY_DATASTORE_QUERY_FAILED.toString(),
                             createErrorMap(it))
->>>>>>> 718bbe42
                 }
         )
     }
@@ -241,21 +220,12 @@
 
         plugin.delete(
                 instance,
-<<<<<<< HEAD
-                Consumer {
+                {
                     LOG.info("Deleted item: " + it.item().toString())
                     handler.post { flutterResult.success(null) }
                 },
-                Consumer {
+                {
                     LOG.error("Delete operation failed.", it)
-=======
-                {
-                    LOG.debug("Deleted item: " + it.item().toString())
-                    handler.post { flutterResult.success(null) }
-                },
-                {
-                    LOG.debug("Deletion Failed: " + it)
->>>>>>> 718bbe42
                     if (it is DataStoreException && it.localizedMessage == "Wanted to delete one row, but deleted 0 rows.") {
                         handler.post { flutterResult.success(null) }
                     } else {
@@ -269,7 +239,6 @@
     }
 
     @VisibleForTesting
-<<<<<<< HEAD
     fun onClear(flutterResult: Result) {
         val plugin = Amplify.DataStore.getPlugin("awsDataStorePlugin") as AWSDataStorePlugin
 
@@ -280,12 +249,14 @@
                 },
                 {
                     LOG.error("Failed to clear store with error: ", it)
-                    prepareError(flutterResult, it, FlutterDataStoreFailureMessage.AMPLIFY_DATASTORE_CLEAR_FAILED.toString())
+                    postFlutterError(
+                            flutterResult,
+                            FlutterDataStoreFailureMessage.AMPLIFY_DATASTORE_CLEAR_FAILED.toString(),
+                            createErrorMap(it))
                 }
         )
     }
 
-=======
     fun onSetupObserve(result: Result) {
         val plugin = Amplify.DataStore.getPlugin("awsDataStorePlugin") as AWSDataStorePlugin
 
@@ -312,7 +283,6 @@
         )
         result.success(true)
     }
->>>>>>> 718bbe42
 
     override fun onDetachedFromEngine(@NonNull binding: FlutterPlugin.FlutterPluginBinding) {
         channel.setMethodCallHandler(null)
