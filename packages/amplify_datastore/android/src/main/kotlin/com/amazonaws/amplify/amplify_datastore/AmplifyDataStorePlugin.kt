/*
 * Copyright 2020 Amazon.com, Inc. or its affiliates. All Rights Reserved.
 *
 * Licensed under the Apache License, Version 2.0 (the "License").
 * You may not use this file except in compliance with the License.
 * A copy of the License is located at
 *
 *  http://aws.amazon.com/apache2.0
 *
 * or in the "license" file accompanying this file. This file is distributed
 * on an "AS IS" BASIS, WITHOUT WARRANTIES OR CONDITIONS OF ANY KIND, either
 * express or implied. See the License for the specific language governing
 * permissions and limitations under the License.
 */

package com.amazonaws.amplify.amplify_datastore

import android.os.Handler
import android.os.Looper
import androidx.annotation.NonNull
import androidx.annotation.VisibleForTesting
import com.amazonaws.amplify.amplify_datastore.types.FlutterDataStoreFailureMessage
import com.amazonaws.amplify.amplify_datastore.types.model.FlutterModelSchema
import com.amazonaws.amplify.amplify_datastore.types.model.FlutterSerializedModel
import com.amazonaws.amplify.amplify_datastore.types.model.FlutterSubscriptionEvent
import com.amazonaws.amplify.amplify_datastore.types.query.QueryOptionsBuilder
import com.amazonaws.amplify.amplify_datastore.util.safeCastToList
import com.amazonaws.amplify.amplify_datastore.util.safeCastToMap
import com.amplifyframework.api.aws.AWSApiPlugin
import com.amplifyframework.core.Amplify
import com.amplifyframework.core.async.Cancelable
import com.amplifyframework.core.model.Model
import com.amplifyframework.core.model.query.QueryOptions
<<<<<<< HEAD
import com.amplifyframework.core.model.query.predicate.QueryPredicates
=======
>>>>>>> 451662ad
import com.amplifyframework.datastore.AWSDataStorePlugin
import com.amplifyframework.datastore.DataStoreException
import com.amplifyframework.datastore.appsync.SerializedModel
import io.flutter.embedding.engine.plugins.FlutterPlugin
import io.flutter.plugin.common.EventChannel
import io.flutter.plugin.common.MethodCall
import io.flutter.plugin.common.MethodChannel
import io.flutter.plugin.common.MethodChannel.MethodCallHandler
import io.flutter.plugin.common.MethodChannel.Result
import kotlin.collections.HashMap


/** AmplifyDataStorePlugin */
class AmplifyDataStorePlugin : FlutterPlugin, MethodCallHandler {

    private lateinit var channel: MethodChannel
    private lateinit var eventchannel: EventChannel
    private lateinit var observeCancelable: Cancelable
    private val dataStoreObserveEventStreamHandler: DataStoreObserveEventStreamHandler

    private val handler = Handler(Looper.getMainLooper())
    private val LOG = Amplify.Logging.forNamespace("amplify:flutter:datastore")
    val modelProvider = FlutterModelProvider.instance

    constructor() {
        dataStoreObserveEventStreamHandler = DataStoreObserveEventStreamHandler()
    }

    @VisibleForTesting
    constructor(eventHandler: DataStoreObserveEventStreamHandler) {
        dataStoreObserveEventStreamHandler = eventHandler
    }

    override fun onAttachedToEngine(
            @NonNull flutterPluginBinding: FlutterPlugin.FlutterPluginBinding) {
        channel = MethodChannel(flutterPluginBinding.binaryMessenger,
                                "com.amazonaws.amplify/datastore")
        channel.setMethodCallHandler(this)
        eventchannel = EventChannel(flutterPluginBinding.binaryMessenger,
                                    "com.amazonaws.amplify/datastore_observe_events")
        eventchannel.setStreamHandler(dataStoreObserveEventStreamHandler)
        LOG.info("Initiated DataStore plugin")
    }

    override fun onMethodCall(@NonNull call: MethodCall, @NonNull result: Result) {
        var data: Map<String, Any> = HashMap()
        try {
            if(call.arguments != null) {
                data = checkArguments(call.arguments) as HashMap<String, Any>
            }
        } catch (e: Exception) {
            postFlutterError(
                    result,
                    FlutterDataStoreFailureMessage.ERROR_CASTING_INPUT_IN_PLATFORM_CODE.toString(),
                    createErrorMap(e))
        }
        when (call.method) {
            "query" -> onQuery(result, data)
            "delete" -> onDelete(result, data)
<<<<<<< HEAD
            "save" -> onSave(result, data)
=======
            "clear" -> onClear(result)
            "setupObserve" -> onSetupObserve(result)
>>>>>>> 451662ad
            "configureModelProvider" -> onConfigureModelProvider(result, data)
            else -> result.notImplemented()
        }
    }

    private fun onConfigureModelProvider(flutterResult: Result, request: Map<String, Any>) {

        if (!request.containsKey("modelSchemas") || !request.containsKey(
                        "modelProviderVersion") || request["modelSchemas"] !is List<*>) {
            postFlutterError(
                    flutterResult,
                    FlutterDataStoreFailureMessage.ERROR_CASTING_INPUT_IN_PLATFORM_CODE.toString(),
                    createErrorMap(Exception(
                            FlutterDataStoreFailureMessage.AMPLIFY_CONFIGURE_REQUEST_MALFORMED.toString())))
            return
        }


        val modelSchemas: List<Map<String, Any>> = request["modelSchemas"].safeCastToList()!!

        val modelProvider = FlutterModelProvider.instance
        val flutterModelSchemaList =
                modelSchemas.map { modelSchema -> FlutterModelSchema(modelSchema) }
        flutterModelSchemaList.forEach { flutterModelSchema ->

            val nativeSchema = flutterModelSchema.convertToNativeModelSchema()
            modelProvider.addModelSchema(
                    flutterModelSchema.name,
                    nativeSchema
            )
        }

        modelProvider.setVersion(request["modelProviderVersion"] as String)

        Amplify.addPlugin(AWSDataStorePlugin(modelProvider))
        Amplify.addPlugin(AWSApiPlugin())

        flutterResult.success(null)
    }

    @VisibleForTesting
<<<<<<< HEAD
    fun onQuery(flutterResult: Result, request: HashMap<String, Any>) {
        val modelName: String
        val queryOptions: QueryOptions
=======
    fun onQuery(flutterResult: Result, request: Map<String, Any>) {
        var modelName: String
        var queryOptions: QueryOptions
>>>>>>> 451662ad
        try {
            modelName = request["modelName"] as String
            queryOptions = QueryOptionsBuilder.fromSerializedMap(request)
        } catch (e: ClassCastException) {
            postFlutterError(
                    flutterResult,
                    FlutterDataStoreFailureMessage.ERROR_CASTING_INPUT_IN_PLATFORM_CODE.toString(),
                    createErrorMap(e))
            return
        } catch (e: Exception) {
            postFlutterError(
                    flutterResult,
                    FlutterDataStoreFailureMessage.AMPLIFY_QUERY_REQUEST_MALFORMED.toString(),
                    createErrorMap(e))
            return
        }

        val plugin = Amplify.DataStore.getPlugin("awsDataStorePlugin") as AWSDataStorePlugin
        plugin.query(
                modelName,
                queryOptions,
                {
                    try {
                        val results: List<Map<String, Any>> =
                                it.asSequence().toList().map { model: Model? ->
                                    FlutterSerializedModel(model as SerializedModel).toMap()
                                }
                        LOG.debug("Number of items received " + results.size)

                        handler.post { flutterResult.success(results) }
                    } catch (e: ClassCastException) {
                        postFlutterError(
                                flutterResult,
                                FlutterDataStoreFailureMessage.ERROR_CASTING_INPUT_IN_PLATFORM_CODE.toString(),
                                createErrorMap(e))
                    } catch (e: Exception) {
                        postFlutterError(
                                flutterResult,
                                FlutterDataStoreFailureMessage.AMPLIFY_QUERY_REQUEST_MALFORMED.toString(),
                                createErrorMap(e))
                    }
                },
                {
                    LOG.error("Query operation failed.", it)
                    postFlutterError(
                            flutterResult,
                            FlutterDataStoreFailureMessage.AMPLIFY_DATASTORE_QUERY_FAILED.toString(),
                            createErrorMap(it))
                }
        )
    }

    @VisibleForTesting
<<<<<<< HEAD
    fun onDelete(flutterResult: Result, request: HashMap<String, Any>) {
        val modelName: String
        val serializedModelData:  Map<String, Any>

        try {
            modelName = request["modelName"] as String
            serializedModelData = deserializeNestedModels(request["serializedModel"].safeCastToMap()!!)
=======
    fun onDelete(flutterResult: Result, request: Map<String, Any>) {
        var modelName: String
        var modelData: Map<String, Any>

        try {
            modelName = request["modelName"] as String
            modelData = request["serializedModel"] as Map<String, Any>
        } catch (e: ClassCastException) {
            postFlutterError(
                    flutterResult,
                    FlutterDataStoreFailureMessage.ERROR_CASTING_INPUT_IN_PLATFORM_CODE.toString(),
                    createErrorMap(e))
            return
>>>>>>> 451662ad
        } catch (e: Exception) {
            postFlutterError(
                    flutterResult,
                    FlutterDataStoreFailureMessage.AMPLIFY_DELETE_REQUEST_MALFORMED.toString(),
                    createErrorMap(e))
            return
        }

        val plugin = Amplify.DataStore.getPlugin("awsDataStorePlugin") as AWSDataStorePlugin
        val schema = modelProvider.modelSchemas()[modelName];

        val instance = SerializedModel.builder()
                .serializedData(serializedModelData)
                .modelSchema(schema)
                .build()

        plugin.delete(
                instance,
                {
<<<<<<< HEAD
                    LOG.debug("Deleted item: " + it.item().toString())
                    handler.post { flutterResult.success(null) }
                },
                {
                    LOG.debug("Deletion Failed: " + it)
=======
                    LOG.info("Deleted item: " + it.item().toString())
                    handler.post { flutterResult.success(null) }
                },
                {
                    LOG.error("Delete operation failed.", it)
>>>>>>> 451662ad
                    if (it is DataStoreException && it.localizedMessage == "Wanted to delete one row, but deleted 0 rows.") {
                        handler.post { flutterResult.success(null) }
                    } else {
                        postFlutterError(
                                flutterResult,
                                FlutterDataStoreFailureMessage.AMPLIFY_DATASTORE_DELETE_FAILED.toString(),
                                createErrorMap(it))
                    }
                }
        )
    }

    @VisibleForTesting
<<<<<<< HEAD
    fun onSave(flutterResult: Result, request: HashMap<String, Any>) {
        val modelName: String
        val serializedModelData:  Map<String, Any>

        try {
            modelName = request["modelName"] as String
            serializedModelData = deserializeNestedModels(request["serializedModel"].safeCastToMap()!!)
        } catch (e: Exception) {
            prepareError(flutterResult, e,
                    FlutterDataStoreFailureMessage.AMPLIFY_SAVE_REQUEST_MALFORMED.toString())
            return
        }

        val plugin = Amplify.DataStore.getPlugin("awsDataStorePlugin") as AWSDataStorePlugin
        val schema = modelProvider.modelSchemas()[modelName];

        val serializedModel = SerializedModel.builder()
                .serializedData(serializedModelData)
                .modelSchema(schema)
                .build()

        val predicate = QueryPredicateBuilder.fromSerializedMap(
                request["queryPredicate"].safeCastToMap()) ?: QueryPredicates.all()

        plugin.save(
                serializedModel,
                predicate,
                Consumer {
                    LOG.info("Saved item: " + it.item().toString())
                    handler.post { flutterResult.success(null) }
                },
                Consumer {
                    LOG.error("Save operation failed", it)
                    prepareError(flutterResult, it, FlutterDataStoreFailureMessage.AMPLIFY_DATASTORE_SAVE_FAILED.toString())
                }
        )
    }
=======
    fun onClear(flutterResult: Result) {
        val plugin = Amplify.DataStore.getPlugin("awsDataStorePlugin") as AWSDataStorePlugin

        plugin.clear(
                {
                    LOG.info("Successfully cleared the store")
                    handler.post { flutterResult.success(null) }
                },
                {
                    LOG.error("Failed to clear store with error: ", it)
                    postFlutterError(
                            flutterResult,
                            FlutterDataStoreFailureMessage.AMPLIFY_DATASTORE_CLEAR_FAILED.toString(),
                            createErrorMap(it))
                }
        )
    }

    fun onSetupObserve(result: Result) {
        val plugin = Amplify.DataStore.getPlugin("awsDataStorePlugin") as AWSDataStorePlugin

        plugin.observe(
                { cancelable ->
                    LOG.info("Established a new stream form flutter $cancelable")
                    observeCancelable = cancelable
                },
                { event ->
                    LOG.debug("Received event: $event")
                    if (event.item() is SerializedModel) {
                        dataStoreObserveEventStreamHandler?.sendEvent(FlutterSubscriptionEvent(
                                serializedModel = event.item() as SerializedModel,
                                eventType = event.type().name.toLowerCase()).toMap())
                    }
                },
                { failure: DataStoreException ->
                    LOG.error("Received an error", failure)
                    dataStoreObserveEventStreamHandler?.error("AmplifyException",
                                                              FlutterDataStoreFailureMessage.AMPLIFY_DATASTORE_OBSERVE_EVENT_FAILURE.toString(),
                                                              createErrorMap(failure))
                },
                { LOG.info("Observation complete.") }
        )
        result.success(true)
    }
>>>>>>> 451662ad

    override fun onDetachedFromEngine(@NonNull binding: FlutterPlugin.FlutterPluginBinding) {
        channel.setMethodCallHandler(null)
    }

    private fun checkArguments(@NonNull args: Any): Map<String, Any> {
        if (args !is Map<*, *>) {
            throw java.lang.Exception("Flutter method call arguments are not a map.")
        }
        return args.safeCastToMap()!!
    }

    protected fun createErrorMap(@NonNull error: Exception): Map<String, Any> {
        var errorMap = HashMap<String, Any>()

        var localizedError = ""
        var recoverySuggestion = ""
        if (error is DataStoreException) {
            recoverySuggestion = error.recoverySuggestion
        }
        if (error.localizedMessage != null) {
            localizedError = error.localizedMessage
        }
        errorMap.put("PLATFORM_EXCEPTIONS", mapOf(
                "platform" to "Android",
                "localizedErrorMessage" to localizedError,
                "recoverySuggestion" to recoverySuggestion,
                "errorString" to error.toString()
        ))
        return errorMap
    }

    private fun postFlutterError(flutterResult: Result, msg: String, errorMap: Map<String, Any>) {
        handler.post { flutterResult.error("AmplifyException", msg, errorMap) }
    }

    @VisibleForTesting
    fun deserializeNestedModels(serializedModelData: Map<String, Any>): Map<String, Any> {
        return serializedModelData.mapValues {
            if(it.value is Map<*, *>) {
                SerializedModel.builder()
                        .serializedData(deserializeNestedModels(it.value as HashMap<String, Any>))
                        .modelSchema(null)
                        .build() as Any
            }
            else
                it.value
        }
    }
}<|MERGE_RESOLUTION|>--- conflicted
+++ resolved
@@ -24,17 +24,16 @@
 import com.amazonaws.amplify.amplify_datastore.types.model.FlutterSerializedModel
 import com.amazonaws.amplify.amplify_datastore.types.model.FlutterSubscriptionEvent
 import com.amazonaws.amplify.amplify_datastore.types.query.QueryOptionsBuilder
+import com.amazonaws.amplify.amplify_datastore.types.query.QueryPredicateBuilder
 import com.amazonaws.amplify.amplify_datastore.util.safeCastToList
 import com.amazonaws.amplify.amplify_datastore.util.safeCastToMap
 import com.amplifyframework.api.aws.AWSApiPlugin
 import com.amplifyframework.core.Amplify
+import com.amplifyframework.core.Consumer
 import com.amplifyframework.core.async.Cancelable
 import com.amplifyframework.core.model.Model
 import com.amplifyframework.core.model.query.QueryOptions
-<<<<<<< HEAD
 import com.amplifyframework.core.model.query.predicate.QueryPredicates
-=======
->>>>>>> 451662ad
 import com.amplifyframework.datastore.AWSDataStorePlugin
 import com.amplifyframework.datastore.DataStoreException
 import com.amplifyframework.datastore.appsync.SerializedModel
@@ -94,12 +93,9 @@
         when (call.method) {
             "query" -> onQuery(result, data)
             "delete" -> onDelete(result, data)
-<<<<<<< HEAD
             "save" -> onSave(result, data)
-=======
             "clear" -> onClear(result)
             "setupObserve" -> onSetupObserve(result)
->>>>>>> 451662ad
             "configureModelProvider" -> onConfigureModelProvider(result, data)
             else -> result.notImplemented()
         }
@@ -113,7 +109,7 @@
                     flutterResult,
                     FlutterDataStoreFailureMessage.ERROR_CASTING_INPUT_IN_PLATFORM_CODE.toString(),
                     createErrorMap(Exception(
-                            FlutterDataStoreFailureMessage.AMPLIFY_CONFIGURE_REQUEST_MALFORMED.toString())))
+                            FlutterDataStoreFailureMessage.AMPLIFY_REQUEST_MALFORMED.toString())))
             return
         }
 
@@ -141,15 +137,9 @@
     }
 
     @VisibleForTesting
-<<<<<<< HEAD
-    fun onQuery(flutterResult: Result, request: HashMap<String, Any>) {
-        val modelName: String
-        val queryOptions: QueryOptions
-=======
     fun onQuery(flutterResult: Result, request: Map<String, Any>) {
         var modelName: String
         var queryOptions: QueryOptions
->>>>>>> 451662ad
         try {
             modelName = request["modelName"] as String
             queryOptions = QueryOptionsBuilder.fromSerializedMap(request)
@@ -162,7 +152,7 @@
         } catch (e: Exception) {
             postFlutterError(
                     flutterResult,
-                    FlutterDataStoreFailureMessage.AMPLIFY_QUERY_REQUEST_MALFORMED.toString(),
+                    FlutterDataStoreFailureMessage.AMPLIFY_REQUEST_MALFORMED.toString(),
                     createErrorMap(e))
             return
         }
@@ -188,7 +178,7 @@
                     } catch (e: Exception) {
                         postFlutterError(
                                 flutterResult,
-                                FlutterDataStoreFailureMessage.AMPLIFY_QUERY_REQUEST_MALFORMED.toString(),
+                                FlutterDataStoreFailureMessage.AMPLIFY_REQUEST_MALFORMED.toString(),
                                 createErrorMap(e))
                     }
                 },
@@ -203,33 +193,17 @@
     }
 
     @VisibleForTesting
-<<<<<<< HEAD
-    fun onDelete(flutterResult: Result, request: HashMap<String, Any>) {
+    fun onDelete(flutterResult: Result, request: Map<String, Any>) {
         val modelName: String
         val serializedModelData:  Map<String, Any>
 
         try {
             modelName = request["modelName"] as String
             serializedModelData = deserializeNestedModels(request["serializedModel"].safeCastToMap()!!)
-=======
-    fun onDelete(flutterResult: Result, request: Map<String, Any>) {
-        var modelName: String
-        var modelData: Map<String, Any>
-
-        try {
-            modelName = request["modelName"] as String
-            modelData = request["serializedModel"] as Map<String, Any>
-        } catch (e: ClassCastException) {
-            postFlutterError(
-                    flutterResult,
-                    FlutterDataStoreFailureMessage.ERROR_CASTING_INPUT_IN_PLATFORM_CODE.toString(),
-                    createErrorMap(e))
-            return
->>>>>>> 451662ad
         } catch (e: Exception) {
             postFlutterError(
                     flutterResult,
-                    FlutterDataStoreFailureMessage.AMPLIFY_DELETE_REQUEST_MALFORMED.toString(),
+                    FlutterDataStoreFailureMessage.AMPLIFY_REQUEST_MALFORMED.toString(),
                     createErrorMap(e))
             return
         }
@@ -245,19 +219,11 @@
         plugin.delete(
                 instance,
                 {
-<<<<<<< HEAD
-                    LOG.debug("Deleted item: " + it.item().toString())
-                    handler.post { flutterResult.success(null) }
-                },
-                {
-                    LOG.debug("Deletion Failed: " + it)
-=======
                     LOG.info("Deleted item: " + it.item().toString())
                     handler.post { flutterResult.success(null) }
                 },
                 {
                     LOG.error("Delete operation failed.", it)
->>>>>>> 451662ad
                     if (it is DataStoreException && it.localizedMessage == "Wanted to delete one row, but deleted 0 rows.") {
                         handler.post { flutterResult.success(null) }
                     } else {
@@ -271,8 +237,7 @@
     }
 
     @VisibleForTesting
-<<<<<<< HEAD
-    fun onSave(flutterResult: Result, request: HashMap<String, Any>) {
+    fun onSave(flutterResult: Result, request: Map<String, Any>) {
         val modelName: String
         val serializedModelData:  Map<String, Any>
 
@@ -280,8 +245,10 @@
             modelName = request["modelName"] as String
             serializedModelData = deserializeNestedModels(request["serializedModel"].safeCastToMap()!!)
         } catch (e: Exception) {
-            prepareError(flutterResult, e,
-                    FlutterDataStoreFailureMessage.AMPLIFY_SAVE_REQUEST_MALFORMED.toString())
+            postFlutterError(
+                    flutterResult,
+                    FlutterDataStoreFailureMessage.AMPLIFY_REQUEST_MALFORMED.toString(),
+                    createErrorMap(e))
             return
         }
 
@@ -299,17 +266,20 @@
         plugin.save(
                 serializedModel,
                 predicate,
-                Consumer {
+                Consumer{
                     LOG.info("Saved item: " + it.item().toString())
                     handler.post { flutterResult.success(null) }
                 },
                 Consumer {
                     LOG.error("Save operation failed", it)
-                    prepareError(flutterResult, it, FlutterDataStoreFailureMessage.AMPLIFY_DATASTORE_SAVE_FAILED.toString())
+                    postFlutterError(
+                            flutterResult,
+                            FlutterDataStoreFailureMessage.AMPLIFY_DATASTORE_SAVE_FAILED.toString(),
+                            createErrorMap(it))
                 }
         )
     }
-=======
+    
     fun onClear(flutterResult: Result) {
         val plugin = Amplify.DataStore.getPlugin("awsDataStorePlugin") as AWSDataStorePlugin
 
@@ -354,7 +324,6 @@
         )
         result.success(true)
     }
->>>>>>> 451662ad
 
     override fun onDetachedFromEngine(@NonNull binding: FlutterPlugin.FlutterPluginBinding) {
         channel.setMethodCallHandler(null)
