/*
 * Copyright 2020 Amazon.com, Inc. or its affiliates. All Rights Reserved.
 *
 * Licensed under the Apache License, Version 2.0 (the "License").
 * You may not use this file except in compliance with the License.
 * A copy of the License is located at
 *
 *  http://aws.amazon.com/apache2.0
 *
 * or in the "license" file accompanying this file. This file is distributed
 * on an "AS IS" BASIS, WITHOUT WARRANTIES OR CONDITIONS OF ANY KIND, either
 * express or implied. See the License for the specific language governing
 * permissions and limitations under the License.
 */

package com.amazonaws.amplify.amplify_datastore
import android.os.Handler
import android.os.Looper

import androidx.annotation.NonNull
import androidx.annotation.VisibleForTesting
import com.amazonaws.amplify.amplify_datastore.types.FlutterDataStoreFailureMessage
import com.amazonaws.amplify.amplify_datastore.types.model.FlutterModelSchema
import com.amazonaws.amplify.amplify_datastore.types.model.FlutterSerializedModel
import com.amazonaws.amplify.amplify_datastore.types.model.FlutterSubscriptionEvent
import com.amazonaws.amplify.amplify_datastore.types.query.QueryOptionsBuilder
import com.amazonaws.amplify.amplify_datastore.util.safeCastToList
import com.amazonaws.amplify.amplify_datastore.util.safeCastToMap
import com.amplifyframework.api.aws.AWSApiPlugin
import com.amplifyframework.core.Amplify
import com.amplifyframework.core.Consumer
import com.amplifyframework.core.async.Cancelable
import com.amplifyframework.core.model.Model
import com.amplifyframework.core.model.query.QueryOptions
import com.amplifyframework.core.model.query.predicate.QueryPredicates
import com.amplifyframework.datastore.AWSDataStorePlugin
import com.amplifyframework.datastore.DataStoreException
import com.amplifyframework.datastore.appsync.SerializedModel
import io.flutter.embedding.engine.plugins.FlutterPlugin
import io.flutter.plugin.common.EventChannel
import io.flutter.plugin.common.MethodCall
import io.flutter.plugin.common.MethodChannel
import io.flutter.plugin.common.MethodChannel.MethodCallHandler
import io.flutter.plugin.common.MethodChannel.Result
<<<<<<< HEAD
import java.util.Collections
import java.util.Date
import java.util.UUID
=======
import kotlin.collections.HashMap

>>>>>>> bc5c6584

/** AmplifyDataStorePlugin */
class AmplifyDataStorePlugin : FlutterPlugin, MethodCallHandler {

    private lateinit var channel: MethodChannel
    private lateinit var eventchannel: EventChannel
    private lateinit var observeCancelable: Cancelable
    private var dataStoreObserveEventStreamHandler: DataStoreObserveEventStreamHandler? = null

    private val handler = Handler(Looper.getMainLooper())
    private val LOG = Amplify.Logging.forNamespace("amplify:flutter:datastore")
    val modelProvider = FlutterModelProvider.instance

    constructor() {
        dataStoreObserveEventStreamHandler = DataStoreObserveEventStreamHandler()
    }

    @VisibleForTesting
    constructor(eventHandler: DataStoreObserveEventStreamHandler) {
        dataStoreObserveEventStreamHandler = eventHandler
    }

    override fun onAttachedToEngine(
            @NonNull flutterPluginBinding: FlutterPlugin.FlutterPluginBinding) {
        channel = MethodChannel(flutterPluginBinding.binaryMessenger,
                                "com.amazonaws.amplify/datastore")
        channel.setMethodCallHandler(this)
        eventchannel = EventChannel(flutterPluginBinding.binaryMessenger,
                                    "com.amazonaws.amplify/datastore_observe_events")
        eventchannel.setStreamHandler(dataStoreObserveEventStreamHandler)
        LOG.info("Initiated DataStore plugin")
    }

    override fun onMethodCall(@NonNull call: MethodCall, @NonNull result: Result) {
        var data: HashMap<String, Any> = HashMap()
        try {
            data = checkArguments(call.arguments) as HashMap<String, Any>
        } catch (e: Exception) {
            postFlutterError(
                    result,
                    FlutterDataStoreFailureMessage.ERROR_CASTING_INPUT_IN_PLATFORM_CODE.toString(),
                    createErrorMap(e))
        }
        when (call.method) {
            "query" -> onQuery(result, data)
            "delete" -> onDelete(result, data)
<<<<<<< HEAD
            "addModelSchemas" -> onAddModelSchemas(result, data)
            "setupObserve" -> onSetupObserve(result)
=======
            //"configure" -> onConfigure(result, data)
            "configureModelProvider" -> onConfigureModelProvider(result, data)
>>>>>>> bc5c6584
            else -> result.notImplemented()
        }
    }

<<<<<<< HEAD
    private fun onAddModelSchemas(flutterResult: Result, request: HashMap<String, Any>) {
        var modelSchemas: List<Map<String, Any>>
        if (request.containsKey("modelSchemas") && request["modelSchemas"] is List<*>) {
            modelSchemas = request["modelSchemas"].safeCastToList()!!
        } else {
            postFlutterError(
                    flutterResult,
                    FlutterDataStoreFailureMessage.ERROR_CASTING_INPUT_IN_PLATFORM_CODE.toString(),
                    createErrorMap(Exception(FlutterDataStoreFailureMessage.AMPLIFY_QUERY_REQUEST_MALFORMED.toString())))
=======
    private fun onConfigureModelProvider(flutterResult: Result, request: HashMap<String, Any>) {

        if( !request.containsKey("modelSchemas") || !request.containsKey("modelProviderVersion") || request["modelSchemas"] !is List<*>){
            prepareError(flutterResult,
                    Exception(
                            FlutterDataStoreFailureMessage.AMPLIFY_CONFIGURE_REQUEST_MALFORMED.toString()),
                    FlutterDataStoreFailureMessage.ERROR_CASTING_INPUT_IN_PLATFORM_CODE.toString())
>>>>>>> bc5c6584
            return
        }


        var modelSchemas: List<Map<String, Any>> = request["modelSchemas"].safeCastToList()!!

        val modelProvider = FlutterModelProvider.instance
        val flutterModelSchemaList =
                modelSchemas.map { modelSchema -> FlutterModelSchema(modelSchema) }
        flutterModelSchemaList.forEach { flutterModelSchema ->

            val nativeSchema = flutterModelSchema.convertToNativeModelSchema()
            modelProvider.addModelSchema(
                    flutterModelSchema.name,
                    nativeSchema
            )
        }

        modelProvider.setVersion( request["modelProviderVersion"] as String )

        Amplify.addPlugin(AWSDataStorePlugin(modelProvider))
        // Amplify.addPlugin(AWSApiPlugin())

        flutterResult.success(null)
    }


    @VisibleForTesting
    fun onQuery(flutterResult: Result, request: HashMap<String, Any>) {
        var modelName: String
        var queryOptions: QueryOptions
        try {
            modelName = request["modelName"] as String
            queryOptions = QueryOptionsBuilder.fromSerializedMap(request)
        } catch (e: ClassCastException) {
            postFlutterError(
                    flutterResult,
                    FlutterDataStoreFailureMessage.ERROR_CASTING_INPUT_IN_PLATFORM_CODE.toString(),
                    createErrorMap(e))
            return
        } catch (e: Exception) {
            postFlutterError(
                    flutterResult,
                    FlutterDataStoreFailureMessage.AMPLIFY_QUERY_REQUEST_MALFORMED.toString(),
                    createErrorMap(e))
            return
        }

        val plugin = Amplify.DataStore.getPlugin("awsDataStorePlugin") as AWSDataStorePlugin
        plugin.query(
                modelName,
                queryOptions,
                {
                    try {
                        var results: List<Map<String, Any>> =
                                it.asSequence().toList().map { model: Model? ->
                                    FlutterSerializedModel(model as SerializedModel).toMap()
                                }
                        LOG.debug("Number of items received " + results.size)

                        handler.post { flutterResult.success(results) }
                    } catch (e: ClassCastException) {
                        postFlutterError(
                                flutterResult,
                                FlutterDataStoreFailureMessage.ERROR_CASTING_INPUT_IN_PLATFORM_CODE.toString(),
                                createErrorMap(e))
                    } catch (e: Exception) {
                        postFlutterError(
                                flutterResult,
                                FlutterDataStoreFailureMessage.AMPLIFY_QUERY_REQUEST_MALFORMED.toString(),
                                createErrorMap(e))
                    }
                },
                {
                    LOG.info("MyAmplifyApp + Query failed.$it")
                    postFlutterError(
                            flutterResult,
                            FlutterDataStoreFailureMessage.AMPLIFY_DATASTORE_QUERY_FAILED.toString(),
                            createErrorMap(it))
                }
        )
    }

    @VisibleForTesting
    fun onDelete(flutterResult: Result, request: HashMap<String, Any>) {
        var modelName: String
        var modelData: HashMap<String, Any>

        try {
            modelName = request["modelName"] as String
            modelData = request["model"] as HashMap<String, Any>
        } catch (e: ClassCastException) {
            postFlutterError(
                    flutterResult,
                    FlutterDataStoreFailureMessage.ERROR_CASTING_INPUT_IN_PLATFORM_CODE.toString(),
                    createErrorMap(e))
            return
        } catch (e: Exception) {
            postFlutterError(
                    flutterResult,
                    FlutterDataStoreFailureMessage.AMPLIFY_DELETE_REQUEST_MALFORMED.toString(),
                    createErrorMap(e))
            return
        }

        val plugin = Amplify.DataStore.getPlugin("awsDataStorePlugin") as AWSDataStorePlugin
<<<<<<< HEAD
        val schema = modelProvider.modelSchemas().get(modelName)
=======
        val schema = modelProvider.modelSchemas()[modelName];
>>>>>>> bc5c6584

        var instance = SerializedModel.builder()
                .serializedData(modelData)
                .modelSchema(schema)
                .build()

        plugin.delete(
                instance,
                {
                    LOG.debug("Deleted item: " + it.item().toString())
                    handler.post { flutterResult.success(null) }
                },
                {
                    LOG.debug("Deletion Failed: " + it)
                    if (it is DataStoreException && it.localizedMessage == "Wanted to delete one row, but deleted 0 rows.") {
                        handler.post { flutterResult.success(null) }
                    } else {
                        postFlutterError(
                                flutterResult,
                                FlutterDataStoreFailureMessage.AMPLIFY_DATASTORE_DELETE_FAILED.toString(),
                                createErrorMap(it))
                    }
                }
        )
    }

<<<<<<< HEAD
    @VisibleForTesting
    fun onSetupObserve(result: Result) {

        val plugin = Amplify.DataStore.getPlugin("awsDataStorePlugin") as AWSDataStorePlugin

       //modelProvider.modelNames().forEach { modelName ->
            plugin.observe(SerializedModel::class.java,
                           { cancelable ->
                               LOG.info("Established a new stream form flutter $cancelable")
                               observeCancelable = cancelable
                           },
                           { event ->
                               LOG.debug("Received event: $event")
                               dataStoreObserveEventStreamHandler?.sendEvent(FlutterSubscriptionEvent(
                                       serializedModel = event.item(),
                                       eventType = event.type().name.toLowerCase()).toMap())
                           },
                           { failure: DataStoreException ->
                               dataStoreObserveEventStreamHandler?.error("AmplifyException",
                                                                        FlutterDataStoreFailureMessage.AMPLIFY_DATASTORE_OBSERVE_EVENT_FAILURE.toString(),
                                                                        createErrorMap(failure))
                           },
                           { LOG.debug("MyAmplifyApp Observation complete.") }
            )
        //}
        Thread.sleep(1000)
        LOG.info("Praveen done with setup observe")
        result.success(true)
    }

    private fun createTempPosts() {
        val postSerializedData: List<Map<String, Any>> = listOf(
                mapOf(
                        "id" to UUID.randomUUID().toString(),
                        "title" to "Title 1 " + Date().toString(),
                        "rating" to 5,
                        "created" to Temporal.DateTime(
                                "2020-02-20T20:20:20-08:00")), // ISO8601 representation that would come from dart
                mapOf(
                        "id" to UUID.randomUUID().toString(),
                        "title" to "Title 2 " + Date().toString(),
                        "rating" to 3),
                mapOf(
                        "id" to UUID.randomUUID().toString(),
                        "title" to "Title 3 " + Date().toString(),
                        "rating" to 2,
                        "created" to Temporal.DateTime("2020-02-02T20:20:20-08:00"))
        )
        val plugin = Amplify.DataStore.getPlugin("awsDataStorePlugin") as AWSDataStorePlugin
        postSerializedData.forEach { data ->
            plugin.save(SerializedModel.builder()
                                .serializedData(data)
                                .modelSchema(modelProvider.modelSchemas().get("Post"))
                                .build(),
                        QueryPredicates.all(),
                        Consumer { response: DataStoreItemChange<SerializedModel?> ->
                            Log.i("Result", response.toString())
                        },
                        Consumer { failure: DataStoreException? ->
                            Log.e("Result", "Failed", failure)
                        }
            ) // Save call end
        } // for each end
        LOG.info("Praveen created some temp posts")
    } // method end

=======
>>>>>>> bc5c6584

    override fun onDetachedFromEngine(@NonNull binding: FlutterPlugin.FlutterPluginBinding) {
        channel.setMethodCallHandler(null)
    }

    private fun checkArguments(@NonNull args: Any): Map<String, Any> {
        if (args !is Map<*, *>) {
            throw java.lang.Exception("Flutter method call arguments are not a map.")
        }
        return args.safeCastToMap()!!
    }

    protected fun createErrorMap(@NonNull error: Exception): Map<String, Any> {
        var errorMap: HashMap<String, Any> = HashMap()

        var localizedError = ""
        var recoverySuggestion = ""
        if (error is DataStoreException) {
            recoverySuggestion = error.recoverySuggestion
        }
        if (error.localizedMessage != null) {
            localizedError = error.localizedMessage
        }
        errorMap.put("PLATFORM_EXCEPTIONS", mapOf(
                "platform" to "Android",
                "localizedErrorMessage" to localizedError,
                "recoverySuggestion" to recoverySuggestion,
                "errorString" to error.toString()
        ))
        return errorMap
    }

    private fun postFlutterError(flutterResult: Result, msg: String, errorMap: Map<String, Any>) {
        handler.post { flutterResult.error("AmplifyException", msg, errorMap) }
    }
}<|MERGE_RESOLUTION|>--- conflicted
+++ resolved
@@ -42,14 +42,8 @@
 import io.flutter.plugin.common.MethodChannel
 import io.flutter.plugin.common.MethodChannel.MethodCallHandler
 import io.flutter.plugin.common.MethodChannel.Result
-<<<<<<< HEAD
-import java.util.Collections
-import java.util.Date
-import java.util.UUID
-=======
 import kotlin.collections.HashMap
 
->>>>>>> bc5c6584
 
 /** AmplifyDataStorePlugin */
 class AmplifyDataStorePlugin : FlutterPlugin, MethodCallHandler {
@@ -96,28 +90,12 @@
         when (call.method) {
             "query" -> onQuery(result, data)
             "delete" -> onDelete(result, data)
-<<<<<<< HEAD
-            "addModelSchemas" -> onAddModelSchemas(result, data)
             "setupObserve" -> onSetupObserve(result)
-=======
-            //"configure" -> onConfigure(result, data)
             "configureModelProvider" -> onConfigureModelProvider(result, data)
->>>>>>> bc5c6584
             else -> result.notImplemented()
         }
     }
 
-<<<<<<< HEAD
-    private fun onAddModelSchemas(flutterResult: Result, request: HashMap<String, Any>) {
-        var modelSchemas: List<Map<String, Any>>
-        if (request.containsKey("modelSchemas") && request["modelSchemas"] is List<*>) {
-            modelSchemas = request["modelSchemas"].safeCastToList()!!
-        } else {
-            postFlutterError(
-                    flutterResult,
-                    FlutterDataStoreFailureMessage.ERROR_CASTING_INPUT_IN_PLATFORM_CODE.toString(),
-                    createErrorMap(Exception(FlutterDataStoreFailureMessage.AMPLIFY_QUERY_REQUEST_MALFORMED.toString())))
-=======
     private fun onConfigureModelProvider(flutterResult: Result, request: HashMap<String, Any>) {
 
         if( !request.containsKey("modelSchemas") || !request.containsKey("modelProviderVersion") || request["modelSchemas"] !is List<*>){
@@ -125,7 +103,6 @@
                     Exception(
                             FlutterDataStoreFailureMessage.AMPLIFY_CONFIGURE_REQUEST_MALFORMED.toString()),
                     FlutterDataStoreFailureMessage.ERROR_CASTING_INPUT_IN_PLATFORM_CODE.toString())
->>>>>>> bc5c6584
             return
         }
 
@@ -232,11 +209,7 @@
         }
 
         val plugin = Amplify.DataStore.getPlugin("awsDataStorePlugin") as AWSDataStorePlugin
-<<<<<<< HEAD
-        val schema = modelProvider.modelSchemas().get(modelName)
-=======
         val schema = modelProvider.modelSchemas()[modelName];
->>>>>>> bc5c6584
 
         var instance = SerializedModel.builder()
                 .serializedData(modelData)
@@ -263,7 +236,6 @@
         )
     }
 
-<<<<<<< HEAD
     @VisibleForTesting
     fun onSetupObserve(result: Result) {
 
@@ -330,8 +302,6 @@
         LOG.info("Praveen created some temp posts")
     } // method end
 
-=======
->>>>>>> bc5c6584
 
     override fun onDetachedFromEngine(@NonNull binding: FlutterPlugin.FlutterPluginBinding) {
         channel.setMethodCallHandler(null)
