--- conflicted
+++ resolved
@@ -195,12 +195,7 @@
                 )
                 channel.invokeMethod("errorHandler", args)
             }
-<<<<<<< HEAD
-        }
-        else {
-=======
         } else {
->>>>>>> c688823d
             DataStoreErrorHandler {
                 LOG.error(it.toString())
             }
