--- conflicted
+++ resolved
@@ -24,20 +24,14 @@
 import com.amazonaws.amplify.amplify_datastore.types.model.FlutterModelSchema
 import com.amazonaws.amplify.amplify_datastore.types.model.FlutterSerializedModel
 import com.amazonaws.amplify.amplify_datastore.types.query.QueryOptionsBuilder
-<<<<<<< HEAD
-=======
 import com.amazonaws.amplify.amplify_datastore.types.query.QueryPredicateBuilder
->>>>>>> a3cbd42a
 import com.amazonaws.amplify.amplify_datastore.util.safeCastToList
 import com.amazonaws.amplify.amplify_datastore.util.safeCastToMap
 import com.amplifyframework.core.Amplify
 import com.amplifyframework.core.Consumer
 import com.amplifyframework.core.model.Model
 import com.amplifyframework.core.model.query.QueryOptions
-<<<<<<< HEAD
-=======
 import com.amplifyframework.core.model.query.predicate.QueryPredicate
->>>>>>> a3cbd42a
 import com.amplifyframework.core.model.query.predicate.QueryPredicates
 import com.amplifyframework.core.model.temporal.Temporal
 import com.amplifyframework.datastore.AWSDataStorePlugin
@@ -77,10 +71,7 @@
         }
         when (call.method) {
             "query" -> onQuery(result, data)
-<<<<<<< HEAD
-=======
             "delete" -> onDelete(result, data)
->>>>>>> a3cbd42a
             "configure" -> onConfigure(result, data)
             else -> result.notImplemented()
         }
@@ -156,8 +147,6 @@
                 }
         )
     }
-<<<<<<< HEAD
-=======
 
     @VisibleForTesting
     fun onDelete(flutterResult: Result, request: HashMap<String, Any>) {
@@ -202,7 +191,6 @@
         )
     }
 
->>>>>>> a3cbd42a
     
     override fun onDetachedFromEngine(@NonNull binding: FlutterPlugin.FlutterPluginBinding) {
         channel.setMethodCallHandler(null)
