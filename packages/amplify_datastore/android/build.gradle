group 'com.amazonaws.amplify.amplify_datastore'
version '1.0-SNAPSHOT'

buildscript {
    ext.kotlin_version = '1.3.50'
    repositories {
        google()
        mavenCentral()
    }

    dependencies {
        classpath 'com.android.tools.build:gradle:3.5.0'
        classpath "org.jetbrains.kotlin:kotlin-gradle-plugin:$kotlin_version"
    }
}

rootProject.allprojects {
    repositories {
        google()
        mavenCentral()
    }
}

apply plugin: 'com.android.library'
apply plugin: 'kotlin-android'
apply from: './coverage.gradle'

android {
    compileSdkVersion 28

    sourceSets {
        main.java.srcDirs += 'src/main/kotlin'
        test.java.srcDirs += 'src/test/kotlin'
        test.resources.srcDirs += '../test/resources'
    }
    defaultConfig {
        minSdkVersion 21
    }
    lintOptions {
        disable 'InvalidPackage'
    }
    compileOptions {
        sourceCompatibility JavaVersion.VERSION_1_8
        targetCompatibility JavaVersion.VERSION_1_8
    }
    testOptions {
        unitTests {
            includeAndroidResources = true
        }
    }
    buildTypes {
        debug {
            testCoverageEnabled = true
        }
    }
}

dependencies {
    implementation "org.jetbrains.kotlin:kotlin-stdlib-jdk7:$kotlin_version"
<<<<<<< HEAD
    implementation "com.amplifyframework:aws-datastore:1.26.0"
    implementation "com.amplifyframework:aws-api-appsync:1.26.0"
=======
    implementation "com.amplifyframework:aws-datastore:1.28.2"
    implementation "com.amplifyframework:aws-api-appsync:1.28.2"
>>>>>>> f658f948
    testImplementation 'junit:junit:4.13.2'
    testImplementation 'org.mockito:mockito-core:3.10.0'
    testImplementation 'org.mockito:mockito-inline:3.10.0'
    testImplementation 'androidx.test:core:1.4.0'
    testImplementation 'org.robolectric:robolectric:4.3.1'
    testImplementation 'com.fasterxml.jackson.core:jackson-core:2.6.3'
    testImplementation 'com.fasterxml.jackson.core:jackson-annotations:2.6.3'
    testImplementation 'com.fasterxml.jackson.core:jackson-databind:2.6.3'
}<|MERGE_RESOLUTION|>--- conflicted
+++ resolved
@@ -57,13 +57,8 @@
 
 dependencies {
     implementation "org.jetbrains.kotlin:kotlin-stdlib-jdk7:$kotlin_version"
-<<<<<<< HEAD
-    implementation "com.amplifyframework:aws-datastore:1.26.0"
-    implementation "com.amplifyframework:aws-api-appsync:1.26.0"
-=======
     implementation "com.amplifyframework:aws-datastore:1.28.2"
     implementation "com.amplifyframework:aws-api-appsync:1.28.2"
->>>>>>> f658f948
     testImplementation 'junit:junit:4.13.2'
     testImplementation 'org.mockito:mockito-core:3.10.0'
     testImplementation 'org.mockito:mockito-inline:3.10.0'
