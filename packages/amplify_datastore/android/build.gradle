--- conflicted
+++ resolved
@@ -57,13 +57,8 @@
 
 dependencies {
     implementation "org.jetbrains.kotlin:kotlin-stdlib-jdk7:$kotlin_version"
-<<<<<<< HEAD
-    implementation "com.amplifyframework:aws-datastore:1.24.1"
-    implementation "com.amplifyframework:aws-api-appsync:1.24.1"
-=======
     implementation "com.amplifyframework:aws-datastore:1.25.1"
     implementation "com.amplifyframework:aws-api-appsync:1.25.1"
->>>>>>> 28d50869
     testImplementation 'junit:junit:4.13.2'
     testImplementation 'org.mockito:mockito-core:3.10.0'
     testImplementation 'org.mockito:mockito-inline:3.10.0'
