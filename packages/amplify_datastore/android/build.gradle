group 'com.amazonaws.amplify.amplify_datastore'
version '1.0-SNAPSHOT'

buildscript {
    ext.kotlin_version = '1.7.10'
    repositories {
        mavenLocal()
        google()
        mavenCentral()
        maven {
            url 'https://plugins.gradle.org/m2/'
        }
    }

    dependencies {
        classpath 'com.android.tools.build:gradle:8.0.2'
        classpath "org.jetbrains.kotlin:kotlin-gradle-plugin:$kotlin_version"
        classpath 'org.jlleitschuh.gradle:ktlint-gradle:11.5.0'
    }
}

rootProject.allprojects {
    repositories {
        mavenLocal()
        google()
        mavenCentral()
    }
}

apply plugin: 'com.android.library'
apply plugin: 'kotlin-android'
apply plugin: 'org.jlleitschuh.gradle.ktlint'

android {
    compileSdkVersion 33

    sourceSets {
        main.java.srcDirs += 'src/main/kotlin'
        test.java.srcDirs += 'src/test/kotlin'
        test.resources.srcDirs += '../test/resources'
    }
    defaultConfig {
        minSdkVersion 24
    }
    lintOptions {
        disable 'InvalidPackage'
        disable 'AndroidGradlePluginVersion'
        informational 'GradleDependency'

        abortOnError true
        warningsAsErrors true
        checkTestSources true
        xmlReport false
        htmlReport false
    }
    compileOptions {
        // Support for Java 8 features
        coreLibraryDesugaringEnabled true
        sourceCompatibility JavaVersion.VERSION_1_8
        targetCompatibility JavaVersion.VERSION_1_8
    }
    testOptions {
        unitTests {
            includeAndroidResources = true
        }
    }

    namespace 'com.amazonaws.amplify.amplify_datastore'
}

dependencies {
    // Support for Java 8 features
    coreLibraryDesugaring 'com.android.tools:desugar_jdk_libs:2.0.3'

<<<<<<< HEAD
    implementation 'com.amplifyframework:aws-auth-cognito:2.11.0'
    implementation "com.amplifyframework:aws-api:2.11.0"
    implementation "com.amplifyframework:aws-datastore:2.11.0"
    implementation "com.amplifyframework:aws-api-appsync:2.11.0"
    implementation 'com.google.code.gson:gson:2.8.9'
=======
    implementation 'com.amplifyframework:aws-auth-cognito:2.10.0'
    implementation "com.amplifyframework:aws-api:2.10.0"
    implementation "com.amplifyframework:aws-datastore:2.10.0"
    implementation "com.amplifyframework:aws-api-appsync:2.10.0"
    implementation 'com.google.code.gson:gson:2.10.1'
>>>>>>> abe29bdc
    implementation 'org.jetbrains.kotlinx:kotlinx-coroutines-android:1.7.1'

    testImplementation 'junit:junit:4.13.2'
    testImplementation 'org.mockito:mockito-core:5.4.0'
    testImplementation 'org.mockito:mockito-inline:5.2.0'
    testImplementation 'androidx.test:core:1.5.0'
    testImplementation 'com.google.code.gson:gson:2.10.1'
    testImplementation 'org.jetbrains.kotlinx:kotlinx-coroutines-test:1.7.2'

    // Tests must be updated if bumped
    //noinspection GradleDependency
    testImplementation 'org.robolectric:robolectric:4.3.1'
    testImplementation 'com.fasterxml.jackson.core:jackson-core:2.12.4'
    testImplementation 'com.fasterxml.jackson.core:jackson-annotations:2.12.4'
    testImplementation 'com.fasterxml.jackson.core:jackson-databind:2.12.4'
}<|MERGE_RESOLUTION|>--- conflicted
+++ resolved
@@ -72,19 +72,11 @@
     // Support for Java 8 features
     coreLibraryDesugaring 'com.android.tools:desugar_jdk_libs:2.0.3'
 
-<<<<<<< HEAD
     implementation 'com.amplifyframework:aws-auth-cognito:2.11.0'
     implementation "com.amplifyframework:aws-api:2.11.0"
     implementation "com.amplifyframework:aws-datastore:2.11.0"
     implementation "com.amplifyframework:aws-api-appsync:2.11.0"
-    implementation 'com.google.code.gson:gson:2.8.9'
-=======
-    implementation 'com.amplifyframework:aws-auth-cognito:2.10.0'
-    implementation "com.amplifyframework:aws-api:2.10.0"
-    implementation "com.amplifyframework:aws-datastore:2.10.0"
-    implementation "com.amplifyframework:aws-api-appsync:2.10.0"
     implementation 'com.google.code.gson:gson:2.10.1'
->>>>>>> abe29bdc
     implementation 'org.jetbrains.kotlinx:kotlinx-coroutines-android:1.7.1'
 
     testImplementation 'junit:junit:4.13.2'
