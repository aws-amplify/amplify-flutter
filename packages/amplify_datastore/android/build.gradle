--- conflicted
+++ resolved
@@ -57,15 +57,9 @@
 
 dependencies {
     implementation "org.jetbrains.kotlin:kotlin-stdlib-jdk7:$kotlin_version"
-<<<<<<< HEAD
     implementation "com.amplifyframework:aws-datastore:1.25.1"
     implementation "com.amplifyframework:aws-api-appsync:1.25.1"
-    testImplementation 'junit:junit:4.13'
-=======
-    implementation "com.amplifyframework:aws-datastore:1.24.1"
-    implementation "com.amplifyframework:aws-api-appsync:1.24.1"
     testImplementation 'junit:junit:4.13.2'
->>>>>>> 324ebad1
     testImplementation 'org.mockito:mockito-core:3.10.0'
     testImplementation 'org.mockito:mockito-inline:3.10.0'
     testImplementation 'androidx.test:core:1.4.0'
