/*
* Copyright 2021 Amazon.com, Inc. or its affiliates. All Rights Reserved.
*
* Licensed under the Apache License, Version 2.0 (the "License").
* You may not use this file except in compliance with the License.
* A copy of the License is located at
*
*  http://aws.amazon.com/apache2.0
*
* or in the "license" file accompanying this file. This file is distributed
* on an "AS IS" BASIS, WITHOUT WARRANTIES OR CONDITIONS OF ANY KIND, either
* express or implied. See the License for the specific language governing
* permissions and limitations under the License.
*/

// NOTE: This file is generated and may not follow lint rules defined in your app
// Generated files can be excluded from analysis in analysis_options.yaml
// For more info, see: https://dart.dev/guides/language/analysis-options#excluding-code-from-analysis

// ignore_for_file: public_member_api_docs, file_names, unnecessary_new, prefer_if_null_operators, prefer_const_constructors, slash_for_doc_comments, annotate_overrides, non_constant_identifier_names, unnecessary_string_interpolations, prefer_adjacent_string_concatenation, unnecessary_const, dead_code

import 'ModelProvider.dart';
import 'package:amplify_datastore_plugin_interface/amplify_datastore_plugin_interface.dart';
import 'package:collection/collection.dart';
import 'package:flutter/foundation.dart';

/** This is an auto generated class representing the Post type in your schema. */
@immutable
class Post extends Model {
  static const classType = const _PostModelType();
  final String id;
  final String? _title;
  final int? _rating;
  final TemporalDateTime? _created;
  final int? _likeCount;
  final Blog? _blog;
  final List<Comment>? _comments;
  final TemporalDateTime? _createdAt;
  final TemporalDateTime? _updatedAt;

  @override
  getInstanceType() => classType;

  @override
  String getId() {
    return id;
  }

  String get title {
    try {
      return _title!;
    } catch (e) {
      throw new DataStoreException(
          DataStoreExceptionMessages
              .codeGenRequiredFieldForceCastExceptionMessage,
          recoverySuggestion: DataStoreExceptionMessages
              .codeGenRequiredFieldForceCastRecoverySuggestion,
          underlyingException: e.toString());
    }
  }

  int get rating {
    try {
      return _rating!;
    } catch (e) {
      throw new DataStoreException(
          DataStoreExceptionMessages
              .codeGenRequiredFieldForceCastExceptionMessage,
          recoverySuggestion: DataStoreExceptionMessages
              .codeGenRequiredFieldForceCastRecoverySuggestion,
          underlyingException: e.toString());
    }
  }

  TemporalDateTime? get created {
    return _created;
  }

  int? get likeCount {
    return _likeCount;
  }

  Blog? get blog {
    return _blog;
  }

  List<Comment>? get comments {
    return _comments;
  }

  TemporalDateTime? get createdAt {
    return _createdAt;
  }

  TemporalDateTime? get updatedAt {
    return _updatedAt;
  }

  const Post._internal(
      {required this.id,
      required title,
      required rating,
      created,
      likeCount,
      blog,
      comments,
      createdAt,
      updatedAt})
      : _title = title,
        _rating = rating,
        _created = created,
        _likeCount = likeCount,
        _blog = blog,
        _comments = comments,
        _createdAt = createdAt,
        _updatedAt = updatedAt;

  factory Post(
      {String? id,
      required String title,
      required int rating,
      TemporalDateTime? created,
      int? likeCount,
      Blog? blog,
      List<Comment>? comments}) {
    return Post._internal(
        id: id == null ? UUID.getUUID() : id,
        title: title,
        rating: rating,
        created: created,
        likeCount: likeCount,
        blog: blog,
        comments:
            comments != null ? List<Comment>.unmodifiable(comments) : comments);
  }

  bool equals(Object other) {
    return this == other;
  }

  @override
  bool operator ==(Object other) {
    if (identical(other, this)) return true;
    return other is Post &&
        id == other.id &&
        _title == other._title &&
        _rating == other._rating &&
        _created == other._created &&
        _likeCount == other._likeCount &&
        _blog == other._blog &&
        DeepCollectionEquality().equals(_comments, other._comments);
  }

  @override
  int get hashCode => toString().hashCode;

  @override
  String toString() {
    var buffer = new StringBuffer();

    buffer.write("Post {");
    buffer.write("id=" + "$id" + ", ");
    buffer.write("title=" + "$_title" + ", ");
    buffer.write(
        "rating=" + (_rating != null ? _rating!.toString() : "null") + ", ");
    buffer.write(
        "created=" + (_created != null ? _created!.format() : "null") + ", ");
    buffer.write("likeCount=" +
        (_likeCount != null ? _likeCount!.toString() : "null") +
        ", ");
<<<<<<< HEAD
    buffer.write("blog=" + (_blog != null ? _blog!.toString() : "null"));
=======
    buffer.write("blog=" + (_blog != null ? _blog!.toString() : "null") + ", ");
    buffer.write("createdAt=" +
        (_createdAt != null ? _createdAt!.format() : "null") +
        ", ");
    buffer.write(
        "updatedAt=" + (_updatedAt != null ? _updatedAt!.format() : "null"));
>>>>>>> 262cc6b3
    buffer.write("}");

    return buffer.toString();
  }

  Post copyWith(
      {String? id,
      String? title,
      int? rating,
      TemporalDateTime? created,
      int? likeCount,
      Blog? blog,
      List<Comment>? comments}) {
    return Post._internal(
        id: id ?? this.id,
        title: title ?? this.title,
        rating: rating ?? this.rating,
        created: created ?? this.created,
        likeCount: likeCount ?? this.likeCount,
        blog: blog ?? this.blog,
        comments: comments ?? this.comments);
  }

  Post.fromJson(Map<String, dynamic> json)
      : id = json['id'],
        _title = json['title'],
        _rating = (json['rating'] as num?)?.toInt(),
        _created = json['created'] != null
            ? TemporalDateTime.fromString(json['created'])
            : null,
        _likeCount = (json['likeCount'] as num?)?.toInt(),
        _blog = json['blog']?['serializedData'] != null
            ? Blog.fromJson(
                new Map<String, dynamic>.from(json['blog']['serializedData']))
            : null,
        _comments = json['comments'] is List
            ? (json['comments'] as List)
                .where((e) => e?['serializedData'] != null)
                .map((e) => Comment.fromJson(
                    new Map<String, dynamic>.from(e['serializedData'])))
                .toList()
            : null,
        _createdAt = json['createdAt'] != null
            ? TemporalDateTime.fromString(json['createdAt'])
            : null,
        _updatedAt = json['updatedAt'] != null
            ? TemporalDateTime.fromString(json['updatedAt'])
            : null;

  Map<String, dynamic> toJson() => {
        'id': id,
        'title': _title,
        'rating': _rating,
        'created': _created?.format(),
        'likeCount': _likeCount,
        'blog': _blog?.toJson(),
<<<<<<< HEAD
        'comments': _comments?.map((Comment? e) => e?.toJson()).toList()
=======
        'comments': _comments?.map((Comment? e) => e?.toJson()).toList(),
        'createdAt': _createdAt?.format(),
        'updatedAt': _updatedAt?.format()
>>>>>>> 262cc6b3
      };

  static final QueryField ID = QueryField(fieldName: "post.id");
  static final QueryField TITLE = QueryField(fieldName: "title");
  static final QueryField RATING = QueryField(fieldName: "rating");
  static final QueryField CREATED = QueryField(fieldName: "created");
  static final QueryField LIKECOUNT = QueryField(fieldName: "likeCount");
  static final QueryField BLOG = QueryField(
      fieldName: "blog",
      fieldType: ModelFieldType(ModelFieldTypeEnum.model,
          ofModelName: (Blog).toString()));
  static final QueryField COMMENTS = QueryField(
      fieldName: "comments",
      fieldType: ModelFieldType(ModelFieldTypeEnum.model,
          ofModelName: (Comment).toString()));
  static var schema =
      Model.defineSchema(define: (ModelSchemaDefinition modelSchemaDefinition) {
    modelSchemaDefinition.name = "Post";
    modelSchemaDefinition.pluralName = "Posts";

    modelSchemaDefinition.addField(ModelFieldDefinition.id());

    modelSchemaDefinition.addField(ModelFieldDefinition.field(
        key: Post.TITLE,
        isRequired: true,
        ofType: ModelFieldType(ModelFieldTypeEnum.string)));

    modelSchemaDefinition.addField(ModelFieldDefinition.field(
        key: Post.RATING,
        isRequired: true,
        ofType: ModelFieldType(ModelFieldTypeEnum.int)));

    modelSchemaDefinition.addField(ModelFieldDefinition.field(
        key: Post.CREATED,
        isRequired: false,
        ofType: ModelFieldType(ModelFieldTypeEnum.dateTime)));

    modelSchemaDefinition.addField(ModelFieldDefinition.field(
        key: Post.LIKECOUNT,
        isRequired: false,
        ofType: ModelFieldType(ModelFieldTypeEnum.int)));

    modelSchemaDefinition.addField(ModelFieldDefinition.belongsTo(
        key: Post.BLOG,
        isRequired: false,
        targetName: "blogID",
        ofModelName: (Blog).toString()));

    modelSchemaDefinition.addField(ModelFieldDefinition.hasMany(
        key: Post.COMMENTS,
        isRequired: false,
        ofModelName: (Comment).toString(),
        associatedKey: Comment.POST));

    modelSchemaDefinition.addField(ModelFieldDefinition.nonQueryField(
        fieldName: 'createdAt',
        isRequired: false,
        isReadOnly: true,
        ofType: ModelFieldType(ModelFieldTypeEnum.dateTime)));

    modelSchemaDefinition.addField(ModelFieldDefinition.nonQueryField(
        fieldName: 'updatedAt',
        isRequired: false,
        isReadOnly: true,
        ofType: ModelFieldType(ModelFieldTypeEnum.dateTime)));
  });
}

class _PostModelType extends ModelType<Post> {
  const _PostModelType();

  @override
  Post fromJson(Map<String, dynamic> jsonData) {
    return Post.fromJson(jsonData);
  }
}<|MERGE_RESOLUTION|>--- conflicted
+++ resolved
@@ -168,16 +168,12 @@
     buffer.write("likeCount=" +
         (_likeCount != null ? _likeCount!.toString() : "null") +
         ", ");
-<<<<<<< HEAD
-    buffer.write("blog=" + (_blog != null ? _blog!.toString() : "null"));
-=======
     buffer.write("blog=" + (_blog != null ? _blog!.toString() : "null") + ", ");
     buffer.write("createdAt=" +
         (_createdAt != null ? _createdAt!.format() : "null") +
         ", ");
     buffer.write(
         "updatedAt=" + (_updatedAt != null ? _updatedAt!.format() : "null"));
->>>>>>> 262cc6b3
     buffer.write("}");
 
     return buffer.toString();
@@ -234,13 +230,9 @@
         'created': _created?.format(),
         'likeCount': _likeCount,
         'blog': _blog?.toJson(),
-<<<<<<< HEAD
-        'comments': _comments?.map((Comment? e) => e?.toJson()).toList()
-=======
         'comments': _comments?.map((Comment? e) => e?.toJson()).toList(),
         'createdAt': _createdAt?.format(),
         'updatedAt': _updatedAt?.format()
->>>>>>> 262cc6b3
       };
 
   static final QueryField ID = QueryField(fieldName: "post.id");
