--- conflicted
+++ resolved
@@ -74,13 +74,8 @@
     return _created;
   }
 
-<<<<<<< HEAD
-  TemporalDateTime get created {
-    return _created!;
-=======
   int? get likeCount {
     return _likeCount;
->>>>>>> f658f948
   }
 
   Blog? get blog {
@@ -95,21 +90,14 @@
       {required this.id,
       required title,
       required rating,
-<<<<<<< HEAD
-      required created,
-=======
       created,
       likeCount,
->>>>>>> f658f948
       blog,
       comments})
       : _title = title,
         _rating = rating,
         _created = created,
-<<<<<<< HEAD
-=======
         _likeCount = likeCount,
->>>>>>> f658f948
         _blog = blog,
         _comments = comments;
 
@@ -117,12 +105,8 @@
       {String? id,
       required String title,
       required int rating,
-<<<<<<< HEAD
-      required TemporalDateTime created,
-=======
       TemporalDateTime? created,
       int? likeCount,
->>>>>>> f658f948
       Blog? blog,
       List<Comment>? comments}) {
     return Post._internal(
@@ -130,15 +114,10 @@
         title: title,
         rating: rating,
         created: created,
-<<<<<<< HEAD
-        blog: blog,
-        comments: comments != null ? List.unmodifiable(comments) : comments);
-=======
         likeCount: likeCount,
         blog: blog,
         comments:
             comments != null ? List<Comment>.unmodifiable(comments) : comments);
->>>>>>> f658f948
   }
 
   bool equals(Object other) {
@@ -153,10 +132,7 @@
         _title == other._title &&
         _rating == other._rating &&
         _created == other._created &&
-<<<<<<< HEAD
-=======
         _likeCount == other._likeCount &&
->>>>>>> f658f948
         _blog == other._blog &&
         DeepCollectionEquality().equals(_comments, other._comments);
   }
@@ -175,12 +151,9 @@
         "rating=" + (_rating != null ? _rating!.toString() : "null") + ", ");
     buffer.write(
         "created=" + (_created != null ? _created!.format() : "null") + ", ");
-<<<<<<< HEAD
-=======
     buffer.write("likeCount=" +
         (_likeCount != null ? _likeCount!.toString() : "null") +
         ", ");
->>>>>>> f658f948
     buffer.write("blog=" + (_blog != null ? _blog!.toString() : "null"));
     buffer.write("}");
 
@@ -192,10 +165,7 @@
       String? title,
       int? rating,
       TemporalDateTime? created,
-<<<<<<< HEAD
-=======
       int? likeCount,
->>>>>>> f658f948
       Blog? blog,
       List<Comment>? comments}) {
     return Post(
@@ -203,10 +173,7 @@
         title: title ?? this.title,
         rating: rating ?? this.rating,
         created: created ?? this.created,
-<<<<<<< HEAD
-=======
         likeCount: likeCount ?? this.likeCount,
->>>>>>> f658f948
         blog: blog ?? this.blog,
         comments: comments ?? this.comments);
   }
@@ -214,20 +181,6 @@
   Post.fromJson(Map<String, dynamic> json)
       : id = json['id'],
         _title = json['title'],
-<<<<<<< HEAD
-        _rating = json['rating'],
-        _created = json['created'] != null
-            ? TemporalDateTime.fromString(json['created'])
-            : null,
-        _blog = json['blog'] != null
-            ? Blog.fromJson(
-                new Map<String, dynamic>.from(json['blog']?['serializedData']))
-            : null,
-        _comments = json['comments'] is List
-            ? (json['comments'] as List)
-                .map((e) => Comment.fromJson(
-                    new Map<String, dynamic>.from(e?['serializedData'])))
-=======
         _rating = (json['rating'] as num?)?.toInt(),
         _created = json['created'] != null
             ? TemporalDateTime.fromString(json['created'])
@@ -242,7 +195,6 @@
                 .where((e) => e?['serializedData'] != null)
                 .map((e) => Comment.fromJson(
                     new Map<String, dynamic>.from(e['serializedData'])))
->>>>>>> f658f948
                 .toList()
             : null;
 
@@ -251,14 +203,9 @@
         'title': _title,
         'rating': _rating,
         'created': _created?.format(),
-<<<<<<< HEAD
-        'blog': _blog?.toJson(),
-        'comments': _comments?.map((e) => e?.toJson())?.toList()
-=======
         'likeCount': _likeCount,
         'blog': _blog?.toJson(),
         'comments': _comments?.map((Comment? e) => e?.toJson()).toList()
->>>>>>> f658f948
       };
 
   static final QueryField ID = QueryField(fieldName: "post.id");
@@ -286,7 +233,6 @@
         isRequired: true,
         ofType: ModelFieldType(ModelFieldTypeEnum.string)));
 
-<<<<<<< HEAD
     modelSchemaDefinition.addField(ModelFieldDefinition.field(
         key: Post.RATING,
         isRequired: true,
@@ -294,24 +240,13 @@
 
     modelSchemaDefinition.addField(ModelFieldDefinition.field(
         key: Post.CREATED,
-        isRequired: true,
+        isRequired: false,
         ofType: ModelFieldType(ModelFieldTypeEnum.dateTime)));
-=======
-    modelSchemaDefinition.addField(ModelFieldDefinition.field(
-        key: Post.RATING,
-        isRequired: true,
+
+    modelSchemaDefinition.addField(ModelFieldDefinition.field(
+        key: Post.LIKECOUNT,
+        isRequired: false,
         ofType: ModelFieldType(ModelFieldTypeEnum.int)));
-
-    modelSchemaDefinition.addField(ModelFieldDefinition.field(
-        key: Post.CREATED,
-        isRequired: false,
-        ofType: ModelFieldType(ModelFieldTypeEnum.dateTime)));
-
-    modelSchemaDefinition.addField(ModelFieldDefinition.field(
-        key: Post.LIKECOUNT,
-        isRequired: false,
-        ofType: ModelFieldType(ModelFieldTypeEnum.int)));
->>>>>>> f658f948
 
     modelSchemaDefinition.addField(ModelFieldDefinition.belongsTo(
         key: Post.BLOG,
