/*
* Copyright 2021 Amazon.com, Inc. or its affiliates. All Rights Reserved.
*
* Licensed under the Apache License, Version 2.0 (the "License").
* You may not use this file except in compliance with the License.
* A copy of the License is located at
*
*  http://aws.amazon.com/apache2.0
*
* or in the "license" file accompanying this file. This file is distributed
* on an "AS IS" BASIS, WITHOUT WARRANTIES OR CONDITIONS OF ANY KIND, either
* express or implied. See the License for the specific language governing
* permissions and limitations under the License.
*/

// NOTE: This file is generated and may not follow lint rules defined in your app
// Generated files can be excluded from analysis in analysis_options.yaml
// For more info, see: https://dart.dev/guides/language/analysis-options#excluding-code-from-analysis

// ignore_for_file: public_member_api_docs, file_names, unnecessary_new, prefer_if_null_operators, prefer_const_constructors, slash_for_doc_comments, annotate_overrides, non_constant_identifier_names, unnecessary_string_interpolations, prefer_adjacent_string_concatenation, unnecessary_const, dead_code

import 'package:amplify_datastore_plugin_interface/amplify_datastore_plugin_interface.dart';
import 'Blog.dart';
import 'Comment.dart';
import 'Post.dart';

export 'Blog.dart';
export 'Comment.dart';
export 'Post.dart';

class ModelProvider implements ModelProviderInterface {
  @override
<<<<<<< HEAD
  String version = "f43670a12adedf95a96cd58377c6c2bc";
=======
  String version = "347131afbb942a93e3b2dc5e934164b9";
>>>>>>> b88d99e6
  @override
  List<ModelSchema> modelSchemas = [Blog.schema, Comment.schema, Post.schema];
  static final ModelProvider _instance = ModelProvider();
  @override
  List<ModelSchema> customTypeSchemas = [];

  static ModelProvider get instance => _instance;

  ModelType getModelTypeByModelName(String modelName) {
    switch (modelName) {
      case "Blog":
        return Blog.classType;
      case "Comment":
        return Comment.classType;
      case "Post":
        return Post.classType;
      default:
        throw Exception(
            "Failed to find model in model provider for model name: " +
                modelName);
    }
  }
}<|MERGE_RESOLUTION|>--- conflicted
+++ resolved
@@ -30,11 +30,7 @@
 
 class ModelProvider implements ModelProviderInterface {
   @override
-<<<<<<< HEAD
   String version = "f43670a12adedf95a96cd58377c6c2bc";
-=======
-  String version = "347131afbb942a93e3b2dc5e934164b9";
->>>>>>> b88d99e6
   @override
   List<ModelSchema> modelSchemas = [Blog.schema, Comment.schema, Post.schema];
   static final ModelProvider _instance = ModelProvider();
