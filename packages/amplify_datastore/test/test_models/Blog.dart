/*
* Copyright 2021 Amazon.com, Inc. or its affiliates. All Rights Reserved.
*
* Licensed under the Apache License, Version 2.0 (the "License").
* You may not use this file except in compliance with the License.
* A copy of the License is located at
*
*  http://aws.amazon.com/apache2.0
*
* or in the "license" file accompanying this file. This file is distributed
* on an "AS IS" BASIS, WITHOUT WARRANTIES OR CONDITIONS OF ANY KIND, either
* express or implied. See the License for the specific language governing
* permissions and limitations under the License.
*/

// NOTE: This file is generated and may not follow lint rules defined in your app
// Generated files can be excluded from analysis in analysis_options.yaml
// For more info, see: https://dart.dev/guides/language/analysis-options#excluding-code-from-analysis

// ignore_for_file: public_member_api_docs, file_names, unnecessary_new, prefer_if_null_operators, prefer_const_constructors, slash_for_doc_comments, annotate_overrides, non_constant_identifier_names, unnecessary_string_interpolations, prefer_adjacent_string_concatenation, unnecessary_const, dead_code

import 'ModelProvider.dart';
import 'package:amplify_datastore_plugin_interface/amplify_datastore_plugin_interface.dart';
import 'package:collection/collection.dart';
import 'package:flutter/foundation.dart';

/** This is an auto generated class representing the Blog type in your schema. */
@immutable
class Blog extends Model {
  static const classType = const _BlogModelType();
  final String id;
  final String? _name;
  final List<Post>? _posts;
  final TemporalDateTime? _createdAt;
  final TemporalDateTime? _updatedAt;

  @override
  getInstanceType() => classType;

  @override
  String getId() {
    return id;
  }

  String get name {
    try {
      return _name!;
    } catch (e) {
      throw new DataStoreException(
          DataStoreExceptionMessages
              .codeGenRequiredFieldForceCastExceptionMessage,
          recoverySuggestion: DataStoreExceptionMessages
              .codeGenRequiredFieldForceCastRecoverySuggestion,
          underlyingException: e.toString());
    }
  }

  List<Post>? get posts {
    return _posts;
  }

  TemporalDateTime? get createdAt {
    return _createdAt;
  }

  TemporalDateTime? get updatedAt {
    return _updatedAt;
  }

  const Blog._internal(
      {required this.id, required name, posts, createdAt, updatedAt})
      : _name = name,
        _posts = posts,
        _createdAt = createdAt,
        _updatedAt = updatedAt;

  factory Blog({String? id, required String name, List<Post>? posts}) {
    return Blog._internal(
        id: id == null ? UUID.getUUID() : id,
        name: name,
        posts: posts != null ? List<Post>.unmodifiable(posts) : posts);
  }

  bool equals(Object other) {
    return this == other;
  }

  @override
  bool operator ==(Object other) {
    if (identical(other, this)) return true;
    return other is Blog &&
        id == other.id &&
        _name == other._name &&
        DeepCollectionEquality().equals(_posts, other._posts);
  }

  @override
  int get hashCode => toString().hashCode;

  @override
  String toString() {
    var buffer = new StringBuffer();

    buffer.write("Blog {");
    buffer.write("id=" + "$id" + ", ");
    buffer.write("name=" + "$_name" + ", ");
    buffer.write("createdAt=" +
        (_createdAt != null ? _createdAt!.format() : "null") +
        ", ");
    buffer.write(
        "updatedAt=" + (_updatedAt != null ? _updatedAt!.format() : "null"));
    buffer.write("}");

    return buffer.toString();
  }

  Blog copyWith({String? id, String? name, List<Post>? posts}) {
    return Blog._internal(
        id: id ?? this.id, name: name ?? this.name, posts: posts ?? this.posts);
  }

  Blog.fromJson(Map<String, dynamic> json)
      : id = json['id'],
        _name = json['name'],
        _posts = json['posts'] is List
            ? (json['posts'] as List)
                .where((e) => e?['serializedData'] != null)
                .map((e) => Post.fromJson(
                    new Map<String, dynamic>.from(e['serializedData'])))
                .toList()
            : null,
        _createdAt = json['createdAt'] != null
            ? TemporalDateTime.fromString(json['createdAt'])
            : null,
        _updatedAt = json['updatedAt'] != null
            ? TemporalDateTime.fromString(json['updatedAt'])
            : null;

  Map<String, dynamic> toJson() => {
        'id': id,
        'name': _name,
<<<<<<< HEAD
        'posts': _posts?.map((Post? e) => e?.toJson()).toList(),
        'createdAt': _createdAt?.format(),
        'updatedAt': _updatedAt?.format()
=======
        'posts': _posts?.map((Post? e) => e?.toJson()).toList()
>>>>>>> b88d99e6
      };

  static final QueryField ID = QueryField(fieldName: "blog.id");
  static final QueryField NAME = QueryField(fieldName: "name");
  static final QueryField POSTS = QueryField(
      fieldName: "posts",
      fieldType: ModelFieldType(ModelFieldTypeEnum.model,
          ofModelName: (Post).toString()));
  static var schema =
      Model.defineSchema(define: (ModelSchemaDefinition modelSchemaDefinition) {
    modelSchemaDefinition.name = "Blog";
    modelSchemaDefinition.pluralName = "Blogs";

    modelSchemaDefinition.addField(ModelFieldDefinition.id());

    modelSchemaDefinition.addField(ModelFieldDefinition.field(
        key: Blog.NAME,
        isRequired: true,
        ofType: ModelFieldType(ModelFieldTypeEnum.string)));

    modelSchemaDefinition.addField(ModelFieldDefinition.hasMany(
        key: Blog.POSTS,
        isRequired: false,
        ofModelName: (Post).toString(),
        associatedKey: Post.BLOG));

    modelSchemaDefinition.addField(ModelFieldDefinition.nonQueryField(
        fieldName: 'createdAt',
        isRequired: false,
        isReadOnly: true,
        ofType: ModelFieldType(ModelFieldTypeEnum.dateTime)));

    modelSchemaDefinition.addField(ModelFieldDefinition.nonQueryField(
        fieldName: 'updatedAt',
        isRequired: false,
        isReadOnly: true,
        ofType: ModelFieldType(ModelFieldTypeEnum.dateTime)));
  });
}

class _BlogModelType extends ModelType<Blog> {
  const _BlogModelType();

  @override
  Blog fromJson(Map<String, dynamic> jsonData) {
    return Blog.fromJson(jsonData);
  }
}<|MERGE_RESOLUTION|>--- conflicted
+++ resolved
@@ -139,13 +139,9 @@
   Map<String, dynamic> toJson() => {
         'id': id,
         'name': _name,
-<<<<<<< HEAD
         'posts': _posts?.map((Post? e) => e?.toJson()).toList(),
         'createdAt': _createdAt?.format(),
         'updatedAt': _updatedAt?.format()
-=======
-        'posts': _posts?.map((Post? e) => e?.toJson()).toList()
->>>>>>> b88d99e6
       };
 
   static final QueryField ID = QueryField(fieldName: "blog.id");
