/*
* Copyright 2021 Amazon.com, Inc. or its affiliates. All Rights Reserved.
*
* Licensed under the Apache License, Version 2.0 (the "License").
* You may not use this file except in compliance with the License.
* A copy of the License is located at
*
*  http://aws.amazon.com/apache2.0
*
* or in the "license" file accompanying this file. This file is distributed
* on an "AS IS" BASIS, WITHOUT WARRANTIES OR CONDITIONS OF ANY KIND, either
* express or implied. See the License for the specific language governing
* permissions and limitations under the License.
*/

// NOTE: This file is generated and may not follow lint rules defined in your app
// Generated files can be excluded from analysis in analysis_options.yaml
// For more info, see: https://dart.dev/guides/language/analysis-options#excluding-code-from-analysis

// ignore_for_file: public_member_api_docs, file_names, unnecessary_new, prefer_if_null_operators, prefer_const_constructors, slash_for_doc_comments, annotate_overrides, non_constant_identifier_names, unnecessary_string_interpolations, prefer_adjacent_string_concatenation, unnecessary_const, dead_code

import 'ModelProvider.dart';
import 'package:amplify_datastore_plugin_interface/amplify_datastore_plugin_interface.dart';
import 'package:collection/collection.dart';
import 'package:flutter/foundation.dart';

/** This is an auto generated class representing the Blog type in your schema. */
@immutable
class Blog extends Model {
  static const classType = const _BlogModelType();
  final String id;
  final String? _name;
  final List<Post>? _posts;

  @override
  getInstanceType() => classType;

  @override
  String getId() {
    return id;
  }

  String get name {
    try {
      return _name!;
    } catch (e) {
      throw new DataStoreException(
          DataStoreExceptionMessages
              .codeGenRequiredFieldForceCastExceptionMessage,
          recoverySuggestion: DataStoreExceptionMessages
              .codeGenRequiredFieldForceCastRecoverySuggestion,
          underlyingException: e.toString());
    }
  }

  List<Post>? get posts {
    return _posts;
  }

  const Blog._internal({required this.id, required name, posts})
      : _name = name,
        _posts = posts;

  factory Blog({String? id, required String name, List<Post>? posts}) {
    return Blog._internal(
        id: id == null ? UUID.getUUID() : id,
        name: name,
<<<<<<< HEAD
        posts: posts != null ? List.unmodifiable(posts) : posts);
=======
        posts: posts != null ? List<Post>.unmodifiable(posts) : posts);
>>>>>>> f658f948
  }

  bool equals(Object other) {
    return this == other;
  }

  @override
  bool operator ==(Object other) {
    if (identical(other, this)) return true;
    return other is Blog &&
        id == other.id &&
        _name == other._name &&
        DeepCollectionEquality().equals(_posts, other._posts);
  }

  @override
  int get hashCode => toString().hashCode;

  @override
  String toString() {
    var buffer = new StringBuffer();

    buffer.write("Blog {");
    buffer.write("id=" + "$id" + ", ");
    buffer.write("name=" + "$_name");
    buffer.write("}");

    return buffer.toString();
  }

  Blog copyWith({String? id, String? name, List<Post>? posts}) {
    return Blog(
        id: id ?? this.id, name: name ?? this.name, posts: posts ?? this.posts);
  }

  Blog.fromJson(Map<String, dynamic> json)
      : id = json['id'],
        _name = json['name'],
        _posts = json['posts'] is List
            ? (json['posts'] as List)
<<<<<<< HEAD
                .map((e) => Post.fromJson(
                    new Map<String, dynamic>.from(e?['serializedData'])))
=======
                .where((e) => e?['serializedData'] != null)
                .map((e) => Post.fromJson(
                    new Map<String, dynamic>.from(e['serializedData'])))
>>>>>>> f658f948
                .toList()
            : null;

  Map<String, dynamic> toJson() => {
        'id': id,
        'name': _name,
<<<<<<< HEAD
        'posts': _posts?.map((e) => e?.toJson())?.toList()
=======
        'posts': _posts?.map((Post? e) => e?.toJson()).toList()
>>>>>>> f658f948
      };

  static final QueryField ID = QueryField(fieldName: "blog.id");
  static final QueryField NAME = QueryField(fieldName: "name");
  static final QueryField POSTS = QueryField(
      fieldName: "posts",
      fieldType: ModelFieldType(ModelFieldTypeEnum.model,
          ofModelName: (Post).toString()));
  static var schema =
      Model.defineSchema(define: (ModelSchemaDefinition modelSchemaDefinition) {
    modelSchemaDefinition.name = "Blog";
    modelSchemaDefinition.pluralName = "Blogs";

    modelSchemaDefinition.addField(ModelFieldDefinition.id());

    modelSchemaDefinition.addField(ModelFieldDefinition.field(
        key: Blog.NAME,
        isRequired: true,
        ofType: ModelFieldType(ModelFieldTypeEnum.string)));

    modelSchemaDefinition.addField(ModelFieldDefinition.hasMany(
        key: Blog.POSTS,
        isRequired: false,
        ofModelName: (Post).toString(),
        associatedKey: Post.BLOG));
  });
}

class _BlogModelType extends ModelType<Blog> {
  const _BlogModelType();

  @override
  Blog fromJson(Map<String, dynamic> jsonData) {
    return Blog.fromJson(jsonData);
  }
}<|MERGE_RESOLUTION|>--- conflicted
+++ resolved
@@ -65,11 +65,7 @@
     return Blog._internal(
         id: id == null ? UUID.getUUID() : id,
         name: name,
-<<<<<<< HEAD
-        posts: posts != null ? List.unmodifiable(posts) : posts);
-=======
         posts: posts != null ? List<Post>.unmodifiable(posts) : posts);
->>>>>>> f658f948
   }
 
   bool equals(Object other) {
@@ -110,25 +106,16 @@
         _name = json['name'],
         _posts = json['posts'] is List
             ? (json['posts'] as List)
-<<<<<<< HEAD
-                .map((e) => Post.fromJson(
-                    new Map<String, dynamic>.from(e?['serializedData'])))
-=======
                 .where((e) => e?['serializedData'] != null)
                 .map((e) => Post.fromJson(
                     new Map<String, dynamic>.from(e['serializedData'])))
->>>>>>> f658f948
                 .toList()
             : null;
 
   Map<String, dynamic> toJson() => {
         'id': id,
         'name': _name,
-<<<<<<< HEAD
-        'posts': _posts?.map((e) => e?.toJson())?.toList()
-=======
         'posts': _posts?.map((Post? e) => e?.toJson()).toList()
->>>>>>> f658f948
       };
 
   static final QueryField ID = QueryField(fieldName: "blog.id");
