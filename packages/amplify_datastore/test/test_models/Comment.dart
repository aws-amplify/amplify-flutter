/*
* Copyright 2021 Amazon.com, Inc. or its affiliates. All Rights Reserved.
*
* Licensed under the Apache License, Version 2.0 (the "License").
* You may not use this file except in compliance with the License.
* A copy of the License is located at
*
*  http://aws.amazon.com/apache2.0
*
* or in the "license" file accompanying this file. This file is distributed
* on an "AS IS" BASIS, WITHOUT WARRANTIES OR CONDITIONS OF ANY KIND, either
* express or implied. See the License for the specific language governing
* permissions and limitations under the License.
*/

// NOTE: This file is generated and may not follow lint rules defined in your app
// Generated files can be excluded from analysis in analysis_options.yaml
// For more info, see: https://dart.dev/guides/language/analysis-options#excluding-code-from-analysis

// ignore_for_file: public_member_api_docs, file_names, unnecessary_new, prefer_if_null_operators, prefer_const_constructors, slash_for_doc_comments, annotate_overrides, non_constant_identifier_names, unnecessary_string_interpolations, prefer_adjacent_string_concatenation, unnecessary_const, dead_code

import 'ModelProvider.dart';
import 'package:amplify_datastore_plugin_interface/amplify_datastore_plugin_interface.dart';
import 'package:flutter/foundation.dart';

/** This is an auto generated class representing the Comment type in your schema. */
@immutable
class Comment extends Model {
  static const classType = const _CommentModelType();
  final String id;
  final Post? _post;
  final String? _content;
  final TemporalDateTime? _createdAt;
  final TemporalDateTime? _updatedAt;

  @override
  getInstanceType() => classType;

  @override
  String getId() {
    return id;
  }

  Post? get post {
    return _post;
  }

  String get content {
    try {
      return _content!;
    } catch (e) {
      throw new DataStoreException(
          DataStoreExceptionMessages
              .codeGenRequiredFieldForceCastExceptionMessage,
          recoverySuggestion: DataStoreExceptionMessages
              .codeGenRequiredFieldForceCastRecoverySuggestion,
          underlyingException: e.toString());
    }
<<<<<<< HEAD
=======
  }

  TemporalDateTime? get createdAt {
    return _createdAt;
>>>>>>> 262cc6b3
  }

  TemporalDateTime? get updatedAt {
    return _updatedAt;
  }

  const Comment._internal(
      {required this.id, post, required content, createdAt, updatedAt})
      : _post = post,
        _content = content,
        _createdAt = createdAt,
        _updatedAt = updatedAt;

  factory Comment({String? id, Post? post, required String content}) {
    return Comment._internal(
        id: id == null ? UUID.getUUID() : id, post: post, content: content);
  }

  bool equals(Object other) {
    return this == other;
  }

  @override
  bool operator ==(Object other) {
    if (identical(other, this)) return true;
    return other is Comment &&
        id == other.id &&
        _post == other._post &&
        _content == other._content;
  }

  @override
  int get hashCode => toString().hashCode;

  @override
  String toString() {
    var buffer = new StringBuffer();

    buffer.write("Comment {");
    buffer.write("id=" + "$id" + ", ");
    buffer.write("post=" + (_post != null ? _post!.toString() : "null") + ", ");
    buffer.write("content=" + "$_content" + ", ");
    buffer.write("createdAt=" +
        (_createdAt != null ? _createdAt!.format() : "null") +
        ", ");
    buffer.write(
        "updatedAt=" + (_updatedAt != null ? _updatedAt!.format() : "null"));
    buffer.write("}");

    return buffer.toString();
  }

  Comment copyWith({String? id, Post? post, String? content}) {
    return Comment._internal(
        id: id ?? this.id,
        post: post ?? this.post,
        content: content ?? this.content);
  }

  Comment.fromJson(Map<String, dynamic> json)
      : id = json['id'],
        _post = json['post']?['serializedData'] != null
            ? Post.fromJson(
                new Map<String, dynamic>.from(json['post']['serializedData']))
            : null,
        _content = json['content'],
        _createdAt = json['createdAt'] != null
            ? TemporalDateTime.fromString(json['createdAt'])
            : null,
        _updatedAt = json['updatedAt'] != null
            ? TemporalDateTime.fromString(json['updatedAt'])
            : null;

  Map<String, dynamic> toJson() => {
        'id': id,
        'post': _post?.toJson(),
        'content': _content,
        'createdAt': _createdAt?.format(),
        'updatedAt': _updatedAt?.format()
      };

  static final QueryField ID = QueryField(fieldName: "comment.id");
  static final QueryField POST = QueryField(
      fieldName: "post",
      fieldType: ModelFieldType(ModelFieldTypeEnum.model,
          ofModelName: (Post).toString()));
  static final QueryField CONTENT = QueryField(fieldName: "content");
  static var schema =
      Model.defineSchema(define: (ModelSchemaDefinition modelSchemaDefinition) {
    modelSchemaDefinition.name = "Comment";
    modelSchemaDefinition.pluralName = "Comments";

    modelSchemaDefinition.addField(ModelFieldDefinition.id());

    modelSchemaDefinition.addField(ModelFieldDefinition.belongsTo(
        key: Comment.POST,
        isRequired: false,
        targetName: "postID",
        ofModelName: (Post).toString()));

    modelSchemaDefinition.addField(ModelFieldDefinition.field(
        key: Comment.CONTENT,
        isRequired: true,
        ofType: ModelFieldType(ModelFieldTypeEnum.string)));

    modelSchemaDefinition.addField(ModelFieldDefinition.nonQueryField(
        fieldName: 'createdAt',
        isRequired: false,
        isReadOnly: true,
        ofType: ModelFieldType(ModelFieldTypeEnum.dateTime)));

    modelSchemaDefinition.addField(ModelFieldDefinition.nonQueryField(
        fieldName: 'updatedAt',
        isRequired: false,
        isReadOnly: true,
        ofType: ModelFieldType(ModelFieldTypeEnum.dateTime)));
  });
}

class _CommentModelType extends ModelType<Comment> {
  const _CommentModelType();

  @override
  Comment fromJson(Map<String, dynamic> jsonData) {
    return Comment.fromJson(jsonData);
  }
}<|MERGE_RESOLUTION|>--- conflicted
+++ resolved
@@ -56,13 +56,10 @@
               .codeGenRequiredFieldForceCastRecoverySuggestion,
           underlyingException: e.toString());
     }
-<<<<<<< HEAD
-=======
   }
 
   TemporalDateTime? get createdAt {
     return _createdAt;
->>>>>>> 262cc6b3
   }
 
   TemporalDateTime? get updatedAt {
