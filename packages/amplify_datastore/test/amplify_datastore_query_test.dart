/*
 * Copyright 2020 Amazon.com, Inc. or its affiliates. All Rights Reserved.
 *
 * Licensed under the Apache License, Version 2.0 (the "License").
 * You may not use this file except in compliance with the License.
 * A copy of the License is located at
 *
 *  http://aws.amazon.com/apache2.0
 *
 * or in the "license" file accompanying this file. This file is distributed
 * on an "AS IS" BASIS, WITHOUT WARRANTIES OR CONDITIONS OF ANY KIND, either
 * express or implied. See the License for the specific language governing
 * permissions and limitations under the License.
 */

import 'package:amplify_datastore/amplify_datastore.dart';
import 'package:amplify_datastore_plugin_interface/amplify_datastore_plugin_interface.dart';
import 'package:flutter/services.dart';
import 'package:flutter_test/flutter_test.dart';

import './utils/get_json_from_file.dart';

import '../example/lib/codegen/Post.dart';
import '../example/lib/codegen/Comment.dart';
import '../example/lib/codegen/ModelProvider.dart';

void main() {
  const MethodChannel dataStoreChannel =
      MethodChannel('com.amazonaws.amplify/datastore');

  AmplifyDataStore dataStore =
      AmplifyDataStore(modelProvider: ModelProvider.instance);

  TestWidgetsFlutterBinding.ensureInitialized();

  tearDown(() {
    dataStoreChannel.setMockMethodCallHandler(null);
  });

<<<<<<< HEAD
=======
  test('query returns nested model result', () async {
    dataStoreChannel.setMockMethodCallHandler((MethodCall methodCall) async {
      if (methodCall.method == "query") {
        return getJsonFromFile('query_api/response/nested_results.json');
      }
    });
    List<Comment> comments = await dataStore.query(Comment.classType);
    expect(comments.length, 1);
    expect(
        comments[0],
        Comment(
            id: '39c3c0e6-8726-436e-8cdf-bff38e9a62da',
            content: 'Loving Amplify Datastore!',
            post: Post(id: 'e50ffa8f-783b-4780-89b4-27043ffc35be')));
  });

>>>>>>> 02ab5229
  test('query returns 2 sucessful results', () async {
    dataStoreChannel.setMockMethodCallHandler((MethodCall methodCall) async {
      if (methodCall.method == "query") {
        return getJsonFromFile('query_api/response/2_results.json');
      }
    });
    List<Post> posts = await dataStore.query(Post.classType);
    expect(posts.length, 2);
    expect(
        posts[0],
        Post(
            id: '4281dfba-96c8-4a38-9a8e-35c7e893ea47',
            rating: 4,
            title: 'Title 1'));
    expect(
        posts[1],
        Post(
            id: '43036c6b-8044-4309-bddc-262b6c686026',
            created: DateTime.parse("2020-02-20T20:20:20-08:00"),
            title: 'Title 2'));
  });

  test('query returns 0 sucessful results', () async {
    dataStoreChannel.setMockMethodCallHandler((MethodCall methodCall) async {
      if (methodCall.method == "query") {
        return [];
      }
    });
    List<Post> posts = await dataStore.query(Post.classType);
    expect(posts.length, 0);
  });

  test(
      'method channel is called with empty query parameters and correct model name',
      () async {
    dataStoreChannel.setMockMethodCallHandler((MethodCall methodCall) async {
      if (methodCall.method == "query") {
        expect(methodCall.arguments,
            await getJsonFromFile('query_api/request/only_model_name.json'));
        return [];
      }
    });
    List<Post> posts = await dataStore.query(Post.classType);
    expect(posts.length, 0);
  });

  test('method channel is called with all query parameters and model name',
      () async {
    dataStoreChannel.setMockMethodCallHandler((MethodCall methodCall) async {
      if (methodCall.method == "query") {
        expect(
            methodCall.arguments,
            await getJsonFromFile(
                'query_api/request/model_name_with_all_query_parameters.json'));
        return [];
      }
    });
    List<Post> posts = await dataStore.query(Post.classType,
        where: Post.ID.eq("123").or(Post.RATING
            .ge(4)
            .and(not(Post.CREATED.eq("2020-02-20T20:20:20-08:00")))),
        sortBy: [Post.ID.ascending(), Post.CREATED.descending()],
        pagination: QueryPagination(page: 2, limit: 8));
    expect(posts.length, 0);
  });

  test('method channel throws a known PlatformException', () async {
    dataStoreChannel.setMockMethodCallHandler((MethodCall methodCall) async {
      if (methodCall.method == "query") {
        throw PlatformException(
            code: "AMPLIFY_EXCEPTION",
            message: "AMPLIFY_REQUEST_MALFORMED",
            details: {});
      }
    });
    expect(
        () => dataStore.query(Post.classType),
        throwsA(isA<DataStoreError>().having((error) => error.cause,
            "error message", "AMPLIFY_REQUEST_MALFORMED")));
  });

  test('method channel throws an unknown PlatformException', () async {
    dataStoreChannel.setMockMethodCallHandler((MethodCall methodCall) async {
      if (methodCall.method == "query") {
        throw PlatformException(
            code: "AMPLIFY_EXCEPTION", message: "Some Random", details: {});
      }
    });
    expect(
        () => dataStore.query(Post.classType),
        throwsA(isA<DataStoreError>().having((error) => error.cause,
            "error message", "UNRECOGNIZED_DATASTORE_ERROR")));
  });

  test('method channel returns results something that cannot be parsed',
      () async {
    dataStoreChannel.setMockMethodCallHandler((MethodCall methodCall) async {
      if (methodCall.method == "query") {
        return "fake";
      }
    });
    expect(
        () => dataStore.query(Post.classType),
        throwsA(isA<DataStoreError>().having((error) => error.cause,
            "error message", "ERROR_FORMATTING_PLATFORM_CHANNEL_RESPONSE")));
  });
}<|MERGE_RESOLUTION|>--- conflicted
+++ resolved
@@ -37,8 +37,6 @@
     dataStoreChannel.setMockMethodCallHandler(null);
   });
 
-<<<<<<< HEAD
-=======
   test('query returns nested model result', () async {
     dataStoreChannel.setMockMethodCallHandler((MethodCall methodCall) async {
       if (methodCall.method == "query") {
@@ -55,7 +53,6 @@
             post: Post(id: 'e50ffa8f-783b-4780-89b4-27043ffc35be')));
   });
 
->>>>>>> 02ab5229
   test('query returns 2 sucessful results', () async {
     dataStoreChannel.setMockMethodCallHandler((MethodCall methodCall) async {
       if (methodCall.method == "query") {
