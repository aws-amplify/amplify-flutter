/*
 * Copyright 2020 Amazon.com, Inc. or its affiliates. All Rights Reserved.
 *
 * Licensed under the Apache License, Version 2.0 (the "License").
 * You may not use this file except in compliance with the License.
 * A copy of the License is located at
 *
 *  http://aws.amazon.com/apache2.0
 *
 * or in the "license" file accompanying this file. This file is distributed
 * on an "AS IS" BASIS, WITHOUT WARRANTIES OR CONDITIONS OF ANY KIND, either
 * express or implied. See the License for the specific language governing
 * permissions and limitations under the License.
 */

import 'package:amplify_datastore/amplify_datastore.dart';
import 'package:amplify_datastore_plugin_interface/amplify_datastore_plugin_interface.dart';
import 'package:flutter/services.dart';
import 'package:flutter_test/flutter_test.dart';

import './test_models/Post.dart';
import './utils/get_json_from_file.dart';
import 'test_models/ModelProvider.dart';

void main() {
  const MethodChannel dataStoreChannel =
      MethodChannel('com.amazonaws.amplify/datastore');

  AmplifyDataStore dataStore =
      AmplifyDataStore(modelProvider: ModelProvider.instance);

  TestWidgetsFlutterBinding.ensureInitialized();

  setUp(() {});

  tearDown(() {
    dataStoreChannel.setMockMethodCallHandler(null);
  });

  test('delete with a valid model executes without an error ', () async {
    var json =
        await getJsonFromFile('delete_api/request/instance_no_predicate.json');
<<<<<<< HEAD
    var model = json['serializedModel'];
=======
    var model = json['model'];
>>>>>>> 02ab5229
    dataStoreChannel.setMockMethodCallHandler((MethodCall methodCall) async {});
    Post instance = Post(
        title: model['title'],
        rating: model['rating'],
        created: DateTime.parse(model['created']),
        id: model['id']);
    Future<void> deleteFuture = dataStore.delete(instance);
    expect(deleteFuture, completes);
  });

  test(
      'A PlatformException for a failed API call results in the corresponding DataStoreError',
      () async {
    dataStoreChannel.setMockMethodCallHandler((MethodCall methodCall) async {
      throw PlatformException(
          code: 'AMPLIFY_EXCEPTION',
          message: 'AMPLIFY_DATASTORE_DELETE_FAILED',
          details: {});
    });
    expect(
        () => dataStore.delete(Post(
            title: 'test title', id: '4281dfba-96c8-4a38-9a8e-35c7e893ea47')),
        throwsA(isA<DataStoreError>().having((error) => error.cause,
            'error message', 'AMPLIFY_DATASTORE_DELETE_FAILED')));
  });

  test(
      'An unrecognized PlatformException results in the corresponding DataStoreError',
      () async {
    dataStoreChannel.setMockMethodCallHandler((MethodCall methodCall) async {
      throw PlatformException(
          code: 'AMPLIFY_EXCEPTION',
          message: 'An unrecognized message',
          details: {});
    });
    expect(
        () => dataStore.delete(Post(
            title: 'test title', id: '4281dfba-96c8-4a38-9a8e-35c7e893ea47')),
        throwsA(isA<DataStoreError>().having(
          (error) => error.cause,
          'error message',
          'UNRECOGNIZED_DATASTORE_ERROR',
        )));
  });
}<|MERGE_RESOLUTION|>--- conflicted
+++ resolved
@@ -40,11 +40,7 @@
   test('delete with a valid model executes without an error ', () async {
     var json =
         await getJsonFromFile('delete_api/request/instance_no_predicate.json');
-<<<<<<< HEAD
     var model = json['serializedModel'];
-=======
-    var model = json['model'];
->>>>>>> 02ab5229
     dataStoreChannel.setMockMethodCallHandler((MethodCall methodCall) async {});
     Post instance = Post(
         title: model['title'],
