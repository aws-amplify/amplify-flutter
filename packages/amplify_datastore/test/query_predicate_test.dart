--- conflicted
+++ resolved
@@ -1,292 +1,238 @@
-/*
- * Copyright 2020 Amazon.com, Inc. or its affiliates. All Rights Reserved.
- *
- * Licensed under the Apache License, Version 2.0 (the "License").
- * You may not use this file except in compliance with the License.
- * A copy of the License is located at
- *
- *  http://aws.amazon.com/apache2.0
- *
- * or in the "license" file accompanying this file. This file is distributed
- * on an "AS IS" BASIS, WITHOUT WARRANTIES OR CONDITIONS OF ANY KIND, either
- * express or implied. See the License for the specific language governing
- * permissions and limitations under the License.
- */
-
-import 'dart:convert';
-import 'dart:io';
-
-import 'package:amplify_datastore_plugin_interface/amplify_datastore_plugin_interface.dart';
-import 'package:flutter_test/flutter_test.dart';
-
-import 'test_models/ModelProvider.dart';
-
-void main() {
-  TestWidgetsFlutterBinding.ensureInitialized();
-
-  group('query predicate serialization', () {
-    dynamic getJsonFromFile(String path) async {
-      path = 'resources/query_predicate/' + path;
-      String jsonString = '';
-      try {
-        jsonString = await File(path).readAsString();
-      } catch (e) {
-        jsonString = await File('test/' + path).readAsString();
-      }
-      return jsonDecode(jsonString);
-    }
-
-    test('when id not equals', () async {
-      expect(Post.ID.ne("123").serializeAsMap(),
-          await getJsonFromFile('id_not_equals.json'));
-    });
-
-    test('when rating greater or equal', () async {
-      expect(Post.RATING.ge(4).serializeAsMap(),
-          await getJsonFromFile('rating_greater_or_equal.json'));
-      expect((Post.RATING >= 4).serializeAsMap(),
-          await getJsonFromFile('rating_greater_or_equal.json'));
-    });
-
-    test('when rating less or equal AND \(id contains or title begins with\)',
-        () async {
-      QueryPredicate testPredicate = Post.RATING
-          .le(4)
-          .and(Post.ID.contains("abc").or(Post.TITLE.beginsWith("def")));
-
-      expect(testPredicate.serializeAsMap(),
-          await getJsonFromFile('complex_nested.json'));
-    });
-
-    test(
-        'when rating between AND id contains AND title begins_with AND created equals',
-        () async {
-      QueryPredicate testPredicate = Post.RATING
-          .between(1, 4)
-          .and(Post.ID.contains("abc"))
-          .and(Post.TITLE.beginsWith("def"))
-          .and(Post.CREATED.eq("2020-02-20T20:20:20-08:00"));
-
-      expect(testPredicate.serializeAsMap(),
-          await getJsonFromFile('group_with_only_and.json'));
-    });
-
-    test('when rating lt AND id eq OR title contains', () async {
-      QueryPredicate testPredicate = Post.RATING
-          .lt(4)
-          .and(Post.ID.contains("abc"))
-          .or(Post.TITLE.contains("def"));
-
-      expect(testPredicate.serializeAsMap(),
-          await getJsonFromFile('group_mixed_and_or.json'));
-    });
-
-    test('when rating gt but not eq', () async {
-      QueryPredicate testPredicate =
-          Post.RATING.gt(4).and(not(Post.RATING.eq(1)));
-
-      expect(testPredicate.serializeAsMap(),
-          await getJsonFromFile('mixed_with_not.json'));
-    });
-
-    test('when negate complex predicate', () async {
-      QueryPredicate testPredicate = not(Post.RATING
-          .eq(1)
-          .and(Post.RATING.eq(4).or(Post.TITLE.contains("crap"))));
-
-      expect(testPredicate.serializeAsMap(),
-          await getJsonFromFile('negate_complex_predicate.json'));
-    });
-
-    test('when operands are bool and double', () async {
-      QueryPredicate testPredicate =
-          Post.RATING.eq(1.3).and(Post.CREATED.eq(true));
-
-      expect(testPredicate.serializeAsMap(),
-          await getJsonFromFile('bool_and_double_operands.json'));
-    });
-<<<<<<< HEAD
-=======
-
-    test('when value is a temporal type', () async {
-      QueryPredicate testPredicate = Post.CREATED.eq(
-        TemporalDateTime(DateTime.utc(2020, 01, 01)),
-      );
-
-      expect(testPredicate.serializeAsMap(),
-          await getJsonFromFile('temporal_predicate.json'));
-    });
->>>>>>> b88d99e6
-  });
-
-  group('query predicate comparison', () {
-    Post post1 = Post(
-      title: 'post one',
-      rating: 1,
-      likeCount: 1,
-      created: TemporalDateTime(DateTime(2020, 01, 01, 10, 30)),
-    );
-
-    Post post2 = Post(
-      title: 'post two',
-      rating: 10,
-      likeCount: 10,
-      created: TemporalDateTime(DateTime(2020, 01, 01, 12, 00)),
-    );
-
-    Post post3 = Post(
-      title: 'post three',
-      rating: 100,
-      likeCount: 100,
-      created: TemporalDateTime(DateTime(2021, 01, 01, 12, 00)),
-    );
-
-    Post post4 = Post(
-      title: 'post four',
-      rating: 1000,
-    );
-
-<<<<<<< HEAD
-    test('equals', () async {
-=======
-    test('equals', () {
->>>>>>> b88d99e6
-      QueryPredicate testPredicate = Post.LIKECOUNT.eq(1);
-      expect(testPredicate.evaluate(post1), isTrue);
-      expect(testPredicate.evaluate(post2), isFalse);
-      expect(testPredicate.evaluate(post4), isFalse);
-    });
-<<<<<<< HEAD
-    test('not equals', () async {
-=======
-    test('not equals', () {
->>>>>>> b88d99e6
-      QueryPredicate testPredicate = Post.LIKECOUNT.ne(1);
-      expect(testPredicate.evaluate(post1), isFalse);
-      expect(testPredicate.evaluate(post2), isTrue);
-      expect(testPredicate.evaluate(post4), isTrue);
-    });
-
-<<<<<<< HEAD
-    test('less than', () async {
-=======
-    test('less than', () {
->>>>>>> b88d99e6
-      QueryPredicate testPredicate = Post.LIKECOUNT.lt(5);
-      expect(testPredicate.evaluate(post1), isTrue);
-      expect(testPredicate.evaluate(post2), isFalse);
-      expect(testPredicate.evaluate(post4), isFalse);
-    });
-
-<<<<<<< HEAD
-    test('less than or equal', () async {
-=======
-    test('less than or equal', () {
->>>>>>> b88d99e6
-      QueryPredicate testPredicate = Post.LIKECOUNT.le(10);
-      expect(testPredicate.evaluate(post1), isTrue);
-      expect(testPredicate.evaluate(post2), isTrue);
-      expect(testPredicate.evaluate(post3), isFalse);
-      expect(testPredicate.evaluate(post4), isFalse);
-    });
-
-<<<<<<< HEAD
-    test('greater than', () async {
-=======
-    test('greater than', () {
->>>>>>> b88d99e6
-      QueryPredicate testPredicate = Post.LIKECOUNT.gt(5);
-      expect(testPredicate.evaluate(post1), isFalse);
-      expect(testPredicate.evaluate(post2), isTrue);
-      expect(testPredicate.evaluate(post4), isFalse);
-    });
-
-<<<<<<< HEAD
-    test('greater than or equal', () async {
-=======
-    test('greater than or equal', () {
->>>>>>> b88d99e6
-      QueryPredicate testPredicate = Post.LIKECOUNT.ge(10);
-      expect(testPredicate.evaluate(post1), isFalse);
-      expect(testPredicate.evaluate(post2), isTrue);
-      expect(testPredicate.evaluate(post3), isTrue);
-      expect(testPredicate.evaluate(post4), isFalse);
-    });
-
-<<<<<<< HEAD
-    test('between', () async {
-=======
-    test('between', () {
->>>>>>> b88d99e6
-      QueryPredicate testPredicate = Post.LIKECOUNT.between(5, 100);
-      expect(testPredicate.evaluate(post1), isFalse);
-      expect(testPredicate.evaluate(post2), isTrue);
-      expect(testPredicate.evaluate(post3), isTrue);
-      expect(testPredicate.evaluate(post4), isFalse);
-    });
-
-<<<<<<< HEAD
-    test('contains', () async {
-=======
-    test('contains', () {
->>>>>>> b88d99e6
-      QueryPredicate testPredicate = Post.TITLE.contains("one");
-      expect(testPredicate.evaluate(post1), isTrue);
-      expect(testPredicate.evaluate(post2), isFalse);
-    });
-
-<<<<<<< HEAD
-    test('beginsWith', () async {
-=======
-    test('beginsWith', () {
->>>>>>> b88d99e6
-      QueryPredicate testPredicate = Post.TITLE.beginsWith("post o");
-      expect(testPredicate.evaluate(post1), isTrue);
-      expect(testPredicate.evaluate(post2), isFalse);
-    });
-
-<<<<<<< HEAD
-    test('and', () async {
-=======
-    test('and', () {
->>>>>>> b88d99e6
-      QueryPredicate testPredicate =
-          Post.TITLE.contains("post") & Post.RATING.lt(10);
-      expect(testPredicate.evaluate(post1), isTrue);
-      expect(testPredicate.evaluate(post2), isFalse);
-    });
-
-<<<<<<< HEAD
-    test('or', () async {
-=======
-    test('or', () {
->>>>>>> b88d99e6
-      QueryPredicate testPredicate =
-          Post.TITLE.contains("two") | Post.RATING.lt(10);
-      expect(testPredicate.evaluate(post1), isTrue);
-      expect(testPredicate.evaluate(post2), isTrue);
-      expect(testPredicate.evaluate(post3), isFalse);
-    });
-
-<<<<<<< HEAD
-    test('not', () async {
-=======
-    test('not', () {
->>>>>>> b88d99e6
-      QueryPredicate testPredicate = not(Post.RATING.lt(5));
-      expect(testPredicate.evaluate(post1), isFalse);
-      expect(testPredicate.evaluate(post2), isTrue);
-    });
-<<<<<<< HEAD
-=======
-
-    test('Temporal type', () {
-      QueryPredicate testPredicate = Post.CREATED.lt(TemporalDateTime(
-        DateTime(2020, 01, 01, 12, 00),
-      ));
-      expect(testPredicate.evaluate(post1), isTrue);
-      expect(testPredicate.evaluate(post2), isFalse);
-    });
->>>>>>> b88d99e6
-  });
-}
+/*
+ * Copyright 2020 Amazon.com, Inc. or its affiliates. All Rights Reserved.
+ *
+ * Licensed under the Apache License, Version 2.0 (the "License").
+ * You may not use this file except in compliance with the License.
+ * A copy of the License is located at
+ *
+ *  http://aws.amazon.com/apache2.0
+ *
+ * or in the "license" file accompanying this file. This file is distributed
+ * on an "AS IS" BASIS, WITHOUT WARRANTIES OR CONDITIONS OF ANY KIND, either
+ * express or implied. See the License for the specific language governing
+ * permissions and limitations under the License.
+ */
+
+import 'dart:convert';
+import 'dart:io';
+
+import 'package:amplify_datastore_plugin_interface/amplify_datastore_plugin_interface.dart';
+import 'package:flutter_test/flutter_test.dart';
+
+import 'test_models/ModelProvider.dart';
+
+void main() {
+  TestWidgetsFlutterBinding.ensureInitialized();
+
+  group('query predicate serialization', () {
+    dynamic getJsonFromFile(String path) async {
+      path = 'resources/query_predicate/' + path;
+      String jsonString = '';
+      try {
+        jsonString = await File(path).readAsString();
+      } catch (e) {
+        jsonString = await File('test/' + path).readAsString();
+      }
+      return jsonDecode(jsonString);
+    }
+
+    test('when id not equals', () async {
+      expect(Post.ID.ne("123").serializeAsMap(),
+          await getJsonFromFile('id_not_equals.json'));
+    });
+
+    test('when rating greater or equal', () async {
+      expect(Post.RATING.ge(4).serializeAsMap(),
+          await getJsonFromFile('rating_greater_or_equal.json'));
+      expect((Post.RATING >= 4).serializeAsMap(),
+          await getJsonFromFile('rating_greater_or_equal.json'));
+    });
+
+    test('when rating less or equal AND \(id contains or title begins with\)',
+        () async {
+      QueryPredicate testPredicate = Post.RATING
+          .le(4)
+          .and(Post.ID.contains("abc").or(Post.TITLE.beginsWith("def")));
+
+      expect(testPredicate.serializeAsMap(),
+          await getJsonFromFile('complex_nested.json'));
+    });
+
+    test(
+        'when rating between AND id contains AND title begins_with AND created equals',
+        () async {
+      QueryPredicate testPredicate = Post.RATING
+          .between(1, 4)
+          .and(Post.ID.contains("abc"))
+          .and(Post.TITLE.beginsWith("def"))
+          .and(Post.CREATED.eq("2020-02-20T20:20:20-08:00"));
+
+      expect(testPredicate.serializeAsMap(),
+          await getJsonFromFile('group_with_only_and.json'));
+    });
+
+    test('when rating lt AND id eq OR title contains', () async {
+      QueryPredicate testPredicate = Post.RATING
+          .lt(4)
+          .and(Post.ID.contains("abc"))
+          .or(Post.TITLE.contains("def"));
+
+      expect(testPredicate.serializeAsMap(),
+          await getJsonFromFile('group_mixed_and_or.json'));
+    });
+
+    test('when rating gt but not eq', () async {
+      QueryPredicate testPredicate =
+          Post.RATING.gt(4).and(not(Post.RATING.eq(1)));
+
+      expect(testPredicate.serializeAsMap(),
+          await getJsonFromFile('mixed_with_not.json'));
+    });
+
+    test('when negate complex predicate', () async {
+      QueryPredicate testPredicate = not(Post.RATING
+          .eq(1)
+          .and(Post.RATING.eq(4).or(Post.TITLE.contains("crap"))));
+
+      expect(testPredicate.serializeAsMap(),
+          await getJsonFromFile('negate_complex_predicate.json'));
+    });
+
+    test('when operands are bool and double', () async {
+      QueryPredicate testPredicate =
+          Post.RATING.eq(1.3).and(Post.CREATED.eq(true));
+
+      expect(testPredicate.serializeAsMap(),
+          await getJsonFromFile('bool_and_double_operands.json'));
+    });
+
+    test('when value is a temporal type', () async {
+      QueryPredicate testPredicate = Post.CREATED.eq(
+        TemporalDateTime(DateTime.utc(2020, 01, 01)),
+      );
+
+      expect(testPredicate.serializeAsMap(),
+          await getJsonFromFile('temporal_predicate.json'));
+    });
+  });
+
+  group('query predicate comparison', () {
+    Post post1 = Post(
+      title: 'post one',
+      rating: 1,
+      likeCount: 1,
+      created: TemporalDateTime(DateTime(2020, 01, 01, 10, 30)),
+    );
+
+    Post post2 = Post(
+      title: 'post two',
+      rating: 10,
+      likeCount: 10,
+      created: TemporalDateTime(DateTime(2020, 01, 01, 12, 00)),
+    );
+
+    Post post3 = Post(
+      title: 'post three',
+      rating: 100,
+      likeCount: 100,
+      created: TemporalDateTime(DateTime(2021, 01, 01, 12, 00)),
+    );
+
+    Post post4 = Post(
+      title: 'post four',
+      rating: 1000,
+    );
+
+    test('equals', () {
+      QueryPredicate testPredicate = Post.LIKECOUNT.eq(1);
+      expect(testPredicate.evaluate(post1), isTrue);
+      expect(testPredicate.evaluate(post2), isFalse);
+      expect(testPredicate.evaluate(post4), isFalse);
+    });
+    test('not equals', () {
+      QueryPredicate testPredicate = Post.LIKECOUNT.ne(1);
+      expect(testPredicate.evaluate(post1), isFalse);
+      expect(testPredicate.evaluate(post2), isTrue);
+      expect(testPredicate.evaluate(post4), isTrue);
+    });
+
+    test('less than', () {
+      QueryPredicate testPredicate = Post.LIKECOUNT.lt(5);
+      expect(testPredicate.evaluate(post1), isTrue);
+      expect(testPredicate.evaluate(post2), isFalse);
+      expect(testPredicate.evaluate(post4), isFalse);
+    });
+
+    test('less than or equal', () {
+      QueryPredicate testPredicate = Post.LIKECOUNT.le(10);
+      expect(testPredicate.evaluate(post1), isTrue);
+      expect(testPredicate.evaluate(post2), isTrue);
+      expect(testPredicate.evaluate(post3), isFalse);
+      expect(testPredicate.evaluate(post4), isFalse);
+    });
+
+    test('greater than', () {
+      QueryPredicate testPredicate = Post.LIKECOUNT.gt(5);
+      expect(testPredicate.evaluate(post1), isFalse);
+      expect(testPredicate.evaluate(post2), isTrue);
+      expect(testPredicate.evaluate(post4), isFalse);
+    });
+
+    test('greater than or equal', () {
+      QueryPredicate testPredicate = Post.LIKECOUNT.ge(10);
+      expect(testPredicate.evaluate(post1), isFalse);
+      expect(testPredicate.evaluate(post2), isTrue);
+      expect(testPredicate.evaluate(post3), isTrue);
+      expect(testPredicate.evaluate(post4), isFalse);
+    });
+
+    test('between', () {
+      QueryPredicate testPredicate = Post.LIKECOUNT.between(5, 100);
+      expect(testPredicate.evaluate(post1), isFalse);
+      expect(testPredicate.evaluate(post2), isTrue);
+      expect(testPredicate.evaluate(post3), isTrue);
+      expect(testPredicate.evaluate(post4), isFalse);
+    });
+
+    test('contains', () {
+      QueryPredicate testPredicate = Post.TITLE.contains("one");
+      expect(testPredicate.evaluate(post1), isTrue);
+      expect(testPredicate.evaluate(post2), isFalse);
+    });
+
+    test('beginsWith', () {
+      QueryPredicate testPredicate = Post.TITLE.beginsWith("post o");
+      expect(testPredicate.evaluate(post1), isTrue);
+      expect(testPredicate.evaluate(post2), isFalse);
+    });
+
+    test('and', () {
+      QueryPredicate testPredicate =
+          Post.TITLE.contains("post") & Post.RATING.lt(10);
+      expect(testPredicate.evaluate(post1), isTrue);
+      expect(testPredicate.evaluate(post2), isFalse);
+    });
+
+    test('or', () {
+      QueryPredicate testPredicate =
+          Post.TITLE.contains("two") | Post.RATING.lt(10);
+      expect(testPredicate.evaluate(post1), isTrue);
+      expect(testPredicate.evaluate(post2), isTrue);
+      expect(testPredicate.evaluate(post3), isFalse);
+    });
+
+    test('not', () {
+      QueryPredicate testPredicate = not(Post.RATING.lt(5));
+      expect(testPredicate.evaluate(post1), isFalse);
+      expect(testPredicate.evaluate(post2), isTrue);
+    });
+
+    test('Temporal type', () {
+      QueryPredicate testPredicate = Post.CREATED.lt(TemporalDateTime(
+        DateTime(2020, 01, 01, 12, 00),
+      ));
+      expect(testPredicate.evaluate(post1), isTrue);
+      expect(testPredicate.evaluate(post2), isFalse);
+    });
+  });
+}