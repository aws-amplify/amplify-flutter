--- conflicted
+++ resolved
@@ -1,6 +1,3 @@
-<<<<<<< HEAD
-## 0.2.10 (2021-11-23)
-=======
 ## 0.3.0-rc.2 (2021-11-08)
 
 This release candidate requires a preview version of `@aws-amplify/cli`. To uninstall `@aws-amplify/cli` release version and install preview version by running following command.
@@ -45,7 +42,8 @@
 ### Fixes
 
 - break(datastore): cannot saving boolean as integer in SQLite (#895)
->>>>>>> c688823d
+
+## 0.2.10 (2021-11-23)
 
 ## 0.2.9 (2021-11-17)
 
