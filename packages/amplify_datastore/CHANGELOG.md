<<<<<<< HEAD
=======
## 0.2.3 (2021-09-09)

### Features

- feat(auth): OIDC/Lambda Support (#777)
- feat(datastore): Add start and stop APIs (#811)
- feat(auth): add options to resendSignUpCode (#738)

### Fixes

- fix(amplify_datastore): iOS json deserialization (#806)
- fix(amplify_datastore): Better loggin on unhandled DataStoreHubEvent (#647)
- fix(amplify_datastore): return null for list field in nested model (#843)
- fix(amplify_datastore): fix ios schema change bug (#439)

### Chores

- chore: upgrade amplify-android 1.24.1 (#829)

### Tests

- test(amplify_datastore): add local integration tests for datastore (#831)

>>>>>>> 28d50869
## 0.2.2 (2021-08-04)

### Features

- feat: Populate belongs-to nested models (#658)

### Fixes

- fix: Query nested model causes column not found sql error (#761)

## 0.2.1 (2021-07-27)

### Features

- feat: Selective Sync (#703)

### Chores

- chore: upgrade amplify-android to 1.20.1 (#710)
- chore: enable formatting in CI w/ code changes (#570)
- chore: make SubscriptionEvent directly available via datastore plugin by adding to publicTypes in interface (#728)
- chore: add integration tests for datastore (#753)

## 0.2.0 (2021-06-30)

### Breaking Changes

- The previously deprecated configureModelProvider function has been removed.

### Features

- feat: Null safety datastore (#649)
- feat: Null safety core (#492)

### Bug Fixes

- fix(amplify_datstore): mprovider compile issue (#681)
- fix(amplify_datastore): HubEvent null check (#670)

### Chores

- chore: Null safety master rebase (#676)

## 0.1.6 (2021-06-23)

### Features

- feat: Add support of DataStore custom configuration (#610)
- feat: add updateUserAttributes (batch) (#601)

### Fixes

- fix: amplify-ios version bump (#648)
- fix: adds userAttributes to confirmSignIn (#607)
- fix: Add clientMetadata to confirmSignUp API options (#619)

### Chores

- chore: upgrade amplify-android to 1.19.0 (#650)
- chore: pin Amplify iOS to '~> 1.9.2' (#589)

## 0.1.5 (2021-05-17)

## 0.1.4 (2021-04-27)

## 0.1.3 (2021-04-21)

## 0.1.2 (2021-04-16)

### Bug Fixes

- fix: handle hot restart (#491)

## 0.1.1 (2021-03-29)

### Chores

- chore: remove upper constraints for flutter 2.0 (#479)

### Bug Fixes

- fix(amplify_datastore): avoid tearing down iOS subscription after clear() (#399)
- fix: Move AddPlugin from Register to MethodChannel (#411)
- fix: upgrade melos (#436)
- fix: upgrade plugin_platform_interface (#447)

## 0.1.0 (2021-02-15)

### Chores

- chore: Bump android version to 1.16.13 (#391)

### Bug Fixes

- fix: Save enum lists properly in iOS (#374)

## 0.0.2-dev.2 (2021-02-09)

### Chores

- chore: Update Readme (#358)
- chore: Don't add API plugin by default for DataStore (#350)
- chore: Introduce new Temporal types (Date, DateTime, Time, Timestamp) for Dart codegen models (#307)
- chore: Refactor error handling to use the new DatastoreException types (#329)
- chore: Updated amplify-android version 1.6.10 (#332)
- chore: Remove adding API plugin by default (#350)

### Bug Fixes

- fix: MissingPluginException when android app restarts (#345)
- fix: Fix minor error handling in dart code (#356)
- fix: Export datastore types (#357)
- fix: Save lists properly in iOS for all types (#364)

## 0.0.2-dev.1 (2021-01-25)

### Chores

- chore: Refactor Hub streams (#262)
- chore: Refactor amplify_core into amplify_flutter (#273)
- chore: Add a new amplify_core package for base types and utilities (#275)
- fix: Send null instead of empty string for nullable enum (#301)

## 0.0.1-dev.6 (2021-01-04)

### Bug Fixes

- fix: fix relative path for coverage.gradle to be local to the package (#293)

## 0.0.1-dev.5 (2020-12-31)

### Chores

- chore(amplify_datastore) Update readme of the sample app (#238)
- chore: Updated amplify-android version 1.6.8. (#261)
- chore: add some missing headers on kotlin files (#269)

### Bug Fixes

- fix(amplify_datastore) Update sample app to match the new model codegen (#237)
- fix(amplify_datastore): Handle optional nullable enum types in parser (#254)

## 0.0.1-dev.4 (2020-12-03)

- Initial preview release of DataStore plugin.<|MERGE_RESOLUTION|>--- conflicted
+++ resolved
@@ -1,5 +1,3 @@
-<<<<<<< HEAD
-=======
 ## 0.2.3 (2021-09-09)
 
 ### Features
@@ -23,7 +21,6 @@
 
 - test(amplify_datastore): add local integration tests for datastore (#831)
 
->>>>>>> 28d50869
 ## 0.2.2 (2021-08-04)
 
 ### Features
