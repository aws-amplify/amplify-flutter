<<<<<<< HEAD
=======
## 0.2.7 (2021-11-08)

### Chores

- chore: Bump Amplify iOS to 1.15.5

### Fixes

- fix(datastore): Temporal date/time query predicates
- fix(datastore): Android TemporalTime Save Issue

## 0.2.6 (2021-10-25)

### Fixes

- fix(datastore): Re-emit events on hot restart

### Features

- feat(datastore): Add observeQuery API

## 0.2.5 (2021-10-14)

### Fixes
- fix(datastore): Sync issues with owner-based auth
- fix(datastore): Ensure attaching nested model schema
- fix(datastore): Timeout period not increasing
- fix(datastore): Remove default pagination behavior on iOS

>>>>>>> f658f948
## 0.2.4 (2021-09-10)

### Fixes

- fix: CocoaPods relative import

## 0.2.3 (2021-09-09)

### Features

- feat(auth): OIDC/Lambda Support (#777)
- feat(datastore): Add start and stop APIs (#811)
- feat(auth): add options to resendSignUpCode (#738)

### Fixes

- fix(amplify_datastore): iOS json deserialization (#806)
- fix(amplify_datastore): Better loggin on unhandled DataStoreHubEvent (#647)
- fix(amplify_datastore): return null for list field in nested model (#843)
- fix(amplify_datastore): fix ios schema change bug (#439)

### Chores

- chore: upgrade amplify-android 1.24.1 (#829)

### Tests

- test(amplify_datastore): add local integration tests for datastore (#831)

## 0.2.2 (2021-08-04)

### Features

- feat: Populate belongs-to nested models (#658)

### Fixes

- fix: Query nested model causes column not found sql error (#761)

## 0.2.1 (2021-07-27)

### Features

- feat: Selective Sync (#703)

### Chores

- chore: upgrade amplify-android to 1.20.1 (#710)
- chore: enable formatting in CI w/ code changes (#570)
- chore: make SubscriptionEvent directly available via datastore plugin by adding to publicTypes in interface (#728)
- chore: add integration tests for datastore (#753)

## 0.2.0 (2021-06-30)

### Breaking Changes

- The previously deprecated configureModelProvider function has been removed.

### Features

- feat: Null safety datastore (#649)
- feat: Null safety core (#492)

### Bug Fixes

- fix(amplify_datstore): mprovider compile issue (#681)
- fix(amplify_datastore): HubEvent null check (#670)

### Chores

- chore: Null safety master rebase (#676)

## 0.1.6 (2021-06-23)

### Features

- feat: Add support of DataStore custom configuration (#610)
- feat: add updateUserAttributes (batch) (#601)

### Fixes

- fix: amplify-ios version bump (#648)
- fix: adds userAttributes to confirmSignIn (#607)
- fix: Add clientMetadata to confirmSignUp API options (#619)

### Chores

- chore: upgrade amplify-android to 1.19.0 (#650)
- chore: pin Amplify iOS to '~> 1.9.2' (#589)

## 0.1.5 (2021-05-17)

## 0.1.4 (2021-04-27)

## 0.1.3 (2021-04-21)

## 0.1.2 (2021-04-16)

### Bug Fixes

- fix: handle hot restart (#491)

## 0.1.1 (2021-03-29)

### Chores

- chore: remove upper constraints for flutter 2.0 (#479)

### Bug Fixes

- fix(amplify_datastore): avoid tearing down iOS subscription after clear() (#399)
- fix: Move AddPlugin from Register to MethodChannel (#411)
- fix: upgrade melos (#436)
- fix: upgrade plugin_platform_interface (#447)

## 0.1.0 (2021-02-15)

### Chores

- chore: Bump android version to 1.16.13 (#391)

### Bug Fixes

- fix: Save enum lists properly in iOS (#374)

## 0.0.2-dev.2 (2021-02-09)

### Chores

- chore: Update Readme (#358)
- chore: Don't add API plugin by default for DataStore (#350)
- chore: Introduce new Temporal types (Date, DateTime, Time, Timestamp) for Dart codegen models (#307)
- chore: Refactor error handling to use the new DatastoreException types (#329)
- chore: Updated amplify-android version 1.6.10 (#332)
- chore: Remove adding API plugin by default (#350)

### Bug Fixes

- fix: MissingPluginException when android app restarts (#345)
- fix: Fix minor error handling in dart code (#356)
- fix: Export datastore types (#357)
- fix: Save lists properly in iOS for all types (#364)

## 0.0.2-dev.1 (2021-01-25)

### Chores

- chore: Refactor Hub streams (#262)
- chore: Refactor amplify_core into amplify_flutter (#273)
- chore: Add a new amplify_core package for base types and utilities (#275)
- fix: Send null instead of empty string for nullable enum (#301)

## 0.0.1-dev.6 (2021-01-04)

### Bug Fixes

- fix: fix relative path for coverage.gradle to be local to the package (#293)

## 0.0.1-dev.5 (2020-12-31)

### Chores

- chore(amplify_datastore) Update readme of the sample app (#238)
- chore: Updated amplify-android version 1.6.8. (#261)
- chore: add some missing headers on kotlin files (#269)

### Bug Fixes

- fix(amplify_datastore) Update sample app to match the new model codegen (#237)
- fix(amplify_datastore): Handle optional nullable enum types in parser (#254)

## 0.0.1-dev.4 (2020-12-03)

- Initial preview release of DataStore plugin.<|MERGE_RESOLUTION|>--- conflicted
+++ resolved
@@ -1,5 +1,3 @@
-<<<<<<< HEAD
-=======
 ## 0.2.7 (2021-11-08)
 
 ### Chores
@@ -29,7 +27,6 @@
 - fix(datastore): Timeout period not increasing
 - fix(datastore): Remove default pagination behavior on iOS
 
->>>>>>> f658f948
 ## 0.2.4 (2021-09-10)
 
 ### Fixes
