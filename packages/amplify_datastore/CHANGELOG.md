--- conflicted
+++ resolved
@@ -43,11 +43,8 @@
 
 - break(datastore): cannot saving boolean as integer in SQLite (#895)
 
-<<<<<<< HEAD
-=======
 ## 0.2.10 (2021-11-23)
 
->>>>>>> 15e503ee
 ## 0.2.9 (2021-11-17)
 
 - chore: upgrade amplify-android to 1.28.3-rc
