<<<<<<< HEAD
## 0.3.0-rc.1 (2021-09-24)

### Breaking Changes

- This version introduces a breaking change to Android Apps as an existing bug writes `Double` and `Boolean` values as `TEXT` in local SQLite database. The fix corrects this behavior. Hence, directly applying this fix may raise SQL error while reading from and writing to local database.

  **How to migrate?**
  Invoke [`Amplify.DataStore.clear()`](https://docs.amplify.aws/lib/datastore/sync/q/platform/flutter/#clear-local-data) on App start after upgrading to the latest version of amplify-flutter. This API clears and recreates local database table with correct schema.

  NOTE: Data stored in local database and not synced to cloud will be lost, as [local migration is not supported](https://docs.amplify.aws/lib/datastore/schema-updates/q/platform/flutter/#local-migrations).

- Adding CustomType functionality introduces a breaking change to the amplify-codegen generated `ModelProvider.dart`, as a new class member `customTypeSchemas` has been added to `ModelProviderInterface.dart`.

  **How to migrate?**
  - Upgrade amplify-flutter to the latest version
  - Upgrade amplify-codegen to the latest version, and regenerate models by running `amplify codegen models`
    > May need to uninstall `@aws-amplify/cli` and reinstall it to ensure it pulls the latest version of `amplify-codegen` package

### Features

- feat: Add CustomType functionality (#920)

### Fixes

- break(datastore): cannot saving boolean as integer in SQLite (#895)
=======
## 0.2.6 (2021-10-25)

### Fixes

- fix(datastore): Re-emit events on hot restart

### Features

- feat(datastore): Add observeQuery API

## 0.2.5 (2021-10-14)

### Fixes
- fix(datastore): Sync issues with owner-based auth
- fix(datastore): Ensure attaching nested model schema
- fix(datastore): Timeout period not increasing
- fix(datastore): Remove default pagination behavior on iOS
>>>>>>> b25f2a72

## 0.2.4 (2021-09-10)

### Fixes

- fix: CocoaPods relative import

## 0.2.3 (2021-09-09)

### Features

- feat(auth): OIDC/Lambda Support (#777)
- feat(datastore): Add start and stop APIs (#811)
- feat(auth): add options to resendSignUpCode (#738)

### Fixes

- fix(amplify_datastore): iOS json deserialization (#806)
- fix(amplify_datastore): Better loggin on unhandled DataStoreHubEvent (#647)
- fix(amplify_datastore): return null for list field in nested model (#843)
- fix(amplify_datastore): fix ios schema change bug (#439)

### Chores

- chore: upgrade amplify-android 1.24.1 (#829)

### Tests

- test(amplify_datastore): add local integration tests for datastore (#831)

## 0.2.2 (2021-08-04)

### Features

- feat: Populate belongs-to nested models (#658)

### Fixes

- fix: Query nested model causes column not found sql error (#761)

## 0.2.1 (2021-07-27)

### Features

- feat: Selective Sync (#703)

### Chores

- chore: upgrade amplify-android to 1.20.1 (#710)
- chore: enable formatting in CI w/ code changes (#570)
- chore: make SubscriptionEvent directly available via datastore plugin by adding to publicTypes in interface (#728)
- chore: add integration tests for datastore (#753)

## 0.2.0 (2021-06-30)

### Breaking Changes

- The previously deprecated configureModelProvider function has been removed.

### Features

- feat: Null safety datastore (#649)
- feat: Null safety core (#492)

### Bug Fixes

- fix(amplify_datstore): mprovider compile issue (#681)
- fix(amplify_datastore): HubEvent null check (#670)

### Chores

- chore: Null safety master rebase (#676)

## 0.1.6 (2021-06-23)

### Features

- feat: Add support of DataStore custom configuration (#610)
- feat: add updateUserAttributes (batch) (#601)

### Fixes

- fix: amplify-ios version bump (#648)
- fix: adds userAttributes to confirmSignIn (#607)
- fix: Add clientMetadata to confirmSignUp API options (#619)

### Chores

- chore: upgrade amplify-android to 1.19.0 (#650)
- chore: pin Amplify iOS to '~> 1.9.2' (#589)

## 0.1.5 (2021-05-17)

## 0.1.4 (2021-04-27)

## 0.1.3 (2021-04-21)

## 0.1.2 (2021-04-16)

### Bug Fixes

- fix: handle hot restart (#491)

## 0.1.1 (2021-03-29)

### Chores

- chore: remove upper constraints for flutter 2.0 (#479)

### Bug Fixes

- fix(amplify_datastore): avoid tearing down iOS subscription after clear() (#399)
- fix: Move AddPlugin from Register to MethodChannel (#411)
- fix: upgrade melos (#436)
- fix: upgrade plugin_platform_interface (#447)

## 0.1.0 (2021-02-15)

### Chores

- chore: Bump android version to 1.16.13 (#391)

### Bug Fixes

- fix: Save enum lists properly in iOS (#374)

## 0.0.2-dev.2 (2021-02-09)

### Chores

- chore: Update Readme (#358)
- chore: Don't add API plugin by default for DataStore (#350)
- chore: Introduce new Temporal types (Date, DateTime, Time, Timestamp) for Dart codegen models (#307)
- chore: Refactor error handling to use the new DatastoreException types (#329)
- chore: Updated amplify-android version 1.6.10 (#332)
- chore: Remove adding API plugin by default (#350)

### Bug Fixes

- fix: MissingPluginException when android app restarts (#345)
- fix: Fix minor error handling in dart code (#356)
- fix: Export datastore types (#357)
- fix: Save lists properly in iOS for all types (#364)

## 0.0.2-dev.1 (2021-01-25)

### Chores

- chore: Refactor Hub streams (#262)
- chore: Refactor amplify_core into amplify_flutter (#273)
- chore: Add a new amplify_core package for base types and utilities (#275)
- fix: Send null instead of empty string for nullable enum (#301)

## 0.0.1-dev.6 (2021-01-04)

### Bug Fixes

- fix: fix relative path for coverage.gradle to be local to the package (#293)

## 0.0.1-dev.5 (2020-12-31)

### Chores

- chore(amplify_datastore) Update readme of the sample app (#238)
- chore: Updated amplify-android version 1.6.8. (#261)
- chore: add some missing headers on kotlin files (#269)

### Bug Fixes

- fix(amplify_datastore) Update sample app to match the new model codegen (#237)
- fix(amplify_datastore): Handle optional nullable enum types in parser (#254)

## 0.0.1-dev.4 (2020-12-03)

- Initial preview release of DataStore plugin.<|MERGE_RESOLUTION|>--- conflicted
+++ resolved
@@ -1,4 +1,3 @@
-<<<<<<< HEAD
 ## 0.3.0-rc.1 (2021-09-24)
 
 ### Breaking Changes
@@ -24,7 +23,7 @@
 ### Fixes
 
 - break(datastore): cannot saving boolean as integer in SQLite (#895)
-=======
+
 ## 0.2.6 (2021-10-25)
 
 ### Fixes
@@ -42,7 +41,6 @@
 - fix(datastore): Ensure attaching nested model schema
 - fix(datastore): Timeout period not increasing
 - fix(datastore): Remove default pagination behavior on iOS
->>>>>>> b25f2a72
 
 ## 0.2.4 (2021-09-10)
 
