--- conflicted
+++ resolved
@@ -1,5 +1,3 @@
-<<<<<<< HEAD
-=======
 ## 1.0.0-next.1+1
 
 ### Fixes
@@ -13,7 +11,6 @@
 - feat(datastore): add targetNames support for codegen
 - feat(datastore): custom primary key Flutter native implementation
 
->>>>>>> 23cf22c0
 ## 1.0.0-next.1
 
 - Minor bug fixes and improvements
