<<<<<<< HEAD
## 1.0.0-supports-only-mobile.0+1

### Fixes
- fix(repo): Flutter 3.3 support
=======
## 1.1.0-supports-only-mobile

### Features
- Dart 3 support (must update Dart SDK constraint to `^3.0.0`)

### Fixes
- fix(repo): AGP 8.0 compatibility ([#2942](https://github.com/aws-amplify/amplify-flutter/pull/2942))
>>>>>>> a27b3be8

## 1.0.0-supports-only-mobile.0

Version 1 of the Amplify libraries have been released to support all the platforms Flutter supports. 
When interacting with GraphQL APIs, use the API category for all platforms or DataStore for iOS and Android. 
This is because we retained DataStore on the original Android & iOS implementation. We’re 
looking to bring data synchronization and offline-first experiences to the web and desktop in the 
future and would love to get your feedback on [this GitHub issue](https://github.com/aws-amplify/amplify-flutter/issues/234).

As always, you can find us on [GitHub](https://github.com/aws-amplify/amplify-flutter/) and
[Discord](https://discord.gg/jWVbPfC) to answer any questions you may have.

## 1.0.0-next.8+1

- Minor bug fixes and improvements

## 1.0.0-next.8

- Minor bug fixes and improvements

## 1.0.0-next.7

### Fixes
- fix(android): Bump Amplify Android to 2.4.1
- fix(datastore): support use of java8 features in the example App
- fix(ios): Bump Amplify iOS to 1.29.1

### Breaking Changes
- chore(datastore)!: Reorganize + import cleanup ([#2760](https://github.com/aws-amplify/amplify-flutter/pull/2760))

## 1.0.0-next.6

- Minor bug fixes and improvements

## 1.0.0-next.5

- Minor bug fixes and improvements

## 1.0.0-next.4

### Fixes
- fix(datastore): prevent unhandled exception crashing App rebuilding sync expression

## 1.0.0-next.3

### Breaking Changes
- refactor(core)!: Migrate exception types

## 1.0.0-next.2

- Minor bug fixes and improvements

## 1.0.0-next.1+1

### Fixes
- fix(datastore): adapt amplify-ios CPK fix breaking change
- fix(datastore): cpk errors on a custom type ([#2134](https://github.com/aws-amplify/amplify-flutter/pull/2134))
- fix(datastore): enable java8 desugaring for amplify-android datastore plugin
- fix(datastore): missing query field model name cause ambigous column … ([#1941](https://github.com/aws-amplify/amplify-flutter/pull/1941))
- fix(datastore): update dependency importing paths

### Features
- feat(datastore): add targetNames support for codegen
- feat(datastore): custom primary key Flutter native implementation

## 1.0.0-next.1

- Minor bug fixes and improvements

## 1.0.0-next.0+4

- Minor bug fixes and improvements

## 1.0.0-next.0+3

- Minor bug fixes and improvements

## 1.0.0-next.0+2

- Minor bug fixes and improvements

## 1.0.0-next.0+1

- Minor bug fixes and improvements

## 1.0.0-next.0 (2022-08-02)

Initial developer preview release for all platforms.

### Developer Preview

The Amplify Flutter libraries are being rewritten in Dart. This version is part of our developer preview for all platforms and is **not** intended for production usage. Please follow our [Web](https://github.com/aws-amplify/amplify-flutter/issues/234) and [Desktop](https://github.com/aws-amplify/amplify-flutter/issues/133) support tickets to monitor the status of supported categories. We will be releasing Web and Desktop support for all Amplify categories incrementally.

For production use cases please use the latest, non-tagged versions of amplify-flutter packages from `pub.dev`. They offer a stable, production-ready experience for Android and iOS.

## 0.5.0 (2022-05-17)

### Features

- feat(datastore): Custom Conflict Handler (#1254)
- feat(datastore): emit subscriptionDataProcessed and syncReceived events (#1351)
- feat(datastore): Multi-auth (#1478)

### Fixes

- fix: support lists for .contains query predicate in observeQuery (#1233)

### Chores

- chore: make example Android Apps runnable with API 32+ (#1474)
- chore: update android compileSdkVersion to 31
- chore: upgrade gradle plugin to 7.1.2
- chore: enable android codebase linter checks
- chore: replace 0.4.2-1 with 0.4.3 due to melos limitation (#1496)
- chore: Lint fixes (#1471)
- chore: Flutter 3 fixes (#1580)
- chore: bump amplify-android version to 1.35.3 (#1586)
- chore: downgrade amplify-android to 1.33.0 (#1591)

## 0.4.5 (2022-04-13)

-fix: bumps ios version and bumps api AuthProvider timeout (#1526)

## 0.4.4 (2022-04-06)

## 0.4.3 (2022-04-02)

- chore: bump amplify-ios to 1.22.3

## 0.4.2 (2022-03-24)

- chore: enable query predicate integration tests for float values (#1454)
- chore: bump amplify-android to 1.32.1 (#1448)
- chore: bump amplify-ios to 1.22.0 (#1468)

## 0.4.1 (2022-02-28)

- fix: delete default predicate causes deletion failure (#1409)
- fix: observe may receive duplicate events in Android (#1339)

## 0.4.0 (2022-02-17)

- feat(datastore): Add QueryPredicate to Save/Delete (#1336)
- feat(datastore): Add QueryPredicate to Observe (#1332)
- fix(datastore): DataTime value comparison is inaccurate (#1326)
- chore: bump Kotlin version to 1.6.10 (#1346)
- chore(datastore): Export hub event types (#1330)
- fix(datastore): Hub memory usage (#1201)
- feat(datastore): Add QueryPredicate.all (#1310)
- chore(datastore): update integration tests schema (#1308)

### Breaking Changes

- If your app has a dependency on Kotlin, the value of `ext.kotlin_version` set in `android/build.gradle` must be 1.5.31 or greater (1.6.10 recommended)

## 0.3.2 (2022-01-21)

- chore: bump amplify-android to 1.31.2

## 0.3.1 (2022-01-20)

- chore: bump amplify-ios to 1.18.3

## 0.3.0 (2022-01-20)

This version requires version `>=7.6.10` of `@aws-amplify/cli`. You can install the latest version by running the command:

```
npm install -g @aws-amplify/cli
```

and to regenerate models, run the following command:

```
amplify codegen models
```

### Breaking Changes

- `ModelProvider` and `ModelField` interface changes

  **How to Migrate:**

  - Install the required version of `@aws-amplify/cli` described at the beginning of this section
  - Run `amplify codegen models` to regenerate models

- This version introduces a breaking change to Android Apps as an existing bug writes `Double` and `Boolean` values as `TEXT` in local SQLite database. The fix corrects this behavior. Hence, directly applying this fix may raise SQL error while reading from and writing to local database.

  **How to Migrate:**

  Invoke [`Amplify.DataStore.clear()`](https://docs.amplify.aws/lib/datastore/sync/q/platform/flutter/#clear-local-data) on App start after upgrading to the latest version of Amplify Flutter. This API clears and recreates local database table with correct schema.

  NOTE: Data stored in local database and not synced to cloud will be lost, as [local migration is not supported](https://docs.amplify.aws/lib/datastore/schema-updates/q/platform/flutter/#local-migrations).

### Features

- feat(datastore): Add CustomType functionality (#847)
- feat(datastore): Add ModelField ReadOnly support (#599)

### Fixes

- fix(datastore): configure function triggers initial sync unexpectedly (#986)
- fix(datastore): fix error map from ios (#1126)
- break(datastore): cannot saving boolean as integer in SQLite (#895)

## 0.2.10 (2021-11-23)

## 0.2.9 (2021-11-17)

- chore: upgrade amplify-android to 1.28.3-rc

## 0.2.8 (2021-11-12)

### Fixes

- fix(datastore): (Android) Fix DataStore release mode crash (#1064)

## 0.2.7 (2021-11-08)

### Chores

- chore: Bump Amplify iOS to 1.15.5

### Fixes

- fix(datastore): Temporal date/time query predicates
- fix(datastore): Android TemporalTime Save Issue

## 0.2.6 (2021-10-25)

### Fixes

- fix(datastore): Re-emit events on hot restart

### Features

- feat(datastore): Add observeQuery API

## 0.2.5 (2021-10-14)

### Fixes

- fix(datastore): Sync issues with owner-based auth
- fix(datastore): Ensure attaching nested model schema
- fix(datastore): Timeout period not increasing
- fix(datastore): Remove default pagination behavior on iOS

## 0.2.4 (2021-09-10)

### Fixes

- fix: CocoaPods relative import

## 0.2.3 (2021-09-09)

### Features

- feat(auth): OIDC/Lambda Support (#777)
- feat(datastore): Add start and stop APIs (#811)
- feat(auth): add options to resendSignUpCode (#738)

### Fixes

- fix(amplify_datastore): iOS json deserialization (#806)
- fix(amplify_datastore): Better loggin on unhandled DataStoreHubEvent (#647)
- fix(amplify_datastore): return null for list field in nested model (#843)
- fix(amplify_datastore): fix ios schema change bug (#439)

### Chores

- chore: upgrade amplify-android 1.24.1 (#829)

### Tests

- test(amplify_datastore): add local integration tests for datastore (#831)

## 0.2.2 (2021-08-04)

### Features

- feat: Populate belongs-to nested models (#658)

### Fixes

- fix: Query nested model causes column not found sql error (#761)

## 0.2.1 (2021-07-27)

### Features

- feat: Selective Sync (#703)

### Chores

- chore: upgrade amplify-android to 1.20.1 (#710)
- chore: enable formatting in CI w/ code changes (#570)
- chore: make SubscriptionEvent directly available via datastore plugin by adding to publicTypes in interface (#728)
- chore: add integration tests for datastore (#753)

## 0.2.0 (2021-06-30)

### Breaking Changes

- The previously deprecated configureModelProvider function has been removed.

### Features

- feat: Null safety datastore (#649)
- feat: Null safety core (#492)

### Bug Fixes

- fix(amplify_datstore): mprovider compile issue (#681)
- fix(amplify_datastore): HubEvent null check (#670)

### Chores

- chore: Null safety master rebase (#676)

## 0.1.6 (2021-06-23)

### Features

- feat: Add support of DataStore custom configuration (#610)
- feat: add updateUserAttributes (batch) (#601)

### Fixes

- fix: amplify-ios version bump (#648)
- fix: adds userAttributes to confirmSignIn (#607)
- fix: Add clientMetadata to confirmSignUp API options (#619)

### Chores

- chore: upgrade amplify-android to 1.19.0 (#650)
- chore: pin Amplify iOS to '~> 1.9.2' (#589)

## 0.1.5 (2021-05-17)

## 0.1.4 (2021-04-27)

## 0.1.3 (2021-04-21)

## 0.1.2 (2021-04-16)

### Bug Fixes

- fix: handle hot restart (#491)

## 0.1.1 (2021-03-29)

### Chores

- chore: remove upper constraints for flutter 2.0 (#479)

### Bug Fixes

- fix(amplify_datastore): avoid tearing down iOS subscription after clear() (#399)
- fix: Move AddPlugin from Register to MethodChannel (#411)
- fix: upgrade melos (#436)
- fix: upgrade plugin_platform_interface (#447)

## 0.1.0 (2021-02-15)

### Chores

- chore: Bump android version to 1.16.13 (#391)

### Bug Fixes

- fix: Save enum lists properly in iOS (#374)

## 0.0.2-dev.2 (2021-02-09)

### Chores

- chore: Update Readme (#358)
- chore: Don't add API plugin by default for DataStore (#350)
- chore: Introduce new Temporal types (Date, DateTime, Time, Timestamp) for Dart codegen models (#307)
- chore: Refactor error handling to use the new DatastoreException types (#329)
- chore: Updated amplify-android version 1.6.10 (#332)
- chore: Remove adding API plugin by default (#350)

### Bug Fixes

- fix: MissingPluginException when android app restarts (#345)
- fix: Fix minor error handling in dart code (#356)
- fix: Export datastore types (#357)
- fix: Save lists properly in iOS for all types (#364)

## 0.0.2-dev.1 (2021-01-25)

### Chores

- chore: Refactor Hub streams (#262)
- chore: Refactor amplify_core into amplify_flutter (#273)
- chore: Add a new amplify_core package for base types and utilities (#275)
- fix: Send null instead of empty string for nullable enum (#301)

## 0.0.1-dev.6 (2021-01-04)

### Bug Fixes

- fix: fix relative path for coverage.gradle to be local to the package (#293)

## 0.0.1-dev.5 (2020-12-31)

### Chores

- chore(amplify_datastore) Update readme of the sample app (#238)
- chore: Updated amplify-android version 1.6.8. (#261)
- chore: add some missing headers on kotlin files (#269)

### Bug Fixes

- fix(amplify_datastore) Update sample app to match the new model codegen (#237)
- fix(amplify_datastore): Handle optional nullable enum types in parser (#254)

## 0.0.1-dev.4 (2020-12-03)

- Initial preview release of DataStore plugin.<|MERGE_RESOLUTION|>--- conflicted
+++ resolved
@@ -1,17 +1,15 @@
-<<<<<<< HEAD
+## 1.1.0-supports-only-mobile
+
+### Features
+- Dart 3 support (must update Dart SDK constraint to `^3.0.0`)
+
+### Fixes
+- fix(repo): AGP 8.0 compatibility ([#2942](https://github.com/aws-amplify/amplify-flutter/pull/2942))
+
 ## 1.0.0-supports-only-mobile.0+1
 
 ### Fixes
 - fix(repo): Flutter 3.3 support
-=======
-## 1.1.0-supports-only-mobile
-
-### Features
-- Dart 3 support (must update Dart SDK constraint to `^3.0.0`)
-
-### Fixes
-- fix(repo): AGP 8.0 compatibility ([#2942](https://github.com/aws-amplify/amplify-flutter/pull/2942))
->>>>>>> a27b3be8
 
 ## 1.0.0-supports-only-mobile.0
 
