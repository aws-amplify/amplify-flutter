## 0.3.0-rc.3 (2021-12-08)

### Fixes

- fix (amplify_datastore): fix error map from ios (#1126) 

## 0.3.0-rc.2 (2021-11-08)

This release candidate requires a preview version of `@aws-amplify/cli`. To uninstall `@aws-amplify/cli` release version and install preview version by running following command.

```
npm uninstall -g @aws-amplify/cli && npm install -g @aws-amplify/cli@6.2.0-custom-type-preview.0
```
and to regenerate models by running following command.

```
amplify codegen models
```

### Breaking Changes

- `ModelProvider` and `ModelField` Interface Changes

  **How to migrate?**
  - Install the required version of `@aws-amplify/cli` for this release candidate described at the beginning of this section
  - Run `amplify codegen models` to regenerate models

### Features

- feat: Add CustomType functionality (#847)
- feat: Add ModelField ReadOnly support (#599)

## 0.3.0-rc.1 (2021-09-24)

### Breaking Changes

- This version introduces a breaking change to Android Apps as an existing bug writes `Double` and `Boolean` values as `TEXT` in local SQLite database. The fix corrects this behavior. Hence, directly applying this fix may raise SQL error while reading from and writing to local database.

  **How to migrate?**
  Invoke [`Amplify.DataStore.clear()`](https://docs.amplify.aws/lib/datastore/sync/q/platform/flutter/#clear-local-data) on App start after upgrading to the latest version of amplify-flutter. This API clears and recreates local database table with correct schema.

  NOTE: Data stored in local database and not synced to cloud will be lost, as [local migration is not supported](https://docs.amplify.aws/lib/datastore/schema-updates/q/platform/flutter/#local-migrations).

### Features

- feat: Add CustomType functionality (#920)

### Fixes

- break(datastore): cannot saving boolean as integer in SQLite (#895)

<<<<<<< HEAD
=======
## 0.2.10 (2021-11-23)

>>>>>>> b2b467e3
## 0.2.9 (2021-11-17)

- chore: upgrade amplify-android to 1.28.3-rc

## 0.2.8 (2021-11-12)

### Fixes

- fix(datastore): (Android) Fix DataStore release mode crash (#1064)

## 0.2.7 (2021-11-08)

### Chores

- chore: Bump Amplify iOS to 1.15.5

### Fixes

- fix(datastore): Temporal date/time query predicates
- fix(datastore): Android TemporalTime Save Issue

## 0.2.6 (2021-10-25)

### Fixes

- fix(datastore): Re-emit events on hot restart

### Features

- feat(datastore): Add observeQuery API

## 0.2.5 (2021-10-14)

### Fixes
- fix(datastore): Sync issues with owner-based auth
- fix(datastore): Ensure attaching nested model schema
- fix(datastore): Timeout period not increasing
- fix(datastore): Remove default pagination behavior on iOS

## 0.2.4 (2021-09-10)

### Fixes

- fix: CocoaPods relative import

## 0.2.3 (2021-09-09)

### Features

- feat(auth): OIDC/Lambda Support (#777)
- feat(datastore): Add start and stop APIs (#811)
- feat(auth): add options to resendSignUpCode (#738)

### Fixes

- fix(amplify_datastore): iOS json deserialization (#806)
- fix(amplify_datastore): Better loggin on unhandled DataStoreHubEvent (#647)
- fix(amplify_datastore): return null for list field in nested model (#843)
- fix(amplify_datastore): fix ios schema change bug (#439)

### Chores

- chore: upgrade amplify-android 1.24.1 (#829)

### Tests

- test(amplify_datastore): add local integration tests for datastore (#831)

## 0.2.2 (2021-08-04)

### Features

- feat: Populate belongs-to nested models (#658)

### Fixes

- fix: Query nested model causes column not found sql error (#761)

## 0.2.1 (2021-07-27)

### Features

- feat: Selective Sync (#703)

### Chores

- chore: upgrade amplify-android to 1.20.1 (#710)
- chore: enable formatting in CI w/ code changes (#570)
- chore: make SubscriptionEvent directly available via datastore plugin by adding to publicTypes in interface (#728)
- chore: add integration tests for datastore (#753)

## 0.2.0 (2021-06-30)

### Breaking Changes

- The previously deprecated configureModelProvider function has been removed.

### Features

- feat: Null safety datastore (#649)
- feat: Null safety core (#492)

### Bug Fixes

- fix(amplify_datstore): mprovider compile issue (#681)
- fix(amplify_datastore): HubEvent null check (#670)

### Chores

- chore: Null safety master rebase (#676)

## 0.1.6 (2021-06-23)

### Features

- feat: Add support of DataStore custom configuration (#610)
- feat: add updateUserAttributes (batch) (#601)

### Fixes

- fix: amplify-ios version bump (#648)
- fix: adds userAttributes to confirmSignIn (#607)
- fix: Add clientMetadata to confirmSignUp API options (#619)

### Chores

- chore: upgrade amplify-android to 1.19.0 (#650)
- chore: pin Amplify iOS to '~> 1.9.2' (#589)

## 0.1.5 (2021-05-17)

## 0.1.4 (2021-04-27)

## 0.1.3 (2021-04-21)

## 0.1.2 (2021-04-16)

### Bug Fixes

- fix: handle hot restart (#491)

## 0.1.1 (2021-03-29)

### Chores

- chore: remove upper constraints for flutter 2.0 (#479)

### Bug Fixes

- fix(amplify_datastore): avoid tearing down iOS subscription after clear() (#399)
- fix: Move AddPlugin from Register to MethodChannel (#411)
- fix: upgrade melos (#436)
- fix: upgrade plugin_platform_interface (#447)

## 0.1.0 (2021-02-15)

### Chores

- chore: Bump android version to 1.16.13 (#391)

### Bug Fixes

- fix: Save enum lists properly in iOS (#374)

## 0.0.2-dev.2 (2021-02-09)

### Chores

- chore: Update Readme (#358)
- chore: Don't add API plugin by default for DataStore (#350)
- chore: Introduce new Temporal types (Date, DateTime, Time, Timestamp) for Dart codegen models (#307)
- chore: Refactor error handling to use the new DatastoreException types (#329)
- chore: Updated amplify-android version 1.6.10 (#332)
- chore: Remove adding API plugin by default (#350)

### Bug Fixes

- fix: MissingPluginException when android app restarts (#345)
- fix: Fix minor error handling in dart code (#356)
- fix: Export datastore types (#357)
- fix: Save lists properly in iOS for all types (#364)

## 0.0.2-dev.1 (2021-01-25)

### Chores

- chore: Refactor Hub streams (#262)
- chore: Refactor amplify_core into amplify_flutter (#273)
- chore: Add a new amplify_core package for base types and utilities (#275)
- fix: Send null instead of empty string for nullable enum (#301)

## 0.0.1-dev.6 (2021-01-04)

### Bug Fixes

- fix: fix relative path for coverage.gradle to be local to the package (#293)

## 0.0.1-dev.5 (2020-12-31)

### Chores

- chore(amplify_datastore) Update readme of the sample app (#238)
- chore: Updated amplify-android version 1.6.8. (#261)
- chore: add some missing headers on kotlin files (#269)

### Bug Fixes

- fix(amplify_datastore) Update sample app to match the new model codegen (#237)
- fix(amplify_datastore): Handle optional nullable enum types in parser (#254)

## 0.0.1-dev.4 (2020-12-03)

- Initial preview release of DataStore plugin.<|MERGE_RESOLUTION|>--- conflicted
+++ resolved
@@ -49,11 +49,8 @@
 
 - break(datastore): cannot saving boolean as integer in SQLite (#895)
 
-<<<<<<< HEAD
-=======
 ## 0.2.10 (2021-11-23)
 
->>>>>>> b2b467e3
 ## 0.2.9 (2021-11-17)
 
 - chore: upgrade amplify-android to 1.28.3-rc
