--- conflicted
+++ resolved
@@ -50,11 +50,7 @@
     
     func test_when_bad_input_given() throws {
         XCTAssertThrowsError(
-<<<<<<< HEAD
-        try QuerySortBuilder.fromSerializedList(badSortingInput)) { error in
-=======
             try QuerySortBuilder.fromSerializedList(badSortingInput)) { error in
->>>>>>> 02ab5229
             XCTAssertEqual((error as! DataStoreError).errorDescription, "Failed to deserialize sort input from flutter")
             XCTAssertEqual((error as! DataStoreError).recoverySuggestion, "Please create an issue to amplify-flutter repo.")
         }
