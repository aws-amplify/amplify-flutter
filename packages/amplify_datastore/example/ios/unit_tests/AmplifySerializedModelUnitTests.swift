/*
 * Copyright 2020 Amazon.com, Inc. or its affiliates. All Rights Reserved.
 *
 * Licensed under the Apache License, Version 2.0 (the "License").
 * You may not use this file except in compliance with the License.
 * A copy of the License is located at
 *
 *  http://aws.amazon.com/apache2.0
 *
 * or in the "license" file accompanying this file. This file is distributed
 * on an "AS IS" BASIS, WITHOUT WARRANTIES OR CONDITIONS OF ANY KIND, either
 * express or implied. See the License for the specific language governing
 * permissions and limitations under the License.
 */


import XCTest
import Amplify
@testable import AmplifyPlugins
@testable import amplify_datastore

class AmplifySerializedModelUnitTests: XCTestCase {
    
    let serializedModelMaps: [String: Any] = try! readJsonMap(filePath: "serialized_model_maps")
    let modelSchemaRegistry = SchemaData.modelSchemaRegistry
    let customTypeSchemasRegistry = SchemaData.customTypeSchemaRegistry

    func test_blog_hasMany_serialization() throws {
        let ourMap = try FlutterSerializedModelData.BlogSerializedModel.toMap(
            modelSchemaRegistry: modelSchemaRegistry,
            customTypeSchemaRegistry: customTypeSchemasRegistry,
            modelName: SchemaData.BlogSchema.name
        )
        let refMap = serializedModelMaps["BlogSerializedMap"] as! [String : Any]
        
        XCTAssertEqual(ourMap["id"] as! String , refMap["id"] as! String)
        XCTAssertEqual(ourMap["modelName"] as! String , refMap["modelName"] as! String)
        
        let ourSd : [String: Any] = ourMap["serializedData"] as! [String: Any]
        let refSd : [String: Any]  = refMap["serializedData"] as! [String: Any]
        
        XCTAssertEqual(ourSd["id"] as! String , refSd["id"] as! String)
        XCTAssertEqual(ourSd["name"] as! String , refSd["name"] as! String)
    }
    
    func test_comment_belongs_serialization() throws {
        let ourMap = try FlutterSerializedModelData.CommentSerializedModel.toMap(
            modelSchemaRegistry: modelSchemaRegistry,
            customTypeSchemaRegistry: customTypeSchemasRegistry,
            modelName: SchemaData.CommentSchema.name
        )
        let refMap = serializedModelMaps["CommentSerializedMap"] as! [String : Any]
        
        XCTAssertEqual(ourMap["id"] as! String , refMap["id"] as! String)
        XCTAssertEqual(ourMap["modelName"] as! String , refMap["modelName"] as! String)
        
        let ourSd : [String: Any] = ourMap["serializedData"] as! [String: Any]
        let refSd : [String: Any]  = refMap["serializedData"] as! [String: Any]

        XCTAssertEqual(ourSd["id"] as! String , refSd["id"] as! String)
        XCTAssertEqual(ourSd["content"] as! String , refSd["content"] as! String)
        
        let ourNs : [String: Any] = ourSd["post"] as! [String: Any]
        let refNs : [String: Any] = refSd["post"] as! [String: Any]
        
        XCTAssertEqual(ourNs["id"] as! String , refNs["id"] as! String)
    }
    
    func test_post_with_datetime_int_hasMany_serialization() throws {
        let ourMap = try FlutterSerializedModelData.PostSerializedModel.toMap(
            modelSchemaRegistry: modelSchemaRegistry,
            customTypeSchemaRegistry: customTypeSchemasRegistry,
            modelName: SchemaData.PostSchema.name
        )
        let refMap = serializedModelMaps["PostSerializedMap"] as! [String : Any]
        
        XCTAssertEqual(ourMap["id"] as! String , refMap["id"] as! String)
        XCTAssertEqual(ourMap["modelName"] as! String , refMap["modelName"] as! String)
        
        let ourSd : [String: Any] = ourMap["serializedData"] as! [String: Any]
        let refSd : [String: Any]  = refMap["serializedData"] as! [String: Any]

        XCTAssertEqual(ourSd["id"] as! String , refSd["id"] as! String)
        XCTAssertEqual(ourSd["title"] as! String , refSd["title"] as! String)
        XCTAssertEqual(ourSd["created"] as! String , refSd["created"] as! String)

        let ourNs : [String: Any] = ourSd["blog"] as! [String: Any]
        let refNs : [String: Any] = refSd["blog"] as! [String: Any]
        
        XCTAssertEqual(ourNs["id"] as! String , refNs["id"] as! String)
    }

    func test_post_with_nested_models_serialization() throws {
        let serializedData = try (FlutterSerializedModelData.PostSerializedModel.toMap(
            modelSchemaRegistry: modelSchemaRegistry,
            customTypeSchemaRegistry: customTypeSchemasRegistry,
            modelName: SchemaData.PostSchema.name)
        )["serializedData"] as! [String: Any]
        let expectedData = (serializedModelMaps["PostSerializedMap"] as! [String : Any])["serializedData"] as! [String: Any]
        let serializedBlog = (serializedData["blog"] as! [String: Any])["serializedData"] as! [String: String]
        let expectedBlog = (expectedData["blog"] as! [String: Any])["serializedData"] as! [String: String]

        XCTAssertEqual(serializedBlog, expectedBlog)

        let serializedAuthor = (serializedData["author"] as! [String: Any])["serializedData"] as! [String: Any]
        let expectedAuthor = (expectedData["author"] as! [String: Any])["serializedData"] as! [String: Any]

        XCTAssertEqual(serializedAuthor["id"] as! String, expectedAuthor["id"] as! String)
        XCTAssertEqual(serializedAuthor["name"] as! String, expectedAuthor["name"] as! String)

        let serializedDepartment = (serializedAuthor["department"] as! [String: Any])["serializedData"] as! [String: String]
        let expectedDepartment = (expectedAuthor["department"] as! [String: Any])["serializedData"] as! [String: String]
        
        XCTAssertEqual(serializedDepartment, expectedDepartment)
    }
    
    
    func test_allTypeModel_serialization() throws {
        let ourMap = try FlutterSerializedModelData.AllTypeModelSerializedModel.toMap(
            modelSchemaRegistry: modelSchemaRegistry,
            customTypeSchemaRegistry: customTypeSchemasRegistry,
            modelName: SchemaData.AllTypeModelSchema.name
        )
        let refMap = serializedModelMaps["AllTypeModelSerializedMap"] as! [String : Any]
        
        XCTAssertEqual(ourMap["id"] as! String , refMap["id"] as! String)
        XCTAssertEqual(ourMap["modelName"] as! String , refMap["modelName"] as! String)
        
        let ourSd : [String: Any] = ourMap["serializedData"] as! [String: Any]
        let refSd : [String: Any]  = refMap["serializedData"] as! [String: Any]
        
        XCTAssertEqual(ourSd["id"] as! String , refSd["id"] as! String)
        XCTAssertEqual(ourSd["stringType"] as! String , refSd["stringType"] as! String)
        XCTAssertEqual(ourSd["intType"] as! NSNumber , refSd["intType"] as! NSNumber)
        XCTAssertEqual(ourSd["floatType"] as! NSNumber , refSd["floatType"]  as! NSNumber)
        XCTAssertEqual(ourSd["boolType"] as! Bool , refSd["boolType"]  as! Bool)
        XCTAssertEqual(ourSd["dateType"] as! String , refSd["dateType"] as! String)
        XCTAssertEqual(ourSd["dateTimeType"] as! String , refSd["dateTimeType"] as! String)
        XCTAssertEqual(ourSd["timeType"] as! String , refSd["timeType"] as! String)
        XCTAssertEqual(ourSd["enumType"] as! String , refSd["enumType"] as! String)
    }

<<<<<<< HEAD
    func test_model_registy_decoder_decodes_object() throws {
        let modelName = "Comment"
        let testModelId = "123"
        let testModelContent = "a comment"
        let jsonString = "{\"id\":\"\(testModelId)\",\"content\":\"\(testModelContent)\"}"
        let decodedModel = try ModelRegistry.decode(modelName: modelName, from: jsonString)
        XCTAssertEqual(decodedModel.id, testModelId);
        let values = (decodedModel as! FlutterSerializedModel).values
        XCTAssertEqual(values["content"], JSONValue.string(testModelContent))
    }

    func test_model_registy_decoder_decodes_array_of_object() throws {
        let modelName = "Comment"
        let testModelId = "123"
        let testModelContent = "a comment"
        let jsonString = "[{\"id\":\"\(testModelId)\",\"content\":\"\(testModelContent)\"}]"
        let decodedModel = try ModelRegistry.decode(modelName: modelName, from: jsonString)
        XCTAssertEqual(decodedModel.id, testModelId);
        let values = (decodedModel as! FlutterSerializedModel).values
        XCTAssertEqual(values["content"], JSONValue.string(testModelContent))
    }

    func test_model_registy_decoder_throws_on_invalid_json_input() throws {
        let modelName = "Comment"
        let jsonString = "invalid_json_string"

        XCTAssertThrowsError(
            try ModelRegistry.decode(modelName: modelName, from: jsonString)
        ) { error in
            XCTAssertEqual(error is DecodingError, true)
=======
    func test_model_nested_custom_type_serialization() throws {
        let actual = try FlutterSerializedModelData.PersonModelSerializedModel.toMap(
            modelSchemaRegistry: modelSchemaRegistry,
            customTypeSchemaRegistry: customTypeSchemasRegistry,
            modelName: SchemaData.PersonSchema.name
        )
        let expected = serializedModelMaps["PersonModelSerializedMap"] as! [String: Any]

        XCTAssertEqual(expected["id"] as! String , actual["id"] as! String)
        XCTAssertEqual(expected["modelName"] as! String , actual["modelName"] as! String)

        let actualSerializedData = actual["serializedData"] as! [String: Any]
        let expectedSerializedData = actual["serializedData"] as! [String: Any]
        XCTAssertEqual(expectedSerializedData["id"] as! String , actualSerializedData["id"] as! String)
        XCTAssertEqual(expectedSerializedData["name"] as! String , actualSerializedData["name"] as! String)

        let actualContact = actualSerializedData["contact"] as! [String: Any]
        let expectedContact = expectedSerializedData["contact"] as! [String: Any]
        XCTAssertEqual(expectedContact["customTypeName"] as! String, actualContact["customTypeName"] as! String);

        let actualContactSerializedData = actualContact["serializedData"] as! [String: Any]
        let expectedContactSerializedData = expectedContact["serializedData"] as! [String: Any]
        XCTAssertEqual(expectedContactSerializedData["email"] as! String, actualContactSerializedData["email"] as! String)

        let actualPhone = actualContactSerializedData["phone"] as! [String: Any]
        let expectedPhone = expectedContactSerializedData["phone"] as! [String: Any]
        XCTAssertEqual(expectedPhone["customTypeName"] as! String, actualPhone["customTypeName"] as! String)

        let actualPhoneSerializedData = actualPhone["serializedData"] as! [String: String]
        let expectedPhoneSerializedData = expectedPhone["serializedData"] as! [String: String]
        XCTAssertEqual(expectedPhoneSerializedData["country"], actualPhoneSerializedData["country"])
        XCTAssertEqual(expectedPhoneSerializedData["area"], actualPhoneSerializedData["area"])
        XCTAssertEqual(expectedPhoneSerializedData["number"], actualPhoneSerializedData["number"])

        let actualMailingAddresses = actualContactSerializedData["mailingAddresses"] as! [[String: Any]]
        let expectedMailingAddresses = expectedContactSerializedData["mailingAddresses"] as! [[String: Any]]

        // Test list of CustomType as a field of CustomType
        for (index, actualElement) in actualMailingAddresses.enumerated() {
            let expectedElement = expectedMailingAddresses[index]
            XCTAssertEqual(actualElement["customTypeName"] as! String, expectedElement["customTypeName"] as! String)

            let actualElementSerializedData = actualElement["serializedData"] as! [String: String]
            let expectedElementSerializedData = expectedElement["serializedData"] as! [String: String]

            XCTAssertEqual(expectedElementSerializedData["line1"], actualElementSerializedData["line1"])
            XCTAssertEqual(expectedElementSerializedData["line2"], actualElementSerializedData["line2"])
            XCTAssertEqual(expectedElementSerializedData["city"], actualElementSerializedData["city"])
            XCTAssertEqual(expectedElementSerializedData["state"], actualElementSerializedData["state"])
            XCTAssertEqual(expectedElementSerializedData["postalCode"], actualElementSerializedData["postalCode"])
        }


        let actualAddresses = actualSerializedData["propertiesAddresses"] as! [[String: Any]]
        let expectedAddresses = expectedSerializedData["propertiesAddresses"] as! [[String: Any]]

        // Test list of CustomType as a field of Model
        for (index, actualElement) in actualAddresses.enumerated() {
            let expectedElement = expectedAddresses[index]
            XCTAssertEqual(actualElement["customTypeName"] as! String, expectedElement["customTypeName"] as! String)

            let actualElementSerializedData = actualElement["serializedData"] as! [String: String]
            let expectedElementSerializedData = expectedElement["serializedData"] as! [String: String]

            XCTAssertEqual(expectedElementSerializedData["line1"], actualElementSerializedData["line1"])
            XCTAssertEqual(expectedElementSerializedData["line2"], actualElementSerializedData["line2"])
            XCTAssertEqual(expectedElementSerializedData["city"], actualElementSerializedData["city"])
            XCTAssertEqual(expectedElementSerializedData["state"], actualElementSerializedData["state"])
            XCTAssertEqual(expectedElementSerializedData["postalCode"], actualElementSerializedData["postalCode"])
>>>>>>> 4cefe4de
        }
    }
}<|MERGE_RESOLUTION|>--- conflicted
+++ resolved
@@ -140,7 +140,6 @@
         XCTAssertEqual(ourSd["enumType"] as! String , refSd["enumType"] as! String)
     }
 
-<<<<<<< HEAD
     func test_model_registy_decoder_decodes_object() throws {
         let modelName = "Comment"
         let testModelId = "123"
@@ -171,7 +170,9 @@
             try ModelRegistry.decode(modelName: modelName, from: jsonString)
         ) { error in
             XCTAssertEqual(error is DecodingError, true)
-=======
+        }
+    }
+
     func test_model_nested_custom_type_serialization() throws {
         let actual = try FlutterSerializedModelData.PersonModelSerializedModel.toMap(
             modelSchemaRegistry: modelSchemaRegistry,
@@ -241,7 +242,6 @@
             XCTAssertEqual(expectedElementSerializedData["city"], actualElementSerializedData["city"])
             XCTAssertEqual(expectedElementSerializedData["state"], actualElementSerializedData["state"])
             XCTAssertEqual(expectedElementSerializedData["postalCode"], actualElementSerializedData["postalCode"])
->>>>>>> 4cefe4de
         }
     }
 }