/*
 * Copyright 2020 Amazon.com, Inc. or its affiliates. All Rights Reserved.
 *
 * Licensed under the Apache License, Version 2.0 (the "License").
 * You may not use this file except in compliance with the License.
 * A copy of the License is located at
 *
 *  http://aws.amazon.com/apache2.0
 *
 * or in the "license" file accompanying this file. This file is distributed
 * on an "AS IS" BASIS, WITHOUT WARRANTIES OR CONDITIONS OF ANY KIND, either
 * express or implied. See the License for the specific language governing
 * permissions and limitations under the License.
 */

import Amplify
@testable import AmplifyPlugins
@testable import amplify_datastore

struct SchemaData {
    
    static var PostSchema: ModelSchema = ModelSchema(
        name: "Post",
        pluralName: "Posts",
        fields: [
            "id": ModelField(name: "id", type: .string, isRequired: true, isArray: false),
            "title": ModelField(name: "title", type: .string, isRequired: true, isArray: false),
            "created": ModelField(name: "created", type: .dateTime, isRequired: false, isArray: false),
            "rating": ModelField(name: "rating", type: .int, isRequired: false, isArray: false),
            "blog": ModelField(name: "blog", type: .model(name: "Blog"), isRequired: false, isArray: false, association: ModelAssociation.belongsTo(targetName: "blogID")),
            "comments": ModelField(name: "comments", type: .collection(of: "Comment"), isRequired: false, isArray: true, association: ModelAssociation.hasMany(associatedFieldName: "post")),
            "author": ModelField(name: "author", type: .model(name: "Author"), isRequired: true, isArray: false, association: ModelAssociation.belongsTo(targetName: "authorId")),
            "createdAt": ModelField(name: "createdAt", type: .dateTime, isRequired: false, isReadOnly: true, isArray: false),
            "updatedAt": ModelField(name: "updatedAt", type: .dateTime, isRequired: false, isReadOnly: true, isArray: false),
        ]
    )
    
    static var CommentSchema: ModelSchema = ModelSchema(
        name: "Comment",
        pluralName: "Comments",
        fields: [
            "id": ModelField(name: "id", type: .string, isRequired: true, isArray: false),
            "post": ModelField(name: "post", type: .model(name: "Post"), isRequired: false, isArray: true, association: ModelAssociation.belongsTo(targetName: "postID")),
            "content": ModelField(name: "content", type: .string, isRequired: true, isArray: false),
            "createdAt": ModelField(name: "createdAt", type: .dateTime, isRequired: false, isReadOnly: true, isArray: false),
            "updatedAt": ModelField(name: "updatedAt", type: .dateTime, isRequired: false, isReadOnly: true, isArray: false),
        ]
    )
    
    
    static var BlogSchema: ModelSchema = ModelSchema(
        name: "Blog",
        pluralName: "Blogs",
        fields: [
            "id": ModelField(name: "id", type: .string, isRequired: true, isArray: false),
            "name": ModelField(name: "name", type: .string, isRequired: true, isArray: false),
            "posts": ModelField(name: "posts", type: .collection(of: "Post"), isRequired: false, isArray: true, association: ModelAssociation.hasMany(associatedFieldName: "blog")),
            "createdAt": ModelField(name: "createdAt", type: .dateTime, isRequired: false, isReadOnly: true, isArray: false),
            "updatedAt": ModelField(name: "updatedAt", type: .dateTime, isRequired: false, isReadOnly: true, isArray: false),
        ]
    )
    
    static var PostAuthComplexSchema: ModelSchema = ModelSchema(
        name: "PostAuthComplex",
        pluralName: "PostAuthComplexes",
        authRules: [
            AuthRule(
                allow: .owner,
                ownerField: "owner",
                identityClaim: "cognito:username",
                operations: [
                    .read, .delete, .update, .create
                ]
            )
        ],
        fields: [
            "id": ModelField(name: "id", type: .string, isRequired: true, isArray: false),
            "title": ModelField(name: "title", type: .string, isRequired: true, isArray: false),
            "owner": ModelField(name: "owner", type: .string, isRequired: false, isArray: false),
            "createdAt": ModelField(name: "createdAt", type: .dateTime, isRequired: false, isReadOnly: true, isArray: false),
            "updatedAt": ModelField(name: "updatedAt", type: .dateTime, isRequired: false, isReadOnly: true, isArray: false),
        ]
    )
    
    static var PostAuthComplexWithProviderUserPoolsSchema: ModelSchema = ModelSchema(
        name: "PostAuthComplexWithProviderUserPools",
        pluralName: "PostAuthComplexWithProviderUserPools",
        authRules: [
            AuthRule(
                allow: .owner,
                ownerField: "owner",
                identityClaim: "cognito:username",
                provider: AuthRuleProvider.userPools,
                operations: [
                    .read, .delete, .update, .create
                ]
            )
        ],
        fields: [
            "id": ModelField(name: "id", type: .string, isRequired: true, isArray: false),
            "owner": ModelField(name: "owner", type: .string, isRequired: false, isArray: false),
            "createdAt": ModelField(name: "createdAt", type: .dateTime, isRequired: false, isReadOnly: true, isArray: false),
            "updatedAt": ModelField(name: "updatedAt", type: .dateTime, isRequired: false, isReadOnly: true, isArray: false),
        ]
    )
    
    static var PostAuthComplexWithProviderApiKeySchema: ModelSchema = ModelSchema(
        name: "PostAuthComplexWithProviderApiKey",
        pluralName: "PostAuthComplexWithProviderApiKeys",
        authRules: [
            AuthRule(
                allow: .public,
                provider: AuthRuleProvider.apiKey,
                operations: [
                    .read, .delete, .update, .create
                ]
            )
        ],
        fields: [
            "id": ModelField(name: "id", type: .string, isRequired: true, isArray: false),
            "createdAt": ModelField(name: "createdAt", type: .dateTime, isRequired: false, isReadOnly: true, isArray: false),
            "updatedAt": ModelField(name: "updatedAt", type: .dateTime, isRequired: false, isReadOnly: true, isArray: false),
        ]
    )
    
    static var AllTypeModelSchema: ModelSchema = ModelSchema(
        name: "AllTypeModel",
        pluralName: "AllTypeModels",
        fields: [
            "id": ModelField(name: "id", type: .string, isRequired: true, isArray: false),
            "stringType": ModelField(name: "stringType", type: .string, isRequired: true, isArray: false),
            "intType": ModelField(name: "intType", type: .int, isRequired: true, isArray: false),
            "floatType": ModelField(name: "floatType", type: .double, isRequired: true, isArray: false),
            "boolType": ModelField(name: "boolType", type: .bool, isRequired: true, isArray: false),
            "dateType": ModelField(name: "dateType", type: .date, isRequired: true, isArray: false),
            "dateTimeType": ModelField(name: "dateTimeType", type: .dateTime, isRequired: true, isArray: false),
            "timeType": ModelField(name: "timeType", type: .time, isRequired: true, isArray: false),
            "timestampType": ModelField(name: "timestampType", type: .timestamp, isRequired: true, isArray: false),
            "enumType": ModelField(name: "enumType", type: .string, isRequired: true, isArray: false),
            "createdAt": ModelField(name: "createdAt", type: .dateTime, isRequired: false, isReadOnly: true, isArray: false),
            "updatedAt": ModelField(name: "updatedAt", type: .dateTime, isRequired: false, isReadOnly: true, isArray: false),
        ]
    )
    
    static var AuthorModelSchema: ModelSchema = ModelSchema(
        name: "Author",
        pluralName: "Authors",
        fields: [
            "id": ModelField(name: "id", type: .string, isRequired: true, isArray: false),
            "name": ModelField(name: "name", type: .string, isRequired: true, isArray: false),
            "department": ModelField(name: "department", type: .model(name: "Department"), isRequired: true, isArray: false, association: ModelAssociation.belongsTo(targetName: "departmentId")),
            "createdAt": ModelField(name: "createdAt", type: .dateTime, isRequired: false, isReadOnly: true, isArray: false),
            "updatedAt": ModelField(name: "updatedAt", type: .dateTime, isRequired: false, isReadOnly: true, isArray: false),
        ]
    )
    
    static var DepartmentSchema: ModelSchema = ModelSchema(
        name: "Department",
        pluralName: "Departments",
        fields: [
            "id": ModelField(name: "id", type: .string, isRequired: true, isArray: false),
            "name": ModelField(name: "name", type: .string, isRequired: true, isArray: false),
            "description": ModelField(name: "description", type: .string, isRequired: true, isArray: false),
            "createdAt": ModelField(name: "createdAt", type: .dateTime, isRequired: false, isReadOnly: true, isArray: false),
            "updatedAt": ModelField(name: "updatedAt", type: .dateTime, isRequired: false, isReadOnly: true, isArray: false),
        ]
    )
    
    static var AddressSchema: ModelSchema = ModelSchema(
        name: "Address",
        pluralName: "Addresses",
        fields: [
            "line1": ModelField(name: "line1", type: .string, isRequired: true, isArray: false),
            "line2": ModelField(name: "line2", type: .string, isRequired: false, isArray: false),
            "city": ModelField(name: "city", type: .string, isRequired: true, isArray: false),
            "state": ModelField(name: "state", type: .string, isRequired: true, isArray: false),
            "postalCode": ModelField(name: "postalCode", type: .string, isRequired: true, isArray: false),
        ]
    )
    
    static var PhoneSchema: ModelSchema = ModelSchema(
        name: "Phone",
        pluralName: "Phones",
        fields: [
            "country": ModelField(name: "country", type: .string, isRequired: true, isArray: false),
            "area": ModelField(name: "area", type: .string, isRequired: true, isArray: false),
            "number": ModelField(name: "number", type: .string, isRequired: true, isArray: false),
        ]
    )
    
    static var ContactSchema: ModelSchema = ModelSchema(
        name: "Contact",
        pluralName: "Contacts",
        fields: [
            "email": ModelField(name: "email", type: .string, isRequired: true, isArray: false),
            "phone": ModelField(name: "phone", type: .embedded(type: JSONValue.self, schema: SchemaData.PhoneSchema), isRequired: true),
            "mailingAddresses": ModelField(
                name: "mailingAddresses",
                type: .embeddedCollection(of: JSONValue.self, schema: SchemaData.AddressSchema),
                isArray: true
            ),
        ]
    )
    
    static var CustomBSchema: ModelSchema = ModelSchema(
        name: "CustomB",
        pluralName: "CustomBs",
        fields: [
            "field": ModelField(name: "field", type: .string, isRequired: true, isArray: false),
        ]
    )
    
    static var CustomASchema: ModelSchema = ModelSchema(
        name: "CustomA",
        pluralName: "CustomAs",
        fields: [
            "field1": ModelField(name: "field1", type: .string, isRequired: true, isArray: false),
            "field2": ModelField(name: "field2", type: .embedded(type: JSONValue.self, schema: SchemaData.CustomBSchema), isRequired: true),
        ]
    )
    
    static var PersonSchema: ModelSchema = ModelSchema(
        name: "Person",
        pluralName: "People",
        fields: [
            "id": ModelField(name: "id", type: .string, isRequired: true, isArray: false),
            "name": ModelField(name: "name", type: .string, isRequired: true, isArray: false),
            "contact": ModelField(name: "contact", type: .embedded(type: JSONValue.self, schema: SchemaData.ContactSchema)),
            "propertiesAddresses": ModelField(
                name: "propertiesAddresses",
                type: .embeddedCollection(of: JSONValue.self, schema: SchemaData.AddressSchema),
                isArray: true
            ),
            "anotherCustomTypeTree": ModelField(name: "anotherCustomTypeTree", type: .embedded(type: JSONValue.self, schema: SchemaData.CustomASchema)),
        ]
    )
    
    static var modelSchemas: [String: ModelSchema] {
        return [
            PostSchema.name: PostSchema,
            CommentSchema.name: CommentSchema,
            BlogSchema.name: BlogSchema,
            PostAuthComplexSchema.name: PostAuthComplexSchema,
            AllTypeModelSchema.name: AllTypeModelSchema,
            AuthorModelSchema.name: AuthorModelSchema,
            DepartmentSchema.name: DepartmentSchema,
            PersonSchema.name: PersonSchema
        ]
    }
    
    static var customTypeSchemas: [String: ModelSchema] {
        return [
            AddressSchema.name: AddressSchema,
            PhoneSchema.name: PhoneSchema,
            ContactSchema.name: ContactSchema,
            CustomBSchema.name: CustomBSchema,
            CustomASchema.name: CustomASchema
        ]
    }
    
    static var modelSchemaRegistry: FlutterSchemaRegistry {
        let modelSchemaRegistry = FlutterSchemaRegistry()
        
        for (key, value) in SchemaData.modelSchemas {
            modelSchemaRegistry.addModelSchema(modelName: key, modelSchema: value)
        }
<<<<<<< HEAD

        flutterModelRegistration.registerModels(registry: ModelRegistry.self)

        return flutterModelRegistration
=======
        
        return modelSchemaRegistry
    }
    
    static var customTypeSchemaRegistry: FlutterSchemaRegistry {
        let customTypeSchemaRegistry = FlutterSchemaRegistry()
        
        for (key, customTypeSchema) in SchemaData.customTypeSchemas {
            customTypeSchemaRegistry.addModelSchema(modelName: key, modelSchema: customTypeSchema)
        }
        
        return customTypeSchemaRegistry
>>>>>>> 4cefe4de
    }
}<|MERGE_RESOLUTION|>--- conflicted
+++ resolved
@@ -264,12 +264,8 @@
         for (key, value) in SchemaData.modelSchemas {
             modelSchemaRegistry.addModelSchema(modelName: key, modelSchema: value)
         }
-<<<<<<< HEAD
-
-        flutterModelRegistration.registerModels(registry: ModelRegistry.self)
-
-        return flutterModelRegistration
-=======
+        
+        modelSchemaRegistry.registerModels(registry: ModelRegistry.self)
         
         return modelSchemaRegistry
     }
@@ -282,6 +278,5 @@
         }
         
         return customTypeSchemaRegistry
->>>>>>> 4cefe4de
     }
 }