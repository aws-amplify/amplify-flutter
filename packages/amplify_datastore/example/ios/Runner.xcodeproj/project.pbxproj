// !$*UTF8*$!
{
	archiveVersion = 1;
	classes = {
	};
	objectVersion = 51;
	objects = {

/* Begin PBXBuildFile section */
		1498D2341E8E89220040F4C2 /* GeneratedPluginRegistrant.m in Sources */ = {isa = PBXBuildFile; fileRef = 1498D2331E8E89220040F4C2 /* GeneratedPluginRegistrant.m */; };
		182A1E6A1557EE61707DE8A9 /* Pods_amplify_datastore_unit_tests.framework in Frameworks */ = {isa = PBXBuildFile; fileRef = 176BD0630AE473A6B3F5B0C1 /* Pods_amplify_datastore_unit_tests.framework */; };
		2B07A193FEE9D10F772926C9 /* Pods_Runner.framework in Frameworks */ = {isa = PBXBuildFile; fileRef = 3D35D2E1E04BC5F0CA8D36C8 /* Pods_Runner.framework */; };
		3B3967161E833CAA004F5970 /* AppFrameworkInfo.plist in Resources */ = {isa = PBXBuildFile; fileRef = 3B3967151E833CAA004F5970 /* AppFrameworkInfo.plist */; };
		74858FAF1ED2DC5600515810 /* AppDelegate.swift in Sources */ = {isa = PBXBuildFile; fileRef = 74858FAE1ED2DC5600515810 /* AppDelegate.swift */; };
		97C146FC1CF9000F007C117D /* Main.storyboard in Resources */ = {isa = PBXBuildFile; fileRef = 97C146FA1CF9000F007C117D /* Main.storyboard */; };
		97C146FE1CF9000F007C117D /* Assets.xcassets in Resources */ = {isa = PBXBuildFile; fileRef = 97C146FD1CF9000F007C117D /* Assets.xcassets */; };
		97C147011CF9000F007C117D /* LaunchScreen.storyboard in Resources */ = {isa = PBXBuildFile; fileRef = 97C146FF1CF9000F007C117D /* LaunchScreen.storyboard */; };
<<<<<<< HEAD
=======
		9C44723B2559F95300557CB1 /* instance_no_predicate.json in Resources */ = {isa = PBXBuildFile; fileRef = 9C44723A2559F95300557CB1 /* instance_no_predicate.json */; };
>>>>>>> 457bee01
		B409DD21254A02EE006AECDB /* DataStorePluginUnitTests.swift in Sources */ = {isa = PBXBuildFile; fileRef = B409DD20254A02EE006AECDB /* DataStorePluginUnitTests.swift */; };
		B409DE1F254A218A006AECDB /* 2_results.json in Resources */ = {isa = PBXBuildFile; fileRef = B409DE1C254A218A006AECDB /* 2_results.json */; };
		B409DE20254A218A006AECDB /* only_model_name.json in Resources */ = {isa = PBXBuildFile; fileRef = B409DE1D254A218A006AECDB /* only_model_name.json */; };
		B409DE21254A218A006AECDB /* model_name_with_all_query_parameters.json in Resources */ = {isa = PBXBuildFile; fileRef = B409DE1E254A218A006AECDB /* model_name_with_all_query_parameters.json */; };
		B409DE75254BAC5A006AECDB /* GetJsonFromFileUtil.swift in Sources */ = {isa = PBXBuildFile; fileRef = B409DE74254BAC5A006AECDB /* GetJsonFromFileUtil.swift */; };
		B4A5C37E2548A5D000B9E501 /* QuerySortBuilderUnitTests.swift in Sources */ = {isa = PBXBuildFile; fileRef = B4A5C37D2548A5D000B9E501 /* QuerySortBuilderUnitTests.swift */; };
		B4A5C3F42548C7B500B9E501 /* QueryPaginationUnitTests.swift in Sources */ = {isa = PBXBuildFile; fileRef = B4A5C3F32548C7B500B9E501 /* QueryPaginationUnitTests.swift */; };
		B4A5C4482548E4CF00B9E501 /* QueryPredicateBuilderUnitTests.swift in Sources */ = {isa = PBXBuildFile; fileRef = B4A5C4472548E4CF00B9E501 /* QueryPredicateBuilderUnitTests.swift */; };
		B4A5C4512548EF9A00B9E501 /* id_not_equals.json in Resources */ = {isa = PBXBuildFile; fileRef = B4A5C4502548EF9A00B9E501 /* id_not_equals.json */; };
		B4A5C45A2548F00900B9E501 /* group_with_only_and.json in Resources */ = {isa = PBXBuildFile; fileRef = B4A5C4542548F00900B9E501 /* group_with_only_and.json */; };
		B4A5C45B2548F00900B9E501 /* mixed_with_not.json in Resources */ = {isa = PBXBuildFile; fileRef = B4A5C4552548F00900B9E501 /* mixed_with_not.json */; };
		B4A5C45C2548F00900B9E501 /* rating_greater_or_equal.json in Resources */ = {isa = PBXBuildFile; fileRef = B4A5C4562548F00900B9E501 /* rating_greater_or_equal.json */; };
		B4A5C45D2548F00900B9E501 /* group_mixed_and_or.json in Resources */ = {isa = PBXBuildFile; fileRef = B4A5C4572548F00900B9E501 /* group_mixed_and_or.json */; };
		B4A5C45E2548F00900B9E501 /* negate_complex_predicate.json in Resources */ = {isa = PBXBuildFile; fileRef = B4A5C4582548F00900B9E501 /* negate_complex_predicate.json */; };
		B4A5C45F2548F00900B9E501 /* complex_nested.json in Resources */ = {isa = PBXBuildFile; fileRef = B4A5C4592548F00900B9E501 /* complex_nested.json */; };
		B4A5C4672549009900B9E501 /* bool_and_double_operands.json in Resources */ = {isa = PBXBuildFile; fileRef = B4A5C4662549009900B9E501 /* bool_and_double_operands.json */; };
/* End PBXBuildFile section */

/* Begin PBXCopyFilesBuildPhase section */
		9705A1C41CF9048500538489 /* Embed Frameworks */ = {
			isa = PBXCopyFilesBuildPhase;
			buildActionMask = 2147483647;
			dstPath = "";
			dstSubfolderSpec = 10;
			files = (
			);
			name = "Embed Frameworks";
			runOnlyForDeploymentPostprocessing = 0;
		};
/* End PBXCopyFilesBuildPhase section */

/* Begin PBXFileReference section */
		0748A79F82A007BA5E8763D8 /* Pods-amplify_datastore_unit_tests.release.xcconfig */ = {isa = PBXFileReference; includeInIndex = 1; lastKnownFileType = text.xcconfig; name = "Pods-amplify_datastore_unit_tests.release.xcconfig"; path = "Target Support Files/Pods-amplify_datastore_unit_tests/Pods-amplify_datastore_unit_tests.release.xcconfig"; sourceTree = "<group>"; };
		08BA7A2B60420CB548AE7740 /* Pods-Runner.debug.xcconfig */ = {isa = PBXFileReference; includeInIndex = 1; lastKnownFileType = text.xcconfig; name = "Pods-Runner.debug.xcconfig"; path = "Target Support Files/Pods-Runner/Pods-Runner.debug.xcconfig"; sourceTree = "<group>"; };
		1498D2321E8E86230040F4C2 /* GeneratedPluginRegistrant.h */ = {isa = PBXFileReference; lastKnownFileType = sourcecode.c.h; path = GeneratedPluginRegistrant.h; sourceTree = "<group>"; };
		1498D2331E8E89220040F4C2 /* GeneratedPluginRegistrant.m */ = {isa = PBXFileReference; fileEncoding = 4; lastKnownFileType = sourcecode.c.objc; path = GeneratedPluginRegistrant.m; sourceTree = "<group>"; };
		176BD0630AE473A6B3F5B0C1 /* Pods_amplify_datastore_unit_tests.framework */ = {isa = PBXFileReference; explicitFileType = wrapper.framework; includeInIndex = 0; path = Pods_amplify_datastore_unit_tests.framework; sourceTree = BUILT_PRODUCTS_DIR; };
		3B3967151E833CAA004F5970 /* AppFrameworkInfo.plist */ = {isa = PBXFileReference; fileEncoding = 4; lastKnownFileType = text.plist.xml; name = AppFrameworkInfo.plist; path = Flutter/AppFrameworkInfo.plist; sourceTree = "<group>"; };
		3D35D2E1E04BC5F0CA8D36C8 /* Pods_Runner.framework */ = {isa = PBXFileReference; explicitFileType = wrapper.framework; includeInIndex = 0; path = Pods_Runner.framework; sourceTree = BUILT_PRODUCTS_DIR; };
		569A83AA81F2440721F1FB3A /* Pods-amplify_datastore_unit_tests.profile.xcconfig */ = {isa = PBXFileReference; includeInIndex = 1; lastKnownFileType = text.xcconfig; name = "Pods-amplify_datastore_unit_tests.profile.xcconfig"; path = "Target Support Files/Pods-amplify_datastore_unit_tests/Pods-amplify_datastore_unit_tests.profile.xcconfig"; sourceTree = "<group>"; };
		74858FAD1ED2DC5600515810 /* Runner-Bridging-Header.h */ = {isa = PBXFileReference; lastKnownFileType = sourcecode.c.h; path = "Runner-Bridging-Header.h"; sourceTree = "<group>"; };
		74858FAE1ED2DC5600515810 /* AppDelegate.swift */ = {isa = PBXFileReference; fileEncoding = 4; lastKnownFileType = sourcecode.swift; path = AppDelegate.swift; sourceTree = "<group>"; };
		7AFA3C8E1D35360C0083082E /* Release.xcconfig */ = {isa = PBXFileReference; lastKnownFileType = text.xcconfig; name = Release.xcconfig; path = Flutter/Release.xcconfig; sourceTree = "<group>"; };
		9740EEB21CF90195004384FC /* Debug.xcconfig */ = {isa = PBXFileReference; fileEncoding = 4; lastKnownFileType = text.xcconfig; name = Debug.xcconfig; path = Flutter/Debug.xcconfig; sourceTree = "<group>"; };
		9740EEB31CF90195004384FC /* Generated.xcconfig */ = {isa = PBXFileReference; fileEncoding = 4; lastKnownFileType = text.xcconfig; name = Generated.xcconfig; path = Flutter/Generated.xcconfig; sourceTree = "<group>"; };
		97C146EE1CF9000F007C117D /* Runner.app */ = {isa = PBXFileReference; explicitFileType = wrapper.application; includeInIndex = 0; path = Runner.app; sourceTree = BUILT_PRODUCTS_DIR; };
		97C146FB1CF9000F007C117D /* Base */ = {isa = PBXFileReference; lastKnownFileType = file.storyboard; name = Base; path = Base.lproj/Main.storyboard; sourceTree = "<group>"; };
		97C146FD1CF9000F007C117D /* Assets.xcassets */ = {isa = PBXFileReference; lastKnownFileType = folder.assetcatalog; path = Assets.xcassets; sourceTree = "<group>"; };
		97C147001CF9000F007C117D /* Base */ = {isa = PBXFileReference; lastKnownFileType = file.storyboard; name = Base; path = Base.lproj/LaunchScreen.storyboard; sourceTree = "<group>"; };
		97C147021CF9000F007C117D /* Info.plist */ = {isa = PBXFileReference; lastKnownFileType = text.plist.xml; path = Info.plist; sourceTree = "<group>"; };
<<<<<<< HEAD
=======
		9C44723A2559F95300557CB1 /* instance_no_predicate.json */ = {isa = PBXFileReference; lastKnownFileType = text.json; path = instance_no_predicate.json; sourceTree = "<group>"; };
>>>>>>> 457bee01
		A740915DE9A187B6B9C2FF75 /* Pods-Runner.release.xcconfig */ = {isa = PBXFileReference; includeInIndex = 1; lastKnownFileType = text.xcconfig; name = "Pods-Runner.release.xcconfig"; path = "Target Support Files/Pods-Runner/Pods-Runner.release.xcconfig"; sourceTree = "<group>"; };
		B409DD20254A02EE006AECDB /* DataStorePluginUnitTests.swift */ = {isa = PBXFileReference; lastKnownFileType = sourcecode.swift; path = DataStorePluginUnitTests.swift; sourceTree = "<group>"; };
		B409DE1C254A218A006AECDB /* 2_results.json */ = {isa = PBXFileReference; fileEncoding = 4; lastKnownFileType = text.json; path = 2_results.json; sourceTree = "<group>"; };
		B409DE1D254A218A006AECDB /* only_model_name.json */ = {isa = PBXFileReference; fileEncoding = 4; lastKnownFileType = text.json; path = only_model_name.json; sourceTree = "<group>"; };
		B409DE1E254A218A006AECDB /* model_name_with_all_query_parameters.json */ = {isa = PBXFileReference; fileEncoding = 4; lastKnownFileType = text.json; path = model_name_with_all_query_parameters.json; sourceTree = "<group>"; };
		B409DE74254BAC5A006AECDB /* GetJsonFromFileUtil.swift */ = {isa = PBXFileReference; lastKnownFileType = sourcecode.swift; path = GetJsonFromFileUtil.swift; sourceTree = "<group>"; };
		B4A5C37B2548A5D000B9E501 /* amplify_datastore_unit_tests.xctest */ = {isa = PBXFileReference; explicitFileType = wrapper.cfbundle; includeInIndex = 0; path = amplify_datastore_unit_tests.xctest; sourceTree = BUILT_PRODUCTS_DIR; };
		B4A5C37D2548A5D000B9E501 /* QuerySortBuilderUnitTests.swift */ = {isa = PBXFileReference; lastKnownFileType = sourcecode.swift; path = QuerySortBuilderUnitTests.swift; sourceTree = "<group>"; };
		B4A5C37F2548A5D000B9E501 /* Info.plist */ = {isa = PBXFileReference; lastKnownFileType = text.plist.xml; path = Info.plist; sourceTree = "<group>"; };
		B4A5C3F32548C7B500B9E501 /* QueryPaginationUnitTests.swift */ = {isa = PBXFileReference; lastKnownFileType = sourcecode.swift; path = QueryPaginationUnitTests.swift; sourceTree = "<group>"; };
		B4A5C4472548E4CF00B9E501 /* QueryPredicateBuilderUnitTests.swift */ = {isa = PBXFileReference; lastKnownFileType = sourcecode.swift; path = QueryPredicateBuilderUnitTests.swift; sourceTree = "<group>"; };
		B4A5C4502548EF9A00B9E501 /* id_not_equals.json */ = {isa = PBXFileReference; lastKnownFileType = text.json; path = id_not_equals.json; sourceTree = "<group>"; };
		B4A5C4542548F00900B9E501 /* group_with_only_and.json */ = {isa = PBXFileReference; fileEncoding = 4; lastKnownFileType = text.json; path = group_with_only_and.json; sourceTree = "<group>"; };
		B4A5C4552548F00900B9E501 /* mixed_with_not.json */ = {isa = PBXFileReference; fileEncoding = 4; lastKnownFileType = text.json; path = mixed_with_not.json; sourceTree = "<group>"; };
		B4A5C4562548F00900B9E501 /* rating_greater_or_equal.json */ = {isa = PBXFileReference; fileEncoding = 4; lastKnownFileType = text.json; path = rating_greater_or_equal.json; sourceTree = "<group>"; };
		B4A5C4572548F00900B9E501 /* group_mixed_and_or.json */ = {isa = PBXFileReference; fileEncoding = 4; lastKnownFileType = text.json; path = group_mixed_and_or.json; sourceTree = "<group>"; };
		B4A5C4582548F00900B9E501 /* negate_complex_predicate.json */ = {isa = PBXFileReference; fileEncoding = 4; lastKnownFileType = text.json; path = negate_complex_predicate.json; sourceTree = "<group>"; };
		B4A5C4592548F00900B9E501 /* complex_nested.json */ = {isa = PBXFileReference; fileEncoding = 4; lastKnownFileType = text.json; path = complex_nested.json; sourceTree = "<group>"; };
		B4A5C4662549009900B9E501 /* bool_and_double_operands.json */ = {isa = PBXFileReference; lastKnownFileType = text.json; path = bool_and_double_operands.json; sourceTree = "<group>"; };
		CDB88F0184D2C06B66966DA4 /* Pods-Runner.profile.xcconfig */ = {isa = PBXFileReference; includeInIndex = 1; lastKnownFileType = text.xcconfig; name = "Pods-Runner.profile.xcconfig"; path = "Target Support Files/Pods-Runner/Pods-Runner.profile.xcconfig"; sourceTree = "<group>"; };
		E4FAF672EE7AB3550DEE60F3 /* Pods-amplify_datastore_unit_tests.debug.xcconfig */ = {isa = PBXFileReference; includeInIndex = 1; lastKnownFileType = text.xcconfig; name = "Pods-amplify_datastore_unit_tests.debug.xcconfig"; path = "Target Support Files/Pods-amplify_datastore_unit_tests/Pods-amplify_datastore_unit_tests.debug.xcconfig"; sourceTree = "<group>"; };
/* End PBXFileReference section */

/* Begin PBXFrameworksBuildPhase section */
		97C146EB1CF9000F007C117D /* Frameworks */ = {
			isa = PBXFrameworksBuildPhase;
			buildActionMask = 2147483647;
			files = (
				2B07A193FEE9D10F772926C9 /* Pods_Runner.framework in Frameworks */,
			);
			runOnlyForDeploymentPostprocessing = 0;
		};
		B4A5C3782548A5D000B9E501 /* Frameworks */ = {
			isa = PBXFrameworksBuildPhase;
			buildActionMask = 2147483647;
			files = (
				182A1E6A1557EE61707DE8A9 /* Pods_amplify_datastore_unit_tests.framework in Frameworks */,
			);
			runOnlyForDeploymentPostprocessing = 0;
		};
/* End PBXFrameworksBuildPhase section */

/* Begin PBXGroup section */
		417D1066DD09FB788918BC67 /* Pods */ = {
			isa = PBXGroup;
			children = (
				08BA7A2B60420CB548AE7740 /* Pods-Runner.debug.xcconfig */,
				A740915DE9A187B6B9C2FF75 /* Pods-Runner.release.xcconfig */,
				CDB88F0184D2C06B66966DA4 /* Pods-Runner.profile.xcconfig */,
				E4FAF672EE7AB3550DEE60F3 /* Pods-amplify_datastore_unit_tests.debug.xcconfig */,
				0748A79F82A007BA5E8763D8 /* Pods-amplify_datastore_unit_tests.release.xcconfig */,
				569A83AA81F2440721F1FB3A /* Pods-amplify_datastore_unit_tests.profile.xcconfig */,
			);
			path = Pods;
			sourceTree = "<group>";
		};
		9740EEB11CF90186004384FC /* Flutter */ = {
			isa = PBXGroup;
			children = (
				3B3967151E833CAA004F5970 /* AppFrameworkInfo.plist */,
				9740EEB21CF90195004384FC /* Debug.xcconfig */,
				7AFA3C8E1D35360C0083082E /* Release.xcconfig */,
				9740EEB31CF90195004384FC /* Generated.xcconfig */,
			);
			name = Flutter;
			sourceTree = "<group>";
		};
		97C146E51CF9000F007C117D = {
			isa = PBXGroup;
			children = (
				B4A5C37C2548A5D000B9E501 /* amplify_datastore_unit_tests */,
				9740EEB11CF90186004384FC /* Flutter */,
<<<<<<< HEAD
				97C146F01CF9000F007C117D /* Runner */,
				B4A5C37C2548A5D000B9E501 /* amplify_datastore_unit_tests */,
				97C146EF1CF9000F007C117D /* Products */,
				417D1066DD09FB788918BC67 /* Pods */,
				9DD5B94F29AA74D9913CA7B2 /* Frameworks */,
=======
				9DD5B94F29AA74D9913CA7B2 /* Frameworks */,
				417D1066DD09FB788918BC67 /* Pods */,
				97C146EF1CF9000F007C117D /* Products */,
				97C146F01CF9000F007C117D /* Runner */,
>>>>>>> 457bee01
			);
			sourceTree = "<group>";
		};
		97C146EF1CF9000F007C117D /* Products */ = {
			isa = PBXGroup;
			children = (
				97C146EE1CF9000F007C117D /* Runner.app */,
				B4A5C37B2548A5D000B9E501 /* amplify_datastore_unit_tests.xctest */,
			);
			name = Products;
			sourceTree = "<group>";
		};
		97C146F01CF9000F007C117D /* Runner */ = {
			isa = PBXGroup;
			children = (
				97C146FA1CF9000F007C117D /* Main.storyboard */,
				97C146FD1CF9000F007C117D /* Assets.xcassets */,
				97C146FF1CF9000F007C117D /* LaunchScreen.storyboard */,
				97C147021CF9000F007C117D /* Info.plist */,
				1498D2321E8E86230040F4C2 /* GeneratedPluginRegistrant.h */,
				1498D2331E8E89220040F4C2 /* GeneratedPluginRegistrant.m */,
				74858FAE1ED2DC5600515810 /* AppDelegate.swift */,
				74858FAD1ED2DC5600515810 /* Runner-Bridging-Header.h */,
			);
			path = Runner;
			sourceTree = "<group>";
		};
<<<<<<< HEAD
=======
		9C44723D255A090900557CB1 /* delete */ = {
			isa = PBXGroup;
			children = (
				9C44723A2559F95300557CB1 /* instance_no_predicate.json */,
			);
			path = delete;
			sourceTree = "<group>";
		};
>>>>>>> 457bee01
		9DD5B94F29AA74D9913CA7B2 /* Frameworks */ = {
			isa = PBXGroup;
			children = (
				3D35D2E1E04BC5F0CA8D36C8 /* Pods_Runner.framework */,
				176BD0630AE473A6B3F5B0C1 /* Pods_amplify_datastore_unit_tests.framework */,
			);
			name = Frameworks;
			sourceTree = "<group>";
		};
		B409DE1A254A2118006AECDB /* predicates */ = {
			isa = PBXGroup;
			children = (
<<<<<<< HEAD
				B4A5C4592548F00900B9E501 /* complex_nested.json */,
				B4A5C4572548F00900B9E501 /* group_mixed_and_or.json */,
				B4A5C4542548F00900B9E501 /* group_with_only_and.json */,
				B4A5C4552548F00900B9E501 /* mixed_with_not.json */,
				B4A5C4582548F00900B9E501 /* negate_complex_predicate.json */,
				B4A5C4662549009900B9E501 /* bool_and_double_operands.json */,
				B4A5C4562548F00900B9E501 /* rating_greater_or_equal.json */,
				B4A5C4502548EF9A00B9E501 /* id_not_equals.json */,
=======
				B4A5C4662549009900B9E501 /* bool_and_double_operands.json */,
				B4A5C4592548F00900B9E501 /* complex_nested.json */,
				B4A5C4572548F00900B9E501 /* group_mixed_and_or.json */,
				B4A5C4542548F00900B9E501 /* group_with_only_and.json */,
				B4A5C4502548EF9A00B9E501 /* id_not_equals.json */,
				B4A5C4552548F00900B9E501 /* mixed_with_not.json */,
				B4A5C4582548F00900B9E501 /* negate_complex_predicate.json */,
				B4A5C4562548F00900B9E501 /* rating_greater_or_equal.json */,
>>>>>>> 457bee01
			);
			path = predicates;
			sourceTree = "<group>";
		};
		B409DE1B254A2134006AECDB /* api */ = {
			isa = PBXGroup;
			children = (
				B409DE1C254A218A006AECDB /* 2_results.json */,
				B409DE1E254A218A006AECDB /* model_name_with_all_query_parameters.json */,
				B409DE1D254A218A006AECDB /* only_model_name.json */,
			);
			path = api;
			sourceTree = "<group>";
		};
		B4A5C37C2548A5D000B9E501 /* amplify_datastore_unit_tests */ = {
			isa = PBXGroup;
			children = (
<<<<<<< HEAD
				B4A5C44E2548EF7800B9E501 /* resources */,
				B4A5C4472548E4CF00B9E501 /* QueryPredicateBuilderUnitTests.swift */,
				B4A5C3F32548C7B500B9E501 /* QueryPaginationUnitTests.swift */,
				B4A5C37D2548A5D000B9E501 /* QuerySortBuilderUnitTests.swift */,
				B409DD20254A02EE006AECDB /* DataStorePluginUnitTests.swift */,
				B4A5C37F2548A5D000B9E501 /* Info.plist */,
				B409DE74254BAC5A006AECDB /* GetJsonFromFileUtil.swift */,
=======
				B409DD20254A02EE006AECDB /* DataStorePluginUnitTests.swift */,
				B409DE74254BAC5A006AECDB /* GetJsonFromFileUtil.swift */,
				B4A5C37F2548A5D000B9E501 /* Info.plist */,
				B4A5C3F32548C7B500B9E501 /* QueryPaginationUnitTests.swift */,
				B4A5C4472548E4CF00B9E501 /* QueryPredicateBuilderUnitTests.swift */,
				B4A5C37D2548A5D000B9E501 /* QuerySortBuilderUnitTests.swift */,
				B4A5C44E2548EF7800B9E501 /* resources */,
>>>>>>> 457bee01
			);
			path = amplify_datastore_unit_tests;
			sourceTree = "<group>";
		};
		B4A5C44E2548EF7800B9E501 /* resources */ = {
			isa = PBXGroup;
			children = (
<<<<<<< HEAD
				FB2B5E73255CDBFA00518204 /* save */,
=======
				9C44723D255A090900557CB1 /* delete */,
>>>>>>> 457bee01
				B4A5C44F2548EF8200B9E501 /* query */,
			);
			path = resources;
			sourceTree = "<group>";
		};
		B4A5C44F2548EF8200B9E501 /* query */ = {
			isa = PBXGroup;
			children = (
				B409DE1B254A2134006AECDB /* api */,
				B409DE1A254A2118006AECDB /* predicates */,
			);
			path = query;
			sourceTree = "<group>";
		};
<<<<<<< HEAD
		FB2B5E73255CDBFA00518204 /* save */ = {
			isa = PBXGroup;
			children = (
			);
			path = save;
			sourceTree = "<group>";
		};
=======
>>>>>>> 457bee01
/* End PBXGroup section */

/* Begin PBXNativeTarget section */
		97C146ED1CF9000F007C117D /* Runner */ = {
			isa = PBXNativeTarget;
			buildConfigurationList = 97C147051CF9000F007C117D /* Build configuration list for PBXNativeTarget "Runner" */;
			buildPhases = (
				6919900ABDCDC5DF134F74B1 /* [CP] Check Pods Manifest.lock */,
				9740EEB61CF901F6004384FC /* Run Script */,
				97C146EA1CF9000F007C117D /* Sources */,
				97C146EB1CF9000F007C117D /* Frameworks */,
				97C146EC1CF9000F007C117D /* Resources */,
				9705A1C41CF9048500538489 /* Embed Frameworks */,
				3B06AD1E1E4923F5004D2608 /* Thin Binary */,
				8C4CB35BEBEF3BE9D02987AE /* [CP] Embed Pods Frameworks */,
			);
			buildRules = (
			);
			dependencies = (
			);
			name = Runner;
			productName = Runner;
			productReference = 97C146EE1CF9000F007C117D /* Runner.app */;
			productType = "com.apple.product-type.application";
		};
		B4A5C37A2548A5D000B9E501 /* amplify_datastore_unit_tests */ = {
			isa = PBXNativeTarget;
			buildConfigurationList = B4A5C3802548A5D000B9E501 /* Build configuration list for PBXNativeTarget "amplify_datastore_unit_tests" */;
			buildPhases = (
				73D8C9D0EEC55B50E95194E8 /* [CP] Check Pods Manifest.lock */,
				B4A5C3772548A5D000B9E501 /* Sources */,
				B4A5C3782548A5D000B9E501 /* Frameworks */,
				B4A5C3792548A5D000B9E501 /* Resources */,
				43AD0EA57E4D739E2022AC18 /* [CP] Embed Pods Frameworks */,
			);
			buildRules = (
			);
			dependencies = (
			);
			name = amplify_datastore_unit_tests;
			productName = amplify_datastore_unit_tests;
			productReference = B4A5C37B2548A5D000B9E501 /* amplify_datastore_unit_tests.xctest */;
			productType = "com.apple.product-type.bundle.unit-test";
		};
/* End PBXNativeTarget section */

/* Begin PBXProject section */
		97C146E61CF9000F007C117D /* Project object */ = {
			isa = PBXProject;
			attributes = {
				LastSwiftUpdateCheck = 1210;
				LastUpgradeCheck = 1020;
				ORGANIZATIONNAME = "";
				TargetAttributes = {
					97C146ED1CF9000F007C117D = {
						CreatedOnToolsVersion = 7.3.1;
						LastSwiftMigration = 1100;
					};
					B4A5C37A2548A5D000B9E501 = {
						CreatedOnToolsVersion = 12.1;
					};
				};
			};
			buildConfigurationList = 97C146E91CF9000F007C117D /* Build configuration list for PBXProject "Runner" */;
			compatibilityVersion = "Xcode 9.3";
			developmentRegion = en;
			hasScannedForEncodings = 0;
			knownRegions = (
				en,
				Base,
			);
			mainGroup = 97C146E51CF9000F007C117D;
			productRefGroup = 97C146EF1CF9000F007C117D /* Products */;
			projectDirPath = "";
			projectRoot = "";
			targets = (
				97C146ED1CF9000F007C117D /* Runner */,
				B4A5C37A2548A5D000B9E501 /* amplify_datastore_unit_tests */,
			);
		};
/* End PBXProject section */

/* Begin PBXResourcesBuildPhase section */
		97C146EC1CF9000F007C117D /* Resources */ = {
			isa = PBXResourcesBuildPhase;
			buildActionMask = 2147483647;
			files = (
				97C147011CF9000F007C117D /* LaunchScreen.storyboard in Resources */,
				3B3967161E833CAA004F5970 /* AppFrameworkInfo.plist in Resources */,
				97C146FE1CF9000F007C117D /* Assets.xcassets in Resources */,
				97C146FC1CF9000F007C117D /* Main.storyboard in Resources */,
			);
			runOnlyForDeploymentPostprocessing = 0;
		};
		B4A5C3792548A5D000B9E501 /* Resources */ = {
			isa = PBXResourcesBuildPhase;
			buildActionMask = 2147483647;
			files = (
				B4A5C4672549009900B9E501 /* bool_and_double_operands.json in Resources */,
				B4A5C4512548EF9A00B9E501 /* id_not_equals.json in Resources */,
				B4A5C45F2548F00900B9E501 /* complex_nested.json in Resources */,
				B4A5C45C2548F00900B9E501 /* rating_greater_or_equal.json in Resources */,
				B409DE20254A218A006AECDB /* only_model_name.json in Resources */,
				B4A5C45D2548F00900B9E501 /* group_mixed_and_or.json in Resources */,
				B4A5C45B2548F00900B9E501 /* mixed_with_not.json in Resources */,
<<<<<<< HEAD
=======
				9C44723B2559F95300557CB1 /* instance_no_predicate.json in Resources */,
>>>>>>> 457bee01
				B409DE21254A218A006AECDB /* model_name_with_all_query_parameters.json in Resources */,
				B409DE1F254A218A006AECDB /* 2_results.json in Resources */,
				B4A5C45E2548F00900B9E501 /* negate_complex_predicate.json in Resources */,
				B4A5C45A2548F00900B9E501 /* group_with_only_and.json in Resources */,
			);
			runOnlyForDeploymentPostprocessing = 0;
		};
/* End PBXResourcesBuildPhase section */

/* Begin PBXShellScriptBuildPhase section */
		3B06AD1E1E4923F5004D2608 /* Thin Binary */ = {
			isa = PBXShellScriptBuildPhase;
			buildActionMask = 2147483647;
			files = (
			);
			inputPaths = (
			);
			name = "Thin Binary";
			outputPaths = (
			);
			runOnlyForDeploymentPostprocessing = 0;
			shellPath = /bin/sh;
			shellScript = "/bin/sh \"$FLUTTER_ROOT/packages/flutter_tools/bin/xcode_backend.sh\" embed_and_thin";
		};
		43AD0EA57E4D739E2022AC18 /* [CP] Embed Pods Frameworks */ = {
			isa = PBXShellScriptBuildPhase;
			buildActionMask = 2147483647;
			files = (
			);
			inputFileListPaths = (
				"${PODS_ROOT}/Target Support Files/Pods-amplify_datastore_unit_tests/Pods-amplify_datastore_unit_tests-frameworks-${CONFIGURATION}-input-files.xcfilelist",
			);
			name = "[CP] Embed Pods Frameworks";
			outputFileListPaths = (
				"${PODS_ROOT}/Target Support Files/Pods-amplify_datastore_unit_tests/Pods-amplify_datastore_unit_tests-frameworks-${CONFIGURATION}-output-files.xcfilelist",
			);
			runOnlyForDeploymentPostprocessing = 0;
			shellPath = /bin/sh;
			shellScript = "\"${PODS_ROOT}/Target Support Files/Pods-amplify_datastore_unit_tests/Pods-amplify_datastore_unit_tests-frameworks.sh\"\n";
			showEnvVarsInLog = 0;
		};
		6919900ABDCDC5DF134F74B1 /* [CP] Check Pods Manifest.lock */ = {
			isa = PBXShellScriptBuildPhase;
			buildActionMask = 2147483647;
			files = (
			);
			inputFileListPaths = (
			);
			inputPaths = (
				"${PODS_PODFILE_DIR_PATH}/Podfile.lock",
				"${PODS_ROOT}/Manifest.lock",
			);
			name = "[CP] Check Pods Manifest.lock";
			outputFileListPaths = (
			);
			outputPaths = (
				"$(DERIVED_FILE_DIR)/Pods-Runner-checkManifestLockResult.txt",
			);
			runOnlyForDeploymentPostprocessing = 0;
			shellPath = /bin/sh;
			shellScript = "diff \"${PODS_PODFILE_DIR_PATH}/Podfile.lock\" \"${PODS_ROOT}/Manifest.lock\" > /dev/null\nif [ $? != 0 ] ; then\n    # print error to STDERR\n    echo \"error: The sandbox is not in sync with the Podfile.lock. Run 'pod install' or update your CocoaPods installation.\" >&2\n    exit 1\nfi\n# This output is used by Xcode 'outputs' to avoid re-running this script phase.\necho \"SUCCESS\" > \"${SCRIPT_OUTPUT_FILE_0}\"\n";
			showEnvVarsInLog = 0;
		};
		73D8C9D0EEC55B50E95194E8 /* [CP] Check Pods Manifest.lock */ = {
			isa = PBXShellScriptBuildPhase;
			buildActionMask = 2147483647;
			files = (
			);
			inputFileListPaths = (
			);
			inputPaths = (
				"${PODS_PODFILE_DIR_PATH}/Podfile.lock",
				"${PODS_ROOT}/Manifest.lock",
			);
			name = "[CP] Check Pods Manifest.lock";
			outputFileListPaths = (
			);
			outputPaths = (
				"$(DERIVED_FILE_DIR)/Pods-amplify_datastore_unit_tests-checkManifestLockResult.txt",
			);
			runOnlyForDeploymentPostprocessing = 0;
			shellPath = /bin/sh;
			shellScript = "diff \"${PODS_PODFILE_DIR_PATH}/Podfile.lock\" \"${PODS_ROOT}/Manifest.lock\" > /dev/null\nif [ $? != 0 ] ; then\n    # print error to STDERR\n    echo \"error: The sandbox is not in sync with the Podfile.lock. Run 'pod install' or update your CocoaPods installation.\" >&2\n    exit 1\nfi\n# This output is used by Xcode 'outputs' to avoid re-running this script phase.\necho \"SUCCESS\" > \"${SCRIPT_OUTPUT_FILE_0}\"\n";
			showEnvVarsInLog = 0;
		};
		8C4CB35BEBEF3BE9D02987AE /* [CP] Embed Pods Frameworks */ = {
			isa = PBXShellScriptBuildPhase;
			buildActionMask = 2147483647;
			files = (
			);
			inputFileListPaths = (
				"${PODS_ROOT}/Target Support Files/Pods-Runner/Pods-Runner-frameworks-${CONFIGURATION}-input-files.xcfilelist",
			);
			name = "[CP] Embed Pods Frameworks";
			outputFileListPaths = (
				"${PODS_ROOT}/Target Support Files/Pods-Runner/Pods-Runner-frameworks-${CONFIGURATION}-output-files.xcfilelist",
			);
			runOnlyForDeploymentPostprocessing = 0;
			shellPath = /bin/sh;
			shellScript = "\"${PODS_ROOT}/Target Support Files/Pods-Runner/Pods-Runner-frameworks.sh\"\n";
			showEnvVarsInLog = 0;
		};
		9740EEB61CF901F6004384FC /* Run Script */ = {
			isa = PBXShellScriptBuildPhase;
			buildActionMask = 2147483647;
			files = (
			);
			inputPaths = (
			);
			name = "Run Script";
			outputPaths = (
			);
			runOnlyForDeploymentPostprocessing = 0;
			shellPath = /bin/sh;
			shellScript = "/bin/sh \"$FLUTTER_ROOT/packages/flutter_tools/bin/xcode_backend.sh\" build";
		};
/* End PBXShellScriptBuildPhase section */

/* Begin PBXSourcesBuildPhase section */
		97C146EA1CF9000F007C117D /* Sources */ = {
			isa = PBXSourcesBuildPhase;
			buildActionMask = 2147483647;
			files = (
				74858FAF1ED2DC5600515810 /* AppDelegate.swift in Sources */,
				1498D2341E8E89220040F4C2 /* GeneratedPluginRegistrant.m in Sources */,
			);
			runOnlyForDeploymentPostprocessing = 0;
		};
		B4A5C3772548A5D000B9E501 /* Sources */ = {
			isa = PBXSourcesBuildPhase;
			buildActionMask = 2147483647;
			files = (
				B409DE75254BAC5A006AECDB /* GetJsonFromFileUtil.swift in Sources */,
				B4A5C3F42548C7B500B9E501 /* QueryPaginationUnitTests.swift in Sources */,
				B4A5C4482548E4CF00B9E501 /* QueryPredicateBuilderUnitTests.swift in Sources */,
				B409DD21254A02EE006AECDB /* DataStorePluginUnitTests.swift in Sources */,
				B4A5C37E2548A5D000B9E501 /* QuerySortBuilderUnitTests.swift in Sources */,
			);
			runOnlyForDeploymentPostprocessing = 0;
		};
/* End PBXSourcesBuildPhase section */

/* Begin PBXVariantGroup section */
		97C146FA1CF9000F007C117D /* Main.storyboard */ = {
			isa = PBXVariantGroup;
			children = (
				97C146FB1CF9000F007C117D /* Base */,
			);
			name = Main.storyboard;
			sourceTree = "<group>";
		};
		97C146FF1CF9000F007C117D /* LaunchScreen.storyboard */ = {
			isa = PBXVariantGroup;
			children = (
				97C147001CF9000F007C117D /* Base */,
			);
			name = LaunchScreen.storyboard;
			sourceTree = "<group>";
		};
/* End PBXVariantGroup section */

/* Begin XCBuildConfiguration section */
		249021D3217E4FDB00AE95B9 /* Profile */ = {
			isa = XCBuildConfiguration;
			buildSettings = {
				ALWAYS_SEARCH_USER_PATHS = NO;
				CLANG_ANALYZER_NONNULL = YES;
				CLANG_CXX_LANGUAGE_STANDARD = "gnu++0x";
				CLANG_CXX_LIBRARY = "libc++";
				CLANG_ENABLE_MODULES = YES;
				CLANG_ENABLE_OBJC_ARC = YES;
				CLANG_WARN_BLOCK_CAPTURE_AUTORELEASING = YES;
				CLANG_WARN_BOOL_CONVERSION = YES;
				CLANG_WARN_COMMA = YES;
				CLANG_WARN_CONSTANT_CONVERSION = YES;
				CLANG_WARN_DEPRECATED_OBJC_IMPLEMENTATIONS = YES;
				CLANG_WARN_DIRECT_OBJC_ISA_USAGE = YES_ERROR;
				CLANG_WARN_EMPTY_BODY = YES;
				CLANG_WARN_ENUM_CONVERSION = YES;
				CLANG_WARN_INFINITE_RECURSION = YES;
				CLANG_WARN_INT_CONVERSION = YES;
				CLANG_WARN_NON_LITERAL_NULL_CONVERSION = YES;
				CLANG_WARN_OBJC_IMPLICIT_RETAIN_SELF = YES;
				CLANG_WARN_OBJC_LITERAL_CONVERSION = YES;
				CLANG_WARN_OBJC_ROOT_CLASS = YES_ERROR;
				CLANG_WARN_RANGE_LOOP_ANALYSIS = YES;
				CLANG_WARN_STRICT_PROTOTYPES = YES;
				CLANG_WARN_SUSPICIOUS_MOVE = YES;
				CLANG_WARN_UNREACHABLE_CODE = YES;
				CLANG_WARN__DUPLICATE_METHOD_MATCH = YES;
				"CODE_SIGN_IDENTITY[sdk=iphoneos*]" = "iPhone Developer";
				COPY_PHASE_STRIP = NO;
				DEBUG_INFORMATION_FORMAT = "dwarf-with-dsym";
				ENABLE_NS_ASSERTIONS = NO;
				ENABLE_STRICT_OBJC_MSGSEND = YES;
				GCC_C_LANGUAGE_STANDARD = gnu99;
				GCC_NO_COMMON_BLOCKS = YES;
				GCC_WARN_64_TO_32_BIT_CONVERSION = YES;
				GCC_WARN_ABOUT_RETURN_TYPE = YES_ERROR;
				GCC_WARN_UNDECLARED_SELECTOR = YES;
				GCC_WARN_UNINITIALIZED_AUTOS = YES_AGGRESSIVE;
				GCC_WARN_UNUSED_FUNCTION = YES;
				GCC_WARN_UNUSED_VARIABLE = YES;
				IPHONEOS_DEPLOYMENT_TARGET = 13.0;
				MTL_ENABLE_DEBUG_INFO = NO;
				SDKROOT = iphoneos;
				SUPPORTED_PLATFORMS = iphoneos;
				TARGETED_DEVICE_FAMILY = "1,2";
				VALIDATE_PRODUCT = YES;
			};
			name = Profile;
		};
		249021D4217E4FDB00AE95B9 /* Profile */ = {
			isa = XCBuildConfiguration;
			baseConfigurationReference = 7AFA3C8E1D35360C0083082E /* Release.xcconfig */;
			buildSettings = {
				ASSETCATALOG_COMPILER_APPICON_NAME = AppIcon;
				CLANG_ENABLE_MODULES = YES;
				CURRENT_PROJECT_VERSION = "$(FLUTTER_BUILD_NUMBER)";
				DEVELOPMENT_TEAM = WFF8222WQ3;
				ENABLE_BITCODE = NO;
				FRAMEWORK_SEARCH_PATHS = (
					"$(inherited)",
					"$(PROJECT_DIR)/Flutter",
				);
				INFOPLIST_FILE = Runner/Info.plist;
				LD_RUNPATH_SEARCH_PATHS = (
					"$(inherited)",
					"@executable_path/Frameworks",
				);
				LIBRARY_SEARCH_PATHS = (
					"$(inherited)",
					"$(PROJECT_DIR)/Flutter",
				);
				PRODUCT_BUNDLE_IDENTIFIER = com.amazonaws.amplify.amplifyDataStoreExample;
				PRODUCT_NAME = "$(TARGET_NAME)";
				SWIFT_OBJC_BRIDGING_HEADER = "Runner/Runner-Bridging-Header.h";
				SWIFT_VERSION = 5.0;
				VERSIONING_SYSTEM = "apple-generic";
			};
			name = Profile;
		};
		97C147031CF9000F007C117D /* Debug */ = {
			isa = XCBuildConfiguration;
			buildSettings = {
				ALWAYS_SEARCH_USER_PATHS = NO;
				CLANG_ANALYZER_NONNULL = YES;
				CLANG_CXX_LANGUAGE_STANDARD = "gnu++0x";
				CLANG_CXX_LIBRARY = "libc++";
				CLANG_ENABLE_MODULES = YES;
				CLANG_ENABLE_OBJC_ARC = YES;
				CLANG_WARN_BLOCK_CAPTURE_AUTORELEASING = YES;
				CLANG_WARN_BOOL_CONVERSION = YES;
				CLANG_WARN_COMMA = YES;
				CLANG_WARN_CONSTANT_CONVERSION = YES;
				CLANG_WARN_DEPRECATED_OBJC_IMPLEMENTATIONS = YES;
				CLANG_WARN_DIRECT_OBJC_ISA_USAGE = YES_ERROR;
				CLANG_WARN_EMPTY_BODY = YES;
				CLANG_WARN_ENUM_CONVERSION = YES;
				CLANG_WARN_INFINITE_RECURSION = YES;
				CLANG_WARN_INT_CONVERSION = YES;
				CLANG_WARN_NON_LITERAL_NULL_CONVERSION = YES;
				CLANG_WARN_OBJC_IMPLICIT_RETAIN_SELF = YES;
				CLANG_WARN_OBJC_LITERAL_CONVERSION = YES;
				CLANG_WARN_OBJC_ROOT_CLASS = YES_ERROR;
				CLANG_WARN_RANGE_LOOP_ANALYSIS = YES;
				CLANG_WARN_STRICT_PROTOTYPES = YES;
				CLANG_WARN_SUSPICIOUS_MOVE = YES;
				CLANG_WARN_UNREACHABLE_CODE = YES;
				CLANG_WARN__DUPLICATE_METHOD_MATCH = YES;
				"CODE_SIGN_IDENTITY[sdk=iphoneos*]" = "iPhone Developer";
				COPY_PHASE_STRIP = NO;
				DEBUG_INFORMATION_FORMAT = dwarf;
				ENABLE_STRICT_OBJC_MSGSEND = YES;
				ENABLE_TESTABILITY = YES;
				GCC_C_LANGUAGE_STANDARD = gnu99;
				GCC_DYNAMIC_NO_PIC = NO;
				GCC_NO_COMMON_BLOCKS = YES;
				GCC_OPTIMIZATION_LEVEL = 0;
				GCC_PREPROCESSOR_DEFINITIONS = (
					"DEBUG=1",
					"$(inherited)",
				);
				GCC_WARN_64_TO_32_BIT_CONVERSION = YES;
				GCC_WARN_ABOUT_RETURN_TYPE = YES_ERROR;
				GCC_WARN_UNDECLARED_SELECTOR = YES;
				GCC_WARN_UNINITIALIZED_AUTOS = YES_AGGRESSIVE;
				GCC_WARN_UNUSED_FUNCTION = YES;
				GCC_WARN_UNUSED_VARIABLE = YES;
				IPHONEOS_DEPLOYMENT_TARGET = 13.0;
				MTL_ENABLE_DEBUG_INFO = YES;
				ONLY_ACTIVE_ARCH = YES;
				SDKROOT = iphoneos;
				TARGETED_DEVICE_FAMILY = "1,2";
			};
			name = Debug;
		};
		97C147041CF9000F007C117D /* Release */ = {
			isa = XCBuildConfiguration;
			buildSettings = {
				ALWAYS_SEARCH_USER_PATHS = NO;
				CLANG_ANALYZER_NONNULL = YES;
				CLANG_CXX_LANGUAGE_STANDARD = "gnu++0x";
				CLANG_CXX_LIBRARY = "libc++";
				CLANG_ENABLE_MODULES = YES;
				CLANG_ENABLE_OBJC_ARC = YES;
				CLANG_WARN_BLOCK_CAPTURE_AUTORELEASING = YES;
				CLANG_WARN_BOOL_CONVERSION = YES;
				CLANG_WARN_COMMA = YES;
				CLANG_WARN_CONSTANT_CONVERSION = YES;
				CLANG_WARN_DEPRECATED_OBJC_IMPLEMENTATIONS = YES;
				CLANG_WARN_DIRECT_OBJC_ISA_USAGE = YES_ERROR;
				CLANG_WARN_EMPTY_BODY = YES;
				CLANG_WARN_ENUM_CONVERSION = YES;
				CLANG_WARN_INFINITE_RECURSION = YES;
				CLANG_WARN_INT_CONVERSION = YES;
				CLANG_WARN_NON_LITERAL_NULL_CONVERSION = YES;
				CLANG_WARN_OBJC_IMPLICIT_RETAIN_SELF = YES;
				CLANG_WARN_OBJC_LITERAL_CONVERSION = YES;
				CLANG_WARN_OBJC_ROOT_CLASS = YES_ERROR;
				CLANG_WARN_RANGE_LOOP_ANALYSIS = YES;
				CLANG_WARN_STRICT_PROTOTYPES = YES;
				CLANG_WARN_SUSPICIOUS_MOVE = YES;
				CLANG_WARN_UNREACHABLE_CODE = YES;
				CLANG_WARN__DUPLICATE_METHOD_MATCH = YES;
				"CODE_SIGN_IDENTITY[sdk=iphoneos*]" = "iPhone Developer";
				COPY_PHASE_STRIP = NO;
				DEBUG_INFORMATION_FORMAT = "dwarf-with-dsym";
				ENABLE_NS_ASSERTIONS = NO;
				ENABLE_STRICT_OBJC_MSGSEND = YES;
				GCC_C_LANGUAGE_STANDARD = gnu99;
				GCC_NO_COMMON_BLOCKS = YES;
				GCC_WARN_64_TO_32_BIT_CONVERSION = YES;
				GCC_WARN_ABOUT_RETURN_TYPE = YES_ERROR;
				GCC_WARN_UNDECLARED_SELECTOR = YES;
				GCC_WARN_UNINITIALIZED_AUTOS = YES_AGGRESSIVE;
				GCC_WARN_UNUSED_FUNCTION = YES;
				GCC_WARN_UNUSED_VARIABLE = YES;
				IPHONEOS_DEPLOYMENT_TARGET = 13.0;
				MTL_ENABLE_DEBUG_INFO = NO;
				SDKROOT = iphoneos;
				SUPPORTED_PLATFORMS = iphoneos;
				SWIFT_COMPILATION_MODE = wholemodule;
				SWIFT_OPTIMIZATION_LEVEL = "-O";
				TARGETED_DEVICE_FAMILY = "1,2";
				VALIDATE_PRODUCT = YES;
			};
			name = Release;
		};
		97C147061CF9000F007C117D /* Debug */ = {
			isa = XCBuildConfiguration;
			baseConfigurationReference = 9740EEB21CF90195004384FC /* Debug.xcconfig */;
			buildSettings = {
				ASSETCATALOG_COMPILER_APPICON_NAME = AppIcon;
				CLANG_ENABLE_MODULES = YES;
				CURRENT_PROJECT_VERSION = "$(FLUTTER_BUILD_NUMBER)";
				DEVELOPMENT_TEAM = WFF8222WQ3;
				ENABLE_BITCODE = NO;
				FRAMEWORK_SEARCH_PATHS = (
					"$(inherited)",
					"$(PROJECT_DIR)/Flutter",
				);
				INFOPLIST_FILE = Runner/Info.plist;
				LD_RUNPATH_SEARCH_PATHS = (
					"$(inherited)",
					"@executable_path/Frameworks",
				);
				LIBRARY_SEARCH_PATHS = (
					"$(inherited)",
					"$(PROJECT_DIR)/Flutter",
				);
				PRODUCT_BUNDLE_IDENTIFIER = com.amazonaws.amplify.amplifyDataStoreExample;
				PRODUCT_NAME = "$(TARGET_NAME)";
				SWIFT_OBJC_BRIDGING_HEADER = "Runner/Runner-Bridging-Header.h";
				SWIFT_OPTIMIZATION_LEVEL = "-Onone";
				SWIFT_VERSION = 5.0;
				VERSIONING_SYSTEM = "apple-generic";
			};
			name = Debug;
		};
		97C147071CF9000F007C117D /* Release */ = {
			isa = XCBuildConfiguration;
			baseConfigurationReference = 7AFA3C8E1D35360C0083082E /* Release.xcconfig */;
			buildSettings = {
				ASSETCATALOG_COMPILER_APPICON_NAME = AppIcon;
				CLANG_ENABLE_MODULES = YES;
				CURRENT_PROJECT_VERSION = "$(FLUTTER_BUILD_NUMBER)";
				DEVELOPMENT_TEAM = WFF8222WQ3;
				ENABLE_BITCODE = NO;
				FRAMEWORK_SEARCH_PATHS = (
					"$(inherited)",
					"$(PROJECT_DIR)/Flutter",
				);
				INFOPLIST_FILE = Runner/Info.plist;
				LD_RUNPATH_SEARCH_PATHS = (
					"$(inherited)",
					"@executable_path/Frameworks",
				);
				LIBRARY_SEARCH_PATHS = (
					"$(inherited)",
					"$(PROJECT_DIR)/Flutter",
				);
				PRODUCT_BUNDLE_IDENTIFIER = com.amazonaws.amplify.amplifyDataStoreExample;
				PRODUCT_NAME = "$(TARGET_NAME)";
				SWIFT_OBJC_BRIDGING_HEADER = "Runner/Runner-Bridging-Header.h";
				SWIFT_VERSION = 5.0;
				VERSIONING_SYSTEM = "apple-generic";
			};
			name = Release;
		};
		B4A5C3812548A5D000B9E501 /* Debug */ = {
			isa = XCBuildConfiguration;
			baseConfigurationReference = E4FAF672EE7AB3550DEE60F3 /* Pods-amplify_datastore_unit_tests.debug.xcconfig */;
			buildSettings = {
				CLANG_ANALYZER_NUMBER_OBJECT_CONVERSION = YES_AGGRESSIVE;
				CLANG_CXX_LANGUAGE_STANDARD = "gnu++14";
				CLANG_ENABLE_OBJC_WEAK = YES;
				CLANG_WARN_DOCUMENTATION_COMMENTS = YES;
				CLANG_WARN_QUOTED_INCLUDE_IN_FRAMEWORK_HEADER = YES;
				CLANG_WARN_UNGUARDED_AVAILABILITY = YES_AGGRESSIVE;
				CODE_SIGN_STYLE = Automatic;
				GCC_C_LANGUAGE_STANDARD = gnu11;
				INFOPLIST_FILE = amplify_datastore_unit_tests/Info.plist;
<<<<<<< HEAD
				IPHONEOS_DEPLOYMENT_TARGET = 13.6;
=======
				IPHONEOS_DEPLOYMENT_TARGET = 14.1;
>>>>>>> 457bee01
				LD_RUNPATH_SEARCH_PATHS = (
					"$(inherited)",
					"@executable_path/Frameworks",
					"@loader_path/Frameworks",
				);
				MTL_ENABLE_DEBUG_INFO = INCLUDE_SOURCE;
				MTL_FAST_MATH = YES;
				PRODUCT_BUNDLE_IDENTIFIER = "com.amazonaws.amplify.amplify-datastore-unit-tests";
				PRODUCT_NAME = "$(TARGET_NAME)";
				SWIFT_ACTIVE_COMPILATION_CONDITIONS = DEBUG;
				SWIFT_OPTIMIZATION_LEVEL = "-Onone";
				SWIFT_VERSION = 5.0;
				TARGETED_DEVICE_FAMILY = "1,2";
			};
			name = Debug;
		};
		B4A5C3822548A5D000B9E501 /* Release */ = {
			isa = XCBuildConfiguration;
			baseConfigurationReference = 0748A79F82A007BA5E8763D8 /* Pods-amplify_datastore_unit_tests.release.xcconfig */;
			buildSettings = {
				CLANG_ANALYZER_NUMBER_OBJECT_CONVERSION = YES_AGGRESSIVE;
				CLANG_CXX_LANGUAGE_STANDARD = "gnu++14";
				CLANG_ENABLE_OBJC_WEAK = YES;
				CLANG_WARN_DOCUMENTATION_COMMENTS = YES;
				CLANG_WARN_QUOTED_INCLUDE_IN_FRAMEWORK_HEADER = YES;
				CLANG_WARN_UNGUARDED_AVAILABILITY = YES_AGGRESSIVE;
				CODE_SIGN_STYLE = Automatic;
				GCC_C_LANGUAGE_STANDARD = gnu11;
				INFOPLIST_FILE = amplify_datastore_unit_tests/Info.plist;
<<<<<<< HEAD
				IPHONEOS_DEPLOYMENT_TARGET = 13.6;
=======
				IPHONEOS_DEPLOYMENT_TARGET = 14.1;
>>>>>>> 457bee01
				LD_RUNPATH_SEARCH_PATHS = (
					"$(inherited)",
					"@executable_path/Frameworks",
					"@loader_path/Frameworks",
				);
				MTL_FAST_MATH = YES;
				PRODUCT_BUNDLE_IDENTIFIER = "com.amazonaws.amplify.amplify-datastore-unit-tests";
				PRODUCT_NAME = "$(TARGET_NAME)";
				SWIFT_VERSION = 5.0;
				TARGETED_DEVICE_FAMILY = "1,2";
			};
			name = Release;
		};
		B4A5C3832548A5D000B9E501 /* Profile */ = {
			isa = XCBuildConfiguration;
			baseConfigurationReference = 569A83AA81F2440721F1FB3A /* Pods-amplify_datastore_unit_tests.profile.xcconfig */;
			buildSettings = {
				CLANG_ANALYZER_NUMBER_OBJECT_CONVERSION = YES_AGGRESSIVE;
				CLANG_CXX_LANGUAGE_STANDARD = "gnu++14";
				CLANG_ENABLE_OBJC_WEAK = YES;
				CLANG_WARN_DOCUMENTATION_COMMENTS = YES;
				CLANG_WARN_QUOTED_INCLUDE_IN_FRAMEWORK_HEADER = YES;
				CLANG_WARN_UNGUARDED_AVAILABILITY = YES_AGGRESSIVE;
				CODE_SIGN_STYLE = Automatic;
				GCC_C_LANGUAGE_STANDARD = gnu11;
				INFOPLIST_FILE = amplify_datastore_unit_tests/Info.plist;
<<<<<<< HEAD
				IPHONEOS_DEPLOYMENT_TARGET = 13.6;
=======
				IPHONEOS_DEPLOYMENT_TARGET = 14.1;
>>>>>>> 457bee01
				LD_RUNPATH_SEARCH_PATHS = (
					"$(inherited)",
					"@executable_path/Frameworks",
					"@loader_path/Frameworks",
				);
				MTL_FAST_MATH = YES;
				PRODUCT_BUNDLE_IDENTIFIER = "com.amazonaws.amplify.amplify-datastore-unit-tests";
				PRODUCT_NAME = "$(TARGET_NAME)";
				SWIFT_VERSION = 5.0;
				TARGETED_DEVICE_FAMILY = "1,2";
			};
			name = Profile;
		};
/* End XCBuildConfiguration section */

/* Begin XCConfigurationList section */
		97C146E91CF9000F007C117D /* Build configuration list for PBXProject "Runner" */ = {
			isa = XCConfigurationList;
			buildConfigurations = (
				97C147031CF9000F007C117D /* Debug */,
				97C147041CF9000F007C117D /* Release */,
				249021D3217E4FDB00AE95B9 /* Profile */,
			);
			defaultConfigurationIsVisible = 0;
			defaultConfigurationName = Release;
		};
		97C147051CF9000F007C117D /* Build configuration list for PBXNativeTarget "Runner" */ = {
			isa = XCConfigurationList;
			buildConfigurations = (
				97C147061CF9000F007C117D /* Debug */,
				97C147071CF9000F007C117D /* Release */,
				249021D4217E4FDB00AE95B9 /* Profile */,
			);
			defaultConfigurationIsVisible = 0;
			defaultConfigurationName = Release;
		};
		B4A5C3802548A5D000B9E501 /* Build configuration list for PBXNativeTarget "amplify_datastore_unit_tests" */ = {
			isa = XCConfigurationList;
			buildConfigurations = (
				B4A5C3812548A5D000B9E501 /* Debug */,
				B4A5C3822548A5D000B9E501 /* Release */,
				B4A5C3832548A5D000B9E501 /* Profile */,
			);
			defaultConfigurationIsVisible = 0;
			defaultConfigurationName = Release;
		};
/* End XCConfigurationList section */
	};
	rootObject = 97C146E61CF9000F007C117D /* Project object */;
}<|MERGE_RESOLUTION|>--- conflicted
+++ resolved
@@ -15,10 +15,7 @@
 		97C146FC1CF9000F007C117D /* Main.storyboard in Resources */ = {isa = PBXBuildFile; fileRef = 97C146FA1CF9000F007C117D /* Main.storyboard */; };
 		97C146FE1CF9000F007C117D /* Assets.xcassets in Resources */ = {isa = PBXBuildFile; fileRef = 97C146FD1CF9000F007C117D /* Assets.xcassets */; };
 		97C147011CF9000F007C117D /* LaunchScreen.storyboard in Resources */ = {isa = PBXBuildFile; fileRef = 97C146FF1CF9000F007C117D /* LaunchScreen.storyboard */; };
-<<<<<<< HEAD
-=======
 		9C44723B2559F95300557CB1 /* instance_no_predicate.json in Resources */ = {isa = PBXBuildFile; fileRef = 9C44723A2559F95300557CB1 /* instance_no_predicate.json */; };
->>>>>>> 457bee01
 		B409DD21254A02EE006AECDB /* DataStorePluginUnitTests.swift in Sources */ = {isa = PBXBuildFile; fileRef = B409DD20254A02EE006AECDB /* DataStorePluginUnitTests.swift */; };
 		B409DE1F254A218A006AECDB /* 2_results.json in Resources */ = {isa = PBXBuildFile; fileRef = B409DE1C254A218A006AECDB /* 2_results.json */; };
 		B409DE20254A218A006AECDB /* only_model_name.json in Resources */ = {isa = PBXBuildFile; fileRef = B409DE1D254A218A006AECDB /* only_model_name.json */; };
@@ -69,10 +66,7 @@
 		97C146FD1CF9000F007C117D /* Assets.xcassets */ = {isa = PBXFileReference; lastKnownFileType = folder.assetcatalog; path = Assets.xcassets; sourceTree = "<group>"; };
 		97C147001CF9000F007C117D /* Base */ = {isa = PBXFileReference; lastKnownFileType = file.storyboard; name = Base; path = Base.lproj/LaunchScreen.storyboard; sourceTree = "<group>"; };
 		97C147021CF9000F007C117D /* Info.plist */ = {isa = PBXFileReference; lastKnownFileType = text.plist.xml; path = Info.plist; sourceTree = "<group>"; };
-<<<<<<< HEAD
-=======
 		9C44723A2559F95300557CB1 /* instance_no_predicate.json */ = {isa = PBXFileReference; lastKnownFileType = text.json; path = instance_no_predicate.json; sourceTree = "<group>"; };
->>>>>>> 457bee01
 		A740915DE9A187B6B9C2FF75 /* Pods-Runner.release.xcconfig */ = {isa = PBXFileReference; includeInIndex = 1; lastKnownFileType = text.xcconfig; name = "Pods-Runner.release.xcconfig"; path = "Target Support Files/Pods-Runner/Pods-Runner.release.xcconfig"; sourceTree = "<group>"; };
 		B409DD20254A02EE006AECDB /* DataStorePluginUnitTests.swift */ = {isa = PBXFileReference; lastKnownFileType = sourcecode.swift; path = DataStorePluginUnitTests.swift; sourceTree = "<group>"; };
 		B409DE1C254A218A006AECDB /* 2_results.json */ = {isa = PBXFileReference; fileEncoding = 4; lastKnownFileType = text.json; path = 2_results.json; sourceTree = "<group>"; };
@@ -145,18 +139,10 @@
 			children = (
 				B4A5C37C2548A5D000B9E501 /* amplify_datastore_unit_tests */,
 				9740EEB11CF90186004384FC /* Flutter */,
-<<<<<<< HEAD
-				97C146F01CF9000F007C117D /* Runner */,
-				B4A5C37C2548A5D000B9E501 /* amplify_datastore_unit_tests */,
-				97C146EF1CF9000F007C117D /* Products */,
-				417D1066DD09FB788918BC67 /* Pods */,
-				9DD5B94F29AA74D9913CA7B2 /* Frameworks */,
-=======
 				9DD5B94F29AA74D9913CA7B2 /* Frameworks */,
 				417D1066DD09FB788918BC67 /* Pods */,
 				97C146EF1CF9000F007C117D /* Products */,
 				97C146F01CF9000F007C117D /* Runner */,
->>>>>>> 457bee01
 			);
 			sourceTree = "<group>";
 		};
@@ -184,8 +170,6 @@
 			path = Runner;
 			sourceTree = "<group>";
 		};
-<<<<<<< HEAD
-=======
 		9C44723D255A090900557CB1 /* delete */ = {
 			isa = PBXGroup;
 			children = (
@@ -194,7 +178,6 @@
 			path = delete;
 			sourceTree = "<group>";
 		};
->>>>>>> 457bee01
 		9DD5B94F29AA74D9913CA7B2 /* Frameworks */ = {
 			isa = PBXGroup;
 			children = (
@@ -207,16 +190,6 @@
 		B409DE1A254A2118006AECDB /* predicates */ = {
 			isa = PBXGroup;
 			children = (
-<<<<<<< HEAD
-				B4A5C4592548F00900B9E501 /* complex_nested.json */,
-				B4A5C4572548F00900B9E501 /* group_mixed_and_or.json */,
-				B4A5C4542548F00900B9E501 /* group_with_only_and.json */,
-				B4A5C4552548F00900B9E501 /* mixed_with_not.json */,
-				B4A5C4582548F00900B9E501 /* negate_complex_predicate.json */,
-				B4A5C4662549009900B9E501 /* bool_and_double_operands.json */,
-				B4A5C4562548F00900B9E501 /* rating_greater_or_equal.json */,
-				B4A5C4502548EF9A00B9E501 /* id_not_equals.json */,
-=======
 				B4A5C4662549009900B9E501 /* bool_and_double_operands.json */,
 				B4A5C4592548F00900B9E501 /* complex_nested.json */,
 				B4A5C4572548F00900B9E501 /* group_mixed_and_or.json */,
@@ -225,7 +198,6 @@
 				B4A5C4552548F00900B9E501 /* mixed_with_not.json */,
 				B4A5C4582548F00900B9E501 /* negate_complex_predicate.json */,
 				B4A5C4562548F00900B9E501 /* rating_greater_or_equal.json */,
->>>>>>> 457bee01
 			);
 			path = predicates;
 			sourceTree = "<group>";
@@ -243,15 +215,6 @@
 		B4A5C37C2548A5D000B9E501 /* amplify_datastore_unit_tests */ = {
 			isa = PBXGroup;
 			children = (
-<<<<<<< HEAD
-				B4A5C44E2548EF7800B9E501 /* resources */,
-				B4A5C4472548E4CF00B9E501 /* QueryPredicateBuilderUnitTests.swift */,
-				B4A5C3F32548C7B500B9E501 /* QueryPaginationUnitTests.swift */,
-				B4A5C37D2548A5D000B9E501 /* QuerySortBuilderUnitTests.swift */,
-				B409DD20254A02EE006AECDB /* DataStorePluginUnitTests.swift */,
-				B4A5C37F2548A5D000B9E501 /* Info.plist */,
-				B409DE74254BAC5A006AECDB /* GetJsonFromFileUtil.swift */,
-=======
 				B409DD20254A02EE006AECDB /* DataStorePluginUnitTests.swift */,
 				B409DE74254BAC5A006AECDB /* GetJsonFromFileUtil.swift */,
 				B4A5C37F2548A5D000B9E501 /* Info.plist */,
@@ -259,7 +222,6 @@
 				B4A5C4472548E4CF00B9E501 /* QueryPredicateBuilderUnitTests.swift */,
 				B4A5C37D2548A5D000B9E501 /* QuerySortBuilderUnitTests.swift */,
 				B4A5C44E2548EF7800B9E501 /* resources */,
->>>>>>> 457bee01
 			);
 			path = amplify_datastore_unit_tests;
 			sourceTree = "<group>";
@@ -267,11 +229,8 @@
 		B4A5C44E2548EF7800B9E501 /* resources */ = {
 			isa = PBXGroup;
 			children = (
-<<<<<<< HEAD
 				FB2B5E73255CDBFA00518204 /* save */,
-=======
 				9C44723D255A090900557CB1 /* delete */,
->>>>>>> 457bee01
 				B4A5C44F2548EF8200B9E501 /* query */,
 			);
 			path = resources;
@@ -286,7 +245,6 @@
 			path = query;
 			sourceTree = "<group>";
 		};
-<<<<<<< HEAD
 		FB2B5E73255CDBFA00518204 /* save */ = {
 			isa = PBXGroup;
 			children = (
@@ -294,8 +252,6 @@
 			path = save;
 			sourceTree = "<group>";
 		};
-=======
->>>>>>> 457bee01
 /* End PBXGroup section */
 
 /* Begin PBXNativeTarget section */
@@ -401,10 +357,7 @@
 				B409DE20254A218A006AECDB /* only_model_name.json in Resources */,
 				B4A5C45D2548F00900B9E501 /* group_mixed_and_or.json in Resources */,
 				B4A5C45B2548F00900B9E501 /* mixed_with_not.json in Resources */,
-<<<<<<< HEAD
-=======
 				9C44723B2559F95300557CB1 /* instance_no_predicate.json in Resources */,
->>>>>>> 457bee01
 				B409DE21254A218A006AECDB /* model_name_with_all_query_parameters.json in Resources */,
 				B409DE1F254A218A006AECDB /* 2_results.json in Resources */,
 				B4A5C45E2548F00900B9E501 /* negate_complex_predicate.json in Resources */,
@@ -828,11 +781,7 @@
 				CODE_SIGN_STYLE = Automatic;
 				GCC_C_LANGUAGE_STANDARD = gnu11;
 				INFOPLIST_FILE = amplify_datastore_unit_tests/Info.plist;
-<<<<<<< HEAD
 				IPHONEOS_DEPLOYMENT_TARGET = 13.6;
-=======
-				IPHONEOS_DEPLOYMENT_TARGET = 14.1;
->>>>>>> 457bee01
 				LD_RUNPATH_SEARCH_PATHS = (
 					"$(inherited)",
 					"@executable_path/Frameworks",
@@ -862,11 +811,7 @@
 				CODE_SIGN_STYLE = Automatic;
 				GCC_C_LANGUAGE_STANDARD = gnu11;
 				INFOPLIST_FILE = amplify_datastore_unit_tests/Info.plist;
-<<<<<<< HEAD
 				IPHONEOS_DEPLOYMENT_TARGET = 13.6;
-=======
-				IPHONEOS_DEPLOYMENT_TARGET = 14.1;
->>>>>>> 457bee01
 				LD_RUNPATH_SEARCH_PATHS = (
 					"$(inherited)",
 					"@executable_path/Frameworks",
@@ -893,11 +838,7 @@
 				CODE_SIGN_STYLE = Automatic;
 				GCC_C_LANGUAGE_STANDARD = gnu11;
 				INFOPLIST_FILE = amplify_datastore_unit_tests/Info.plist;
-<<<<<<< HEAD
 				IPHONEOS_DEPLOYMENT_TARGET = 13.6;
-=======
-				IPHONEOS_DEPLOYMENT_TARGET = 14.1;
->>>>>>> 457bee01
 				LD_RUNPATH_SEARCH_PATHS = (
 					"$(inherited)",
 					"@executable_path/Frameworks",
