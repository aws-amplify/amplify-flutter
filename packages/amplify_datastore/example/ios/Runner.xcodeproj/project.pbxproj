--- conflicted
+++ resolved
@@ -32,12 +32,9 @@
 		B4A5C45E2548F00900B9E501 /* negate_complex_predicate.json in Resources */ = {isa = PBXBuildFile; fileRef = B4A5C4582548F00900B9E501 /* negate_complex_predicate.json */; };
 		B4A5C45F2548F00900B9E501 /* complex_nested.json in Resources */ = {isa = PBXBuildFile; fileRef = B4A5C4592548F00900B9E501 /* complex_nested.json */; };
 		B4A5C4672549009900B9E501 /* bool_and_double_operands.json in Resources */ = {isa = PBXBuildFile; fileRef = B4A5C4662549009900B9E501 /* bool_and_double_operands.json */; };
-<<<<<<< HEAD
 		FB228242255D4C95004BFCC0 /* instance_without_predicate.json in Resources */ = {isa = PBXBuildFile; fileRef = FB228241255D4C95004BFCC0 /* instance_without_predicate.json */; };
 		FB228244255D6B90004BFCC0 /* instance_with_predicate.json in Resources */ = {isa = PBXBuildFile; fileRef = FB228243255D6B90004BFCC0 /* instance_with_predicate.json */; };
-=======
 		B4FD354C255D0A9D00A4E699 /* 1_result.json in Resources */ = {isa = PBXBuildFile; fileRef = B4FD354B255D0A9D00A4E699 /* 1_result.json */; };
->>>>>>> 02ab5229
 /* End PBXBuildFile section */
 
 /* Begin PBXCopyFilesBuildPhase section */
@@ -365,11 +362,8 @@
 				B4A5C4672549009900B9E501 /* bool_and_double_operands.json in Resources */,
 				B4A5C4512548EF9A00B9E501 /* id_not_equals.json in Resources */,
 				B4A5C45F2548F00900B9E501 /* complex_nested.json in Resources */,
-<<<<<<< HEAD
 				FB228242255D4C95004BFCC0 /* instance_without_predicate.json in Resources */,
-=======
 				B4FD354C255D0A9D00A4E699 /* 1_result.json in Resources */,
->>>>>>> 02ab5229
 				B4A5C45C2548F00900B9E501 /* rating_greater_or_equal.json in Resources */,
 				B409DE20254A218A006AECDB /* only_model_name.json in Resources */,
 				B4A5C45D2548F00900B9E501 /* group_mixed_and_or.json in Resources */,
