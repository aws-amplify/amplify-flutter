--- conflicted
+++ resolved
@@ -260,21 +260,6 @@
       testModelOperations(models: models);
     });
 
-<<<<<<< HEAD
-    group(
-      'List<AWSTimestamp>',
-      () {
-        var dateTime = DateTime.parse("2021-11-09T18:53:12.183540Z");
-        var list = List.generate(
-            3, (i) => TemporalTimestamp(dateTime.add(Duration(days: i))));
-        var models =
-            List.generate(5, (_) => TimestampListTypeModel(value: list));
-        testModelOperations(models: models);
-      },
-      // should be unskipped after https://github.com/aws-amplify/amplify-flutter/issues/814 is resolved
-      skip: true,
-    );
-=======
     group('List<AWSTimestamp>', () {
       var now = DateTime.now();
       var list = List.generate(
@@ -282,7 +267,6 @@
       var models = List.generate(5, (_) => TimestampListTypeModel(value: list));
       testModelOperations(models: models);
     });
->>>>>>> 262cc6b3
 
     group(
       'List<AWSTimestamp> (with null value)',
