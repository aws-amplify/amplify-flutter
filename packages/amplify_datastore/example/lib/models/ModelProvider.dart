/*
* Copyright 2021 Amazon.com, Inc. or its affiliates. All Rights Reserved.
*
* Licensed under the Apache License, Version 2.0 (the "License").
* You may not use this file except in compliance with the License.
* A copy of the License is located at
*
*  http://aws.amazon.com/apache2.0
*
* or in the "license" file accompanying this file. This file is distributed
* on an "AS IS" BASIS, WITHOUT WARRANTIES OR CONDITIONS OF ANY KIND, either
* express or implied. See the License for the specific language governing
* permissions and limitations under the License.
*/

// ignore_for_file: public_member_api_docs

import 'package:amplify_datastore_plugin_interface/amplify_datastore_plugin_interface.dart';
<<<<<<< HEAD
=======
import 'BelongsToModel.dart';
>>>>>>> 28d50869
import 'Blog.dart';
import 'BoolListTypeModel.dart';
import 'BoolTypeModel.dart';
import 'ChildModel.dart';
import 'Comment.dart';
<<<<<<< HEAD
import 'Post.dart';

=======
import 'DateListTypeModel.dart';
import 'DateTimeListTypeModel.dart';
import 'DateTimeTypeModel.dart';
import 'DateTypeModel.dart';
import 'DoubleListTypeModel.dart';
import 'DoubleTypeModel.dart';
import 'EnumListTypeModel.dart';
import 'EnumTypeModel.dart';
import 'HasManyChildModel.dart';
import 'HasManyModel.dart';
import 'HasOneModel.dart';
import 'IntListTypeModel.dart';
import 'IntTypeModel.dart';
import 'JSONListTypeModel.dart';
import 'JSONTypeModel.dart';
import 'MultiTypeModel.dart';
import 'Post.dart';
import 'StringListTypeModel.dart';
import 'StringTypeModel.dart';
import 'TimeListTypeModel.dart';
import 'TimeTypeModel.dart';
import 'TimestampListTypeModel.dart';
import 'TimestampTypeModel.dart';

export 'BelongsToModel.dart';
>>>>>>> 28d50869
export 'Blog.dart';
export 'BoolListTypeModel.dart';
export 'BoolTypeModel.dart';
export 'ChildModel.dart';
export 'Comment.dart';
<<<<<<< HEAD
export 'Post.dart';

class ModelProvider implements ModelProviderInterface {
  @override
  String version = "5d57d0339e98a5193251cdde962c0b6e";
  @override
  List<ModelSchema> modelSchemas = [Blog.schema, Comment.schema, Post.schema];
=======
export 'DateListTypeModel.dart';
export 'DateTimeListTypeModel.dart';
export 'DateTimeTypeModel.dart';
export 'DateTypeModel.dart';
export 'DoubleListTypeModel.dart';
export 'DoubleTypeModel.dart';
export 'EnumListTypeModel.dart';
export 'EnumModel.dart';
export 'EnumTypeModel.dart';
export 'HasManyChildModel.dart';
export 'HasManyModel.dart';
export 'HasOneModel.dart';
export 'IntListTypeModel.dart';
export 'IntTypeModel.dart';
export 'JSONListTypeModel.dart';
export 'JSONTypeModel.dart';
export 'MultiTypeModel.dart';
export 'Post.dart';
export 'StringListTypeModel.dart';
export 'StringTypeModel.dart';
export 'TimeListTypeModel.dart';
export 'TimeTypeModel.dart';
export 'TimestampListTypeModel.dart';
export 'TimestampTypeModel.dart';

class ModelProvider implements ModelProviderInterface {
  @override
  String version = "9612dfafab711689ac8c3a5c22c1f51a";
  @override
  List<ModelSchema> modelSchemas = [
    BelongsToModel.schema,
    Blog.schema,
    BoolListTypeModel.schema,
    BoolTypeModel.schema,
    ChildModel.schema,
    Comment.schema,
    DateListTypeModel.schema,
    DateTimeListTypeModel.schema,
    DateTimeTypeModel.schema,
    DateTypeModel.schema,
    DoubleListTypeModel.schema,
    DoubleTypeModel.schema,
    EnumListTypeModel.schema,
    EnumTypeModel.schema,
    HasManyChildModel.schema,
    HasManyModel.schema,
    HasOneModel.schema,
    IntListTypeModel.schema,
    IntTypeModel.schema,
    JSONListTypeModel.schema,
    JSONTypeModel.schema,
    MultiTypeModel.schema,
    Post.schema,
    StringListTypeModel.schema,
    StringTypeModel.schema,
    TimeListTypeModel.schema,
    TimeTypeModel.schema,
    TimestampListTypeModel.schema,
    TimestampTypeModel.schema
  ];
>>>>>>> 28d50869
  static final ModelProvider _instance = ModelProvider();

  static ModelProvider get instance => _instance;

  ModelType getModelTypeByModelName(String modelName) {
    switch (modelName) {
<<<<<<< HEAD
      case "Blog":
        return Blog.classType;
      case "Comment":
        return Comment.classType;
      case "Post":
        return Post.classType;
=======
      case "BelongsToModel":
        {
          return BelongsToModel.classType;
        }
        break;
      case "Blog":
        {
          return Blog.classType;
        }
        break;
      case "BoolListTypeModel":
        {
          return BoolListTypeModel.classType;
        }
        break;
      case "BoolTypeModel":
        {
          return BoolTypeModel.classType;
        }
        break;
      case "ChildModel":
        {
          return ChildModel.classType;
        }
        break;
      case "Comment":
        {
          return Comment.classType;
        }
        break;
      case "DateListTypeModel":
        {
          return DateListTypeModel.classType;
        }
        break;
      case "DateTimeListTypeModel":
        {
          return DateTimeListTypeModel.classType;
        }
        break;
      case "DateTimeTypeModel":
        {
          return DateTimeTypeModel.classType;
        }
        break;
      case "DateTypeModel":
        {
          return DateTypeModel.classType;
        }
        break;
      case "DoubleListTypeModel":
        {
          return DoubleListTypeModel.classType;
        }
        break;
      case "DoubleTypeModel":
        {
          return DoubleTypeModel.classType;
        }
        break;
      case "EnumListTypeModel":
        {
          return EnumListTypeModel.classType;
        }
        break;
      case "EnumTypeModel":
        {
          return EnumTypeModel.classType;
        }
        break;
      case "HasManyChildModel":
        {
          return HasManyChildModel.classType;
        }
        break;
      case "HasManyModel":
        {
          return HasManyModel.classType;
        }
        break;
      case "HasOneModel":
        {
          return HasOneModel.classType;
        }
        break;
      case "IntListTypeModel":
        {
          return IntListTypeModel.classType;
        }
        break;
      case "IntTypeModel":
        {
          return IntTypeModel.classType;
        }
        break;
      case "JSONListTypeModel":
        {
          return JSONListTypeModel.classType;
        }
        break;
      case "JSONTypeModel":
        {
          return JSONTypeModel.classType;
        }
        break;
      case "MultiTypeModel":
        {
          return MultiTypeModel.classType;
        }
        break;
      case "Post":
        {
          return Post.classType;
        }
        break;
      case "StringListTypeModel":
        {
          return StringListTypeModel.classType;
        }
        break;
      case "StringTypeModel":
        {
          return StringTypeModel.classType;
        }
        break;
      case "TimeListTypeModel":
        {
          return TimeListTypeModel.classType;
        }
        break;
      case "TimeTypeModel":
        {
          return TimeTypeModel.classType;
        }
        break;
      case "TimestampListTypeModel":
        {
          return TimestampListTypeModel.classType;
        }
        break;
      case "TimestampTypeModel":
        {
          return TimestampTypeModel.classType;
        }
        break;
>>>>>>> 28d50869
      default:
        {
          throw Exception(
              "Failed to find model in model provider for model name: " +
                  modelName);
        }
    }
  }
}<|MERGE_RESOLUTION|>--- conflicted
+++ resolved
@@ -16,19 +16,12 @@
 // ignore_for_file: public_member_api_docs
 
 import 'package:amplify_datastore_plugin_interface/amplify_datastore_plugin_interface.dart';
-<<<<<<< HEAD
-=======
 import 'BelongsToModel.dart';
->>>>>>> 28d50869
 import 'Blog.dart';
 import 'BoolListTypeModel.dart';
 import 'BoolTypeModel.dart';
 import 'ChildModel.dart';
 import 'Comment.dart';
-<<<<<<< HEAD
-import 'Post.dart';
-
-=======
 import 'DateListTypeModel.dart';
 import 'DateTimeListTypeModel.dart';
 import 'DateTimeTypeModel.dart';
@@ -54,21 +47,11 @@
 import 'TimestampTypeModel.dart';
 
 export 'BelongsToModel.dart';
->>>>>>> 28d50869
 export 'Blog.dart';
 export 'BoolListTypeModel.dart';
 export 'BoolTypeModel.dart';
 export 'ChildModel.dart';
 export 'Comment.dart';
-<<<<<<< HEAD
-export 'Post.dart';
-
-class ModelProvider implements ModelProviderInterface {
-  @override
-  String version = "5d57d0339e98a5193251cdde962c0b6e";
-  @override
-  List<ModelSchema> modelSchemas = [Blog.schema, Comment.schema, Post.schema];
-=======
 export 'DateListTypeModel.dart';
 export 'DateTimeListTypeModel.dart';
 export 'DateTimeTypeModel.dart';
@@ -129,132 +112,123 @@
     TimestampListTypeModel.schema,
     TimestampTypeModel.schema
   ];
->>>>>>> 28d50869
   static final ModelProvider _instance = ModelProvider();
 
   static ModelProvider get instance => _instance;
 
   ModelType getModelTypeByModelName(String modelName) {
     switch (modelName) {
-<<<<<<< HEAD
+      case "BelongsToModel":
+        {
+          return BelongsToModel.classType;
+        }
+        break;
       case "Blog":
-        return Blog.classType;
+        {
+          return Blog.classType;
+        }
+        break;
+      case "BoolListTypeModel":
+        {
+          return BoolListTypeModel.classType;
+        }
+        break;
+      case "BoolTypeModel":
+        {
+          return BoolTypeModel.classType;
+        }
+        break;
+      case "ChildModel":
+        {
+          return ChildModel.classType;
+        }
+        break;
       case "Comment":
-        return Comment.classType;
+        {
+          return Comment.classType;
+        }
+        break;
+      case "DateListTypeModel":
+        {
+          return DateListTypeModel.classType;
+        }
+        break;
+      case "DateTimeListTypeModel":
+        {
+          return DateTimeListTypeModel.classType;
+        }
+        break;
+      case "DateTimeTypeModel":
+        {
+          return DateTimeTypeModel.classType;
+        }
+        break;
+      case "DateTypeModel":
+        {
+          return DateTypeModel.classType;
+        }
+        break;
+      case "DoubleListTypeModel":
+        {
+          return DoubleListTypeModel.classType;
+        }
+        break;
+      case "DoubleTypeModel":
+        {
+          return DoubleTypeModel.classType;
+        }
+        break;
+      case "EnumListTypeModel":
+        {
+          return EnumListTypeModel.classType;
+        }
+        break;
+      case "EnumTypeModel":
+        {
+          return EnumTypeModel.classType;
+        }
+        break;
+      case "HasManyChildModel":
+        {
+          return HasManyChildModel.classType;
+        }
+        break;
+      case "HasManyModel":
+        {
+          return HasManyModel.classType;
+        }
+        break;
+      case "HasOneModel":
+        {
+          return HasOneModel.classType;
+        }
+        break;
+      case "IntListTypeModel":
+        {
+          return IntListTypeModel.classType;
+        }
+        break;
+      case "IntTypeModel":
+        {
+          return IntTypeModel.classType;
+        }
+        break;
+      case "JSONListTypeModel":
+        {
+          return JSONListTypeModel.classType;
+        }
+        break;
+      case "JSONTypeModel":
+        {
+          return JSONTypeModel.classType;
+        }
+        break;
+      case "MultiTypeModel":
+        {
+          return MultiTypeModel.classType;
+        }
+        break;
       case "Post":
-        return Post.classType;
-=======
-      case "BelongsToModel":
-        {
-          return BelongsToModel.classType;
-        }
-        break;
-      case "Blog":
-        {
-          return Blog.classType;
-        }
-        break;
-      case "BoolListTypeModel":
-        {
-          return BoolListTypeModel.classType;
-        }
-        break;
-      case "BoolTypeModel":
-        {
-          return BoolTypeModel.classType;
-        }
-        break;
-      case "ChildModel":
-        {
-          return ChildModel.classType;
-        }
-        break;
-      case "Comment":
-        {
-          return Comment.classType;
-        }
-        break;
-      case "DateListTypeModel":
-        {
-          return DateListTypeModel.classType;
-        }
-        break;
-      case "DateTimeListTypeModel":
-        {
-          return DateTimeListTypeModel.classType;
-        }
-        break;
-      case "DateTimeTypeModel":
-        {
-          return DateTimeTypeModel.classType;
-        }
-        break;
-      case "DateTypeModel":
-        {
-          return DateTypeModel.classType;
-        }
-        break;
-      case "DoubleListTypeModel":
-        {
-          return DoubleListTypeModel.classType;
-        }
-        break;
-      case "DoubleTypeModel":
-        {
-          return DoubleTypeModel.classType;
-        }
-        break;
-      case "EnumListTypeModel":
-        {
-          return EnumListTypeModel.classType;
-        }
-        break;
-      case "EnumTypeModel":
-        {
-          return EnumTypeModel.classType;
-        }
-        break;
-      case "HasManyChildModel":
-        {
-          return HasManyChildModel.classType;
-        }
-        break;
-      case "HasManyModel":
-        {
-          return HasManyModel.classType;
-        }
-        break;
-      case "HasOneModel":
-        {
-          return HasOneModel.classType;
-        }
-        break;
-      case "IntListTypeModel":
-        {
-          return IntListTypeModel.classType;
-        }
-        break;
-      case "IntTypeModel":
-        {
-          return IntTypeModel.classType;
-        }
-        break;
-      case "JSONListTypeModel":
-        {
-          return JSONListTypeModel.classType;
-        }
-        break;
-      case "JSONTypeModel":
-        {
-          return JSONTypeModel.classType;
-        }
-        break;
-      case "MultiTypeModel":
-        {
-          return MultiTypeModel.classType;
-        }
-        break;
-      case "Post":
         {
           return Post.classType;
         }
@@ -289,7 +263,6 @@
           return TimestampTypeModel.classType;
         }
         break;
->>>>>>> 28d50869
       default:
         {
           throw Exception(
