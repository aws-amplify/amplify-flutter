/*
 * Copyright 2020 Amazon.com, Inc. or its affiliates. All Rights Reserved.
 *
 * Licensed under the Apache License, Version 2.0 (the "License").
 * You may not use this file except in compliance with the License.
 * A copy of the License is located at
 *
 *  http://aws.amazon.com/apache2.0
 *
 * or in the "license" file accompanying this file. This file is distributed
 * on an "AS IS" BASIS, WITHOUT WARRANTIES OR CONDITIONS OF ANY KIND, either
 * express or implied. See the License for the specific language governing
 * permissions and limitations under the License.
 */

library sample_app;

import 'dart:convert';

import 'package:amplify_datastore_example/codegen/ModelProvider.dart';
import 'package:flutter/material.dart';
import 'dart:async';

import 'package:amplify_datastore/amplify_datastore.dart';
import 'package:amplify_core/amplify_core.dart';
import 'package:amplify_datastore_plugin_interface/amplify_datastore_plugin_interface.dart';
import 'package:flutter/rendering.dart';
import 'package:flutter/services.dart';
import 'amplifyconfiguration.dart';

import 'codegen/Blog.dart';
import 'codegen/Post.dart';
import 'codegen/Comment.dart';

part 'queries_display_widgets.dart';
part 'save_model_widgets.dart';
part 'event_display_widgets.dart';

void main() {
  runApp(MyApp());
}

final divider = VerticalDivider(
  color: Colors.white,
  width: 10,
);

class MyApp extends StatefulWidget {
  @override
  _MyAppState createState() => _MyAppState();
}

class _MyAppState extends State<MyApp> {
  List<Post> _posts = List();
  List<Comment> _comments = List();
  List<Blog> _blogs = List();
  List<Post> _posts4rating = List();
  List<Post> _posts1To4Rating = List();
  List<Post> _postWithCreatedDate = List();
  List<Post> _posts2Or5Rating = List();
  List<Post> _postWithIdNotEquals = List();
  List<Post> _firstPostFromResult = List();
  List<Post> _allPostsWithoutRating2Or5 = List();
  List<String> _postStreamingData = List();
  List<String> _blogStreamingData = List();
  List<String> _commentStreamingData = List();
  bool _isAmplifyConfigured = false;
  String _queriesToView = "Post"; //default view
  Blog _selectedBlogForNewPost;
  Post _selectedPostForNewComment;
  Stream<SubscriptionEvent<Post>> postStream;
<<<<<<< HEAD
  bool _listeningToHub = true;
  AmplifyDataStore datastorePlugin;
=======
  Stream<SubscriptionEvent<Blog>> blogStream;
  Stream<SubscriptionEvent<Comment>> commentStream;
>>>>>>> e4ca3a46

  final _titleController = TextEditingController();
  final _ratingController = TextEditingController();
  final _nameController = TextEditingController();
  final _contentController = TextEditingController();
  ScrollController _postScrollController =
      ScrollController(initialScrollOffset: 50.0);
  ScrollController _blogScrollController =
      ScrollController(initialScrollOffset: 50.0);
  ScrollController _commentScrollController =
      ScrollController(initialScrollOffset: 50.0);

  Amplify amplify = new Amplify();

  @override
  void initState() {
    super.initState();
    initPlatformState();
  }

  // Platform messages are asynchronous, so we initialize in an async method.
  Future<void> initPlatformState() async {
    datastorePlugin = AmplifyDataStore(modelProvider: ModelProvider.instance);
    listenToHub();
    await amplify.addPlugin(dataStorePlugins: [datastorePlugin]);
    // Configure
    await amplify.configure(amplifyconfig);

    // setup streams
    postStream = Amplify.DataStore.observe(Post.classType);
    postStream.listen((event) {
      _postStreamingData.add('Post: ' +
          (event.eventType.toString() == EventType.delete.toString()
              ? event.item.id
              : event.item.title) +
          ', of type: ' +
          event.eventType.toString());
      runQueries();
    }).onError((error) => print(error));

    blogStream = Amplify.DataStore.observe(Blog.classType);
    blogStream.listen((event) {
      _blogStreamingData.add('Blog: ' +
          (event.eventType.toString() == EventType.delete.toString()
              ? event.item.id
              : event.item.name) +
          ', of type: ' +
          event.eventType.toString());
      runQueries();
    }).onError((error) => print(error));

    commentStream = Amplify.DataStore.observe(Comment.classType);
    commentStream.listen((event) {
      _commentStreamingData.add('Comment: ' +
          (event.eventType.toString() == EventType.delete.toString()
              ? event.item.id
              : event.item.content) +
          ', of type: ' +
          event.eventType.toString());
      runQueries();
    }).onError((error) => print(error));

    // Wait for 2 secs before any automated queries are run.
    // This is an issue by android that requires to wait for Hub Ready Event before querying.
    await Future.delayed(const Duration(milliseconds: 2000), () {});

    setState(() {
      _isAmplifyConfigured = true;
    });
    runQueries();
  }

  void listenToHub() {
    datastorePlugin.events.listenToDataStore((msg) {
      print(msg);
    });
    setState(() {
      _listeningToHub = true;
    });
  }

  void stopListeningToHub() {
    datastorePlugin.events.stopListeningToDataStore();
    setState(() {
      _listeningToHub = false;
    });
  }

  void runQueries() async {
    List<Post> allPosts = List();
    List<Comment> allComments = List();
    List<Blog> allBlogs = List();
    List<Post> posts4Rating = List();
    List<Post> posts1To4Rating = List();
    List<Post> posts2Or5Rating = List();
    List<Post> postWithCreatedDate = List();
    List<Post> postWithIdNotEquals = List();
    List<Post> firstPostFromResult = List();
    List<Post> allPostsWithoutRating2Or5 = List();

    // get all comments
    (await Amplify.DataStore.query(Comment.classType)).forEach((element) {
      if (element != null) {
        allComments.add(element);
      }
    });

    // get all posts
    (await Amplify.DataStore.query(Post.classType)).forEach((element) {
      if (element != null) {
        allPosts.add(element);
      }
    });

    // get all blogs
    (await Amplify.DataStore.query(Blog.classType)).forEach((element) {
      if (element != null) {
        allBlogs.add(element);
      }
    });

    (await Amplify.DataStore.query(Post.classType, where: Post.RATING.ge(4)))
        .forEach((element) {
      posts4Rating.add(element);
    });

    (await Amplify.DataStore.query(Post.classType,
            where: Post.RATING.between(1, 4)))
        .forEach((element) {
      posts1To4Rating.add(element);
    });

    (await Amplify.DataStore.query(Post.classType,
            where: Post.CREATED.eq("2020-02-02T20:20:20-08:00")))
        .forEach((element) {
      postWithCreatedDate.add(element);
    });

    (await Amplify.DataStore.query(Post.classType,
            where: QueryField(fieldName: "post.id")
                .ne("e25859fc-e254-4e8b-8cae-62ccacce4097")))
        .forEach((element) {
      postWithIdNotEquals.add(element);
    });

    (await Amplify.DataStore.query(Post.classType,
            where: Post.RATING.eq(2).or(Post.RATING.eq(5))))
        .forEach((element) {
      posts2Or5Rating.add(element);
    });

    (await Amplify.DataStore.query(Post.classType,
            pagination: QueryPagination.firstResult()))
        .forEach((element) {
      firstPostFromResult.add(element);
    });

    (await Amplify.DataStore.query(Post.classType,
            where: not(Post.RATING.eq(5).or(Post.RATING.eq(2)))))
        .forEach((element) {
      allPostsWithoutRating2Or5.add(element);
    });

    // If the widget was removed from the tree while the asynchronous platform
    // message was in flight, we want to discard the reply rather than calling
    // setState to update our non-existent appearance.
    if (!mounted) return;
    setState(() {
      _posts = allPosts;
      _comments = allComments;
      _blogs = allBlogs;
      _posts1To4Rating = posts1To4Rating;
      _posts4rating = posts4Rating;
      _postWithCreatedDate = postWithCreatedDate;
      _posts2Or5Rating = posts2Or5Rating;
      _postWithIdNotEquals = postWithIdNotEquals;
      _firstPostFromResult = firstPostFromResult;
      _allPostsWithoutRating2Or5 = allPostsWithoutRating2Or5;
    });
  }

  savePost(String title, int rating, Blog associatedBlog) async {
    try {
      Post post = Post(title: title, rating: rating, blog: associatedBlog);
      await Amplify.DataStore.save(post);
      runQueries();
    } catch (e) {
      print(e);
    }
  }

  saveBlog(String name) async {
    try {
      Blog blog = Blog(
        name: name,
      );
      await Amplify.DataStore.save(blog);
      runQueries();
    } catch (e) {
      print(e);
    }
  }

  saveComment(String content, Post associatedPost) async {
    try {
      Comment comment = Comment(content: content, post: associatedPost);
      await Amplify.DataStore.save(comment);
      runQueries();
    } catch (e) {
      print(e);
    }
  }

  deletePost(String id) async {
    try {
      _selectedPostForNewComment = null;
      await Amplify.DataStore.delete(Post(id: id, title: null));
      runQueries();
    } catch (e) {
      print(e);
    }
  }

  deleteBlog(String id) async {
    try {
      _selectedBlogForNewPost = null;
      await Amplify.DataStore.delete(Blog(id: id, name: null));
      runQueries();
    } catch (e) {
      print(e);
    }
  }

  deleteComment(String id) async {
    try {
      await Amplify.DataStore.delete(Comment(id: id, content: null));
      runQueries();
    } catch (e) {
      print(e);
    }
  }

  @override
  Widget build(BuildContext context) {
    executeAfterBuild();
    return MaterialApp(
      home: Scaffold(
        appBar: AppBar(
          centerTitle: true,
          title: Text(
            'Best DataStore App Ever',
            textAlign: TextAlign.center,
          ),
          actions: <Widget>[
            Padding(
                padding: EdgeInsets.only(right: 20.0),
                child: GestureDetector(
                  onTap: () async {
                    await Amplify.DataStore.clear();
                    runQueries();
                  },
                  child: Icon(
                    Icons.dangerous,
                    semanticLabel: "Clear",
                    size: 24.0,
                  ),
                )),
          ],
        ),
        body: Column(
          children: <Widget>[
            Padding(padding: EdgeInsets.all(10.0)),

            // Row for saving blog
            addBlogWidget(_nameController, _isAmplifyConfigured, saveBlog),

            // Row for saving post
            addPostWidget(
                _titleController,
                _ratingController,
                _isAmplifyConfigured,
                _selectedBlogForNewPost,
                _blogs,
                savePost,
                this),

            // Row for saving comment
            addCommentWidget(_contentController, _isAmplifyConfigured,
                _selectedPostForNewComment, _posts, saveComment, this),

            Padding(padding: EdgeInsets.all(10.0)),

            // Row for query buttons
            displayQueryButtons(_isAmplifyConfigured, this, runQueries),

            Padding(padding: EdgeInsets.all(5.0)),
            Text("Listen to DataStore Hub"),
            Switch(
              value: _listeningToHub,
              onChanged: (value) {
                if (_listeningToHub) {
                  stopListeningToHub();
                } else {
                  listenToHub();
                }
              },
              activeTrackColor: Colors.lightGreenAccent,
              activeColor: Colors.green,
            ),

            Padding(padding: EdgeInsets.all(5.0)),

            // Showing relevant queries
            if (_queriesToView == "Post")
              getWidgetToDisplayPost(_posts, deletePost, _blogs)
            else if (_queriesToView == "Blog")
              getWidgetToDisplayBlog(_blogs, deleteBlog)
            else if (_queriesToView == "Comment")
              getWidgetToDisplayComment(_comments, deleteComment, _posts),

            Text(_queriesToView + " Events",
                style: TextStyle(
                    fontWeight: FontWeight.bold,
                    color: Colors.black,
                    fontSize: 14)),

            Padding(padding: EdgeInsets.all(5.0)),
            if (_queriesToView == "Post")
              getWidgetToDisplayPostEvents(
                  _postScrollController, _postStreamingData, executeAfterBuild)
            else if (_queriesToView == "Blog")
              getWidgetToDisplayBlogEvents(
                  _blogScrollController, _blogStreamingData, executeAfterBuild)
            else if (_queriesToView == "Comment")
              getWidgetToDisplayCommentEvents(_commentScrollController,
                  _commentStreamingData, executeAfterBuild),
          ],
          // replace with any or all query results as needed
        ),
      ),
    );
  }

  @override
  void didChangeDependencies() {
    super.didChangeDependencies();
    WidgetsBinding.instance.addPostFrameCallback((_) => executeAfterBuild());
  }

  Future<void> executeAfterBuild() async {
    // this code will get executed after the build method
    // because of the way async functions are scheduled

    Future.delayed(const Duration(milliseconds: 500), () {
      if (_postScrollController.hasClients)
        _postScrollController.animateTo(
            _postScrollController.position.maxScrollExtent,
            duration: Duration(milliseconds: 200),
            curve: Curves.easeOut);
      if (_blogScrollController.hasClients)
        _blogScrollController.animateTo(
            _blogScrollController.position.maxScrollExtent,
            duration: Duration(milliseconds: 200),
            curve: Curves.easeOut);
      if (_commentScrollController.hasClients)
        _commentScrollController.animateTo(
            _commentScrollController.position.maxScrollExtent,
            duration: Duration(milliseconds: 200),
            curve: Curves.easeOut);
    });
  }
}<|MERGE_RESOLUTION|>--- conflicted
+++ resolved
@@ -69,13 +69,10 @@
   Blog _selectedBlogForNewPost;
   Post _selectedPostForNewComment;
   Stream<SubscriptionEvent<Post>> postStream;
-<<<<<<< HEAD
+  Stream<SubscriptionEvent<Blog>> blogStream;
+  Stream<SubscriptionEvent<Comment>> commentStream;
   bool _listeningToHub = true;
   AmplifyDataStore datastorePlugin;
-=======
-  Stream<SubscriptionEvent<Blog>> blogStream;
-  Stream<SubscriptionEvent<Comment>> commentStream;
->>>>>>> e4ca3a46
 
   final _titleController = TextEditingController();
   final _ratingController = TextEditingController();
