/*
 * Copyright 2020 Amazon.com, Inc. or its affiliates. All Rights Reserved.
 *
 * Licensed under the Apache License, Version 2.0 (the "License").
 * You may not use this file except in compliance with the License.
 * A copy of the License is located at
 *
 *  http://aws.amazon.com/apache2.0
 *
 * or in the "license" file accompanying this file. This file is distributed
 * on an "AS IS" BASIS, WITHOUT WARRANTIES OR CONDITIONS OF ANY KIND, either
 * express or implied. See the License for the specific language governing
 * permissions and limitations under the License.
 */

import 'dart:convert';

import 'package:amplify_datastore_example/codegen/ModelProvider.dart';
import 'package:flutter/material.dart';
import 'dart:async';

import 'package:amplify_datastore/amplify_datastore.dart';
import 'package:amplify_core/amplify_core.dart';
import 'package:amplify_datastore_plugin_interface/amplify_datastore_plugin_interface.dart';
import 'amplifyconfiguration.dart';

import 'codegen/Blog.dart';
import 'codegen/Post.dart';
import 'codegen/Comment.dart';

void main() {
  runApp(MyApp());
}

JsonEncoder encoder = new JsonEncoder.withIndent('  ');

class MyApp extends StatefulWidget {
  @override
  _MyAppState createState() => _MyAppState();
}

class _MyAppState extends State<MyApp> {
  String _posts = '';
  String _comments = '';
  String _blogs = '';
  String _posts4rating = '';
  String _posts1To4Rating = '';
  String _postWithCreatedDate = '';
  String _posts2Or5Rating = '';
  String _postWithIdNotEquals = '';
  String _firstPostFromResult = '';
  String _allPostsWithoutRating2Or5 = '';
  String _streamingData = '';
  Stream<SubscriptionEvent<Post>> stream = null;
  Amplify amplify = new Amplify();

  @override
  void initState() {
    super.initState();
    initPlatformState();
  }

  // Platform messages are asynchronous, so we initialize in an async method.
  Future<void> initPlatformState() async {
    AmplifyDataStore datastorePlugin =
        AmplifyDataStore(modelProvider: ModelProvider.instance);

    await amplify.addPlugin(dataStorePlugins: [datastorePlugin]);
    // Configure
    await amplify.configure("{}"); //amplifyconfig);
    String allPosts = '';
    String allComments = '';
    String allBlogs = '';
    String posts4Rating = '';
    String posts1To4Rating = '';
    String posts2Or5Rating = '';
    String postWithCreatedDate = '';
    String postWithIdNotEquals = '';
    String firstPostFromResult = '';
    String allPostsWithoutRating2Or5 = '';

<<<<<<< HEAD
    stream = Amplify.DataStore.observe(Post.classType);

    (await Amplify.DataStore.query(Post.classType,
            sortBy: [Post.RATING.ascending()]))
        .forEach((element) {
      allPosts += encoder.convert(element.toJson()) + '\n';
=======
    // get all comments
    (await Amplify.DataStore.query(Comment.classType)).forEach((element) {
      if (element != null) {
        allComments += encoder.convert(element.toJson());
      }
    });

    // get all posts
    (await Amplify.DataStore.query(Post.classType)).forEach((element) {
      if (element != null) {
        allPosts += encoder.convert(element.toJson());
      }
    });

    // get all blogs
    (await Amplify.DataStore.query(Blog.classType)).forEach((element) {
      if (element != null) {
        allBlogs += encoder.convert(element.toJson());
      }
>>>>>>> bc5c6584
    });

    (await Amplify.DataStore.query(Post.classType, where: Post.RATING.ge(4)))
        .forEach((element) {
      posts4Rating += encoder.convert(element.toJson()) + '\n';
    });

    (await Amplify.DataStore.query(Post.classType,
            where: Post.RATING.between(1, 4)))
        .forEach((element) {
      posts1To4Rating += encoder.convert(element.toJson()) + '\n';
    });

    // (await Amplify.DataStore.query(Post.classType,
    //         where: Post.CREATED.eq("2020-02-02T20:20:20-08:00")))
    //     .forEach((element) {
    //   postWithCreatedDate += encoder.convert(element.toJson()) + '\n';
    // });

    (await Amplify.DataStore.query(Post.classType,
            where: QueryField(fieldName: "post.id")
                .ne("e25859fc-e254-4e8b-8cae-62ccacce4097")))
        .forEach((element) {
      postWithIdNotEquals += encoder.convert(element.toJson()) + '\n';
    });

    (await Amplify.DataStore.query(Post.classType,
            where: Post.RATING.eq(2).or(Post.RATING.eq(5))))
        .forEach((element) {
      posts2Or5Rating += encoder.convert(element.toJson()) + '\n';
    });

    (await Amplify.DataStore.query(Post.classType,
            pagination: QueryPagination.firstResult()))
        .forEach((element) {
      firstPostFromResult += encoder.convert(element.toJson());
    });

    (await Amplify.DataStore.query(Post.classType,
            where: not(Post.RATING.eq(5).or(Post.RATING.eq(2)))))
        .forEach((element) {
      allPostsWithoutRating2Or5 += encoder.convert(element.toJson());
    });

    // Stream<Post> stream = Amplify.DataStore.observe(Post.classType);
    // stream.listen((event) {
    //   print(event.toJson().toString());
    // });

    // If the widget was removed from the tree while the asynchronous platform
    // message was in flight, we want to discard the reply rather than calling
    // setState to update our non-existent appearance.
    if (!mounted) return;
    setState(() {
      _posts = allPosts;
      _comments = allComments;
      _blogs = allBlogs;
      _posts1To4Rating = posts1To4Rating;
      _posts4rating = posts4Rating;
      _postWithCreatedDate = postWithCreatedDate;
      _posts2Or5Rating = posts2Or5Rating;
      _postWithIdNotEquals = postWithIdNotEquals;
      _firstPostFromResult = firstPostFromResult;
      _allPostsWithoutRating2Or5 = allPostsWithoutRating2Or5;
    });
  }

  @override
  Widget build(BuildContext context) {
    return MaterialApp(
      home: Scaffold(
          appBar: AppBar(
            title: const Text('Plugin example app'),
          ),
          body: ListView(children: [
            StreamBuilder(
              initialData: "Unknown\n",
              stream: stream,
              builder: (context, snapshot) {
                _streamingData += snapshot.data is SubscriptionEvent
                    ? 'Item: ' +
                        (snapshot.data.item as Post).toJson().toString() +
                        ', EventType: ' +
                        snapshot.data.eventType.toString() +
                        '\n'
                    : '';
                return Text("Received Data from streams: ${_streamingData}");
              },
            ),
            new SingleChildScrollView(
                child: Text('All Posts sort by rating ascending (sorting not working)\n$_posts\n\n' +
                    'All Comments \n$_comments\n\n' +
                    'All Blogs \n$_blogs\n\n' +
                    'First post from list of all posts\n$_firstPostFromResult\n\n' +
                    'Posts >= 4 rating\n$_posts4rating\n\n' +
                    'Posts between 1 and 4 rating\n$_posts1To4Rating\n\n' +
                    'Posts with rating 2 or 5\n$_posts2Or5Rating\n\n' +
                    'Posts without rating 2 or 5\n$_allPostsWithoutRating2Or5\n\n' +
                    'Post with date equals\n$_postWithCreatedDate\n\n' +
                    'Post with Id not equals\n$_postWithIdNotEquals\n\n')),
          ])),
    );
  }
<<<<<<< HEAD

  ModelSchema createTestSchema() {
    Map<String, ModelField> modelFieldMap = {};
    modelFieldMap["id"] = ModelField(
        name: "id",
        type: "String",
        targetType: "ID",
        isRequired: true,
        isArray: false,
        isEnum: false,
        isModel: false);
    modelFieldMap["title"] = ModelField(
        name: "title",
        type: "String",
        targetType: "String",
        isRequired: true,
        isArray: false,
        isEnum: false,
        isModel: false);
    modelFieldMap["rating"] = ModelField(
        name: "rating",
        type: "Integer",
        targetType: "Integer",
        isRequired: false,
        isArray: false,
        isEnum: false,
        isModel: false);
    // modelFieldMap["created"] = ModelField(
    //     name: "created",
    //     type: "DateTime",
    //     targetType: "Date",
    //     isRequired: false,
    //     isArray: false,
    //     isEnum: false,
    //     isModel: false);
    return ModelSchema(
        name: "Post", pluralName: "Posts", fields: modelFieldMap);
  }
=======
>>>>>>> bc5c6584
}<|MERGE_RESOLUTION|>--- conflicted
+++ resolved
@@ -79,14 +79,8 @@
     String firstPostFromResult = '';
     String allPostsWithoutRating2Or5 = '';
 
-<<<<<<< HEAD
     stream = Amplify.DataStore.observe(Post.classType);
 
-    (await Amplify.DataStore.query(Post.classType,
-            sortBy: [Post.RATING.ascending()]))
-        .forEach((element) {
-      allPosts += encoder.convert(element.toJson()) + '\n';
-=======
     // get all comments
     (await Amplify.DataStore.query(Comment.classType)).forEach((element) {
       if (element != null) {
@@ -106,7 +100,6 @@
       if (element != null) {
         allBlogs += encoder.convert(element.toJson());
       }
->>>>>>> bc5c6584
     });
 
     (await Amplify.DataStore.query(Post.classType, where: Post.RATING.ge(4)))
@@ -210,45 +203,4 @@
           ])),
     );
   }
-<<<<<<< HEAD
-
-  ModelSchema createTestSchema() {
-    Map<String, ModelField> modelFieldMap = {};
-    modelFieldMap["id"] = ModelField(
-        name: "id",
-        type: "String",
-        targetType: "ID",
-        isRequired: true,
-        isArray: false,
-        isEnum: false,
-        isModel: false);
-    modelFieldMap["title"] = ModelField(
-        name: "title",
-        type: "String",
-        targetType: "String",
-        isRequired: true,
-        isArray: false,
-        isEnum: false,
-        isModel: false);
-    modelFieldMap["rating"] = ModelField(
-        name: "rating",
-        type: "Integer",
-        targetType: "Integer",
-        isRequired: false,
-        isArray: false,
-        isEnum: false,
-        isModel: false);
-    // modelFieldMap["created"] = ModelField(
-    //     name: "created",
-    //     type: "DateTime",
-    //     targetType: "Date",
-    //     isRequired: false,
-    //     isArray: false,
-    //     isEnum: false,
-    //     isModel: false);
-    return ModelSchema(
-        name: "Post", pluralName: "Posts", fields: modelFieldMap);
-  }
-=======
->>>>>>> bc5c6584
 }