--- conflicted
+++ resolved
@@ -52,11 +52,8 @@
   String _allPostsWithoutRating2Or5 = '';
   bool _isAmplifyConfigured = false;
 
-<<<<<<< HEAD
-=======
   String _streamingData = '';
   Stream<SubscriptionEvent<Post>> stream = null;
->>>>>>> 451662ad
   Amplify amplify = new Amplify();
 
   @override
@@ -174,19 +171,12 @@
   savePost() async {
     try {
       Post post = Post(
-<<<<<<< HEAD
         title: 'Created Successfully',
         rating: 15,
       );
       await Amplify.DataStore.save(post, when: Post.RATING.ge(10));
       Post newPost = post.copyWith(id: post.id, title: 'Updated Successfully');
       await Amplify.DataStore.save(newPost, when: Post.RATING.ge(10));
-=======
-          title: 'New Post being saved', rating: 15, created: DateTime.now());
-      await Amplify.DataStore.save(post);
-      Post newPost = post.copyWith(id: post.id, title: 'Updated Title');
-      await Amplify.DataStore.save(newPost, when: Post.RATING.eq(10));
->>>>>>> 451662ad
     } catch (e) {
       print(e);
     }
@@ -202,8 +192,6 @@
     }
   }
 
-<<<<<<< HEAD
-=======
   clearStore() async {
     try {
       Amplify.DataStore.clear();
@@ -212,7 +200,6 @@
     }
   }
 
->>>>>>> 451662ad
   @override
   Widget build(BuildContext context) {
     return MaterialApp(
@@ -241,8 +228,6 @@
               Padding(padding: EdgeInsets.all(10.0)),
               Center(
                 child: RaisedButton(
-<<<<<<< HEAD
-=======
                   onPressed: _isAmplifyConfigured ? clearStore : null,
                   child: Text('Clear Store'),
                 ),
@@ -250,7 +235,6 @@
               Padding(padding: EdgeInsets.all(10.0)),
               Center(
                 child: RaisedButton(
->>>>>>> 451662ad
                   onPressed: _isAmplifyConfigured ? runQueries : null,
                   child: const Text('Query'),
                 ),
