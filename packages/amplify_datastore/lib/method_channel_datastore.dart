--- conflicted
+++ resolved
@@ -1,127 +1,100 @@
-/*
- * Copyright 2020 Amazon.com, Inc. or its affiliates. All Rights Reserved.
- *
- * Licensed under the Apache License, Version 2.0 (the "License").
- * You may not use this file except in compliance with the License.
- * A copy of the License is located at
- *
- *  http://aws.amazon.com/apache2.0
- *
- * or in the "license" file accompanying this file. This file is distributed
- * on an "AS IS" BASIS, WITHOUT WARRANTIES OR CONDITIONS OF ANY KIND, either
- * express or implied. See the License for the specific language governing
- * permissions and limitations under the License.
- */
-
-import 'dart:collection';
-
-import 'package:amplify_datastore/amplify_datastore.dart';
-import 'package:flutter/services.dart';
-import 'package:amplify_datastore_plugin_interface/amplify_datastore_plugin_interface.dart';
-import 'package:meta/meta.dart';
-
-const MethodChannel _channel = MethodChannel('com.amazonaws.amplify/datastore');
-
-/// An implementation of [AmplifyDataStore] that uses method channels.
-class AmplifyDataStoreMethodChannel extends AmplifyDataStore {
-  @override
-  Future<List<T>> query<T extends Model>(ModelType<T> modelType,
-      {QueryPredicate where,
-      QueryPagination pagination,
-      List<QuerySortBy> sortBy}) async {
-    try {
-      final List<Map<dynamic, dynamic>> serializedResults =
-          await _channel.invokeListMethod('query', <String, dynamic>{
-        'modelName': modelType.modelName(),
-        'queryPredicate': where?.serializeAsMap(),
-        'queryPagination': pagination?.serializeAsMap(),
-        'querySort':
-            sortBy?.map((element) => element?.serializeAsMap())?.toList()
-      });
-
-      return serializedResults
-          .map((serializedResult) => modelType.fromJson(
-              new Map<String, dynamic>.from(
-                  serializedResult["serializedData"])))
-          .toList();
-    } on PlatformException catch (e) {
-      throw formatError(e);
-    } on TypeError {
-      throw DataStoreError.init(
-          cause: "ERROR_FORMATTING_PLATFORM_CHANNEL_RESPONSE",
-          errorMap: new LinkedHashMap.from(
-              {"errorMessage": "Failed to deserialize query API results"}));
-    }
-  }
-
-  @override
-<<<<<<< HEAD
-  Future<T> delete<T extends Model>(T model, {QueryPredicate when}) async {
-    try {
-      var modelJson = model.toJson();
-      final Map<dynamic, dynamic> serializedResult =
-          await _channel.invokeMapMethod('delete', <String, dynamic>{
-=======
-  Future<void> delete<T extends Model>(T model) async {
-     try {
-      var modelJson = model.toJson();
-      await _channel.invokeMapMethod('delete', <String, dynamic>{
->>>>>>> 457bee01
-        'modelName': model.instanceType.modelName(),
-        'model': modelJson
-      });
-<<<<<<< HEAD
-
-      return model.instanceType.fromJson(
-          new Map<String, dynamic>.from(serializedResult["serializedData"]));
-    } on PlatformException catch (e) {
-      throw formatError(e);
-    } on TypeError {
-      throw DataStoreError.init(
-          cause: "ERROR_FORMATTING_PLATFORM_CHANNEL_RESPONSE",
-          errorMap: new LinkedHashMap.from(
-              {"errorMessage": "Failed to deserialize delete API results"}));
-    }
-  }
-
-  @override
-  Future<T> save<T extends Model>(T model, {QueryPredicate predicate}) async {
-    try {
-      ModelType<T> modelType = model.instanceType;
-      var methodChannelSaveInput = <String, dynamic>{
-        'modelName': modelType.modelName(),
-        'serializedModel': model.toJson(),
-        'queryPredicate': predicate?.serializeAsMap(),
-      };
-
-      print('DataStore MethodChannel Save Input: $methodChannelSaveInput');
-      await _channel.invokeMapMethod('save', methodChannelSaveInput);
-      //TODO_FL: Return null
-      return model;
-    } on PlatformException catch (e) {
-      print("PLATFORM ERROR:" + e.message);
-      throw formatError(e);
-    } on TypeError {
-      throw DataStoreError.init(
-          cause: "ERROR_FORMATTING_PLATFORM_CHANNEL_RESPONSE",
-          errorMap: new LinkedHashMap.from(
-              {"errorMessage": "Failed to deserialize save API results"}));
-=======
-    } on PlatformException catch (e) {
-      throw formatError(e);
->>>>>>> 457bee01
-    }
-  }
-
-  Future<void> configure({@required List<ModelSchema> modelSchemas}) async {
-    return _channel.invokeMethod('configure', <String, dynamic>{
-      'modelSchemas': modelSchemas.map((schema) => schema.toMap()).toList()
-    });
-  }
-
-  DataStoreError formatError(PlatformException e) {
-    LinkedHashMap eMap = new LinkedHashMap<String, dynamic>();
-    e.details.forEach((k, v) => {eMap.putIfAbsent(k, () => v)});
-    return DataStoreError.init(cause: e.message, errorMap: eMap);
-  }
-}
+/*
+ * Copyright 2020 Amazon.com, Inc. or its affiliates. All Rights Reserved.
+ *
+ * Licensed under the Apache License, Version 2.0 (the "License").
+ * You may not use this file except in compliance with the License.
+ * A copy of the License is located at
+ *
+ *  http://aws.amazon.com/apache2.0
+ *
+ * or in the "license" file accompanying this file. This file is distributed
+ * on an "AS IS" BASIS, WITHOUT WARRANTIES OR CONDITIONS OF ANY KIND, either
+ * express or implied. See the License for the specific language governing
+ * permissions and limitations under the License.
+ */
+
+import 'dart:collection';
+
+import 'package:amplify_datastore/amplify_datastore.dart';
+import 'package:flutter/services.dart';
+import 'package:amplify_datastore_plugin_interface/amplify_datastore_plugin_interface.dart';
+import 'package:meta/meta.dart';
+
+const MethodChannel _channel = MethodChannel('com.amazonaws.amplify/datastore');
+
+/// An implementation of [AmplifyDataStore] that uses method channels.
+class AmplifyDataStoreMethodChannel extends AmplifyDataStore {
+  @override
+  Future<List<T>> query<T extends Model>(ModelType<T> modelType,
+      {QueryPredicate where,
+      QueryPagination pagination,
+      List<QuerySortBy> sortBy}) async {
+    try {
+      final List<Map<dynamic, dynamic>> serializedResults =
+          await _channel.invokeListMethod('query', <String, dynamic>{
+        'modelName': modelType.modelName(),
+        'queryPredicate': where?.serializeAsMap(),
+        'queryPagination': pagination?.serializeAsMap(),
+        'querySort':
+            sortBy?.map((element) => element?.serializeAsMap())?.toList()
+      });
+
+      return serializedResults
+          .map((serializedResult) => modelType.fromJson(
+              new Map<String, dynamic>.from(
+                  serializedResult["serializedData"])))
+          .toList();
+    } on PlatformException catch (e) {
+      throw formatError(e);
+    } on TypeError {
+      throw DataStoreError.init(
+          cause: "ERROR_FORMATTING_PLATFORM_CHANNEL_RESPONSE",
+          errorMap: new LinkedHashMap.from(
+              {"errorMessage": "Failed to deserialize query API results"}));
+    }
+  }
+
+  Future<void> delete<T extends Model>(T model) async {
+    try {
+      var modelJson = model.toJson();
+      await _channel.invokeMapMethod('delete', <String, dynamic>{
+        'modelName': model.instanceType.modelName(),
+        'model': modelJson
+      });
+    } on PlatformException catch (e) {
+      throw formatError(e);
+    }
+  }
+
+  @override
+  Future<T> save<T extends Model>(T model, {QueryPredicate predicate}) async {
+    try {
+      ModelType<T> modelType = model.instanceType;
+      var methodChannelSaveInput = <String, dynamic>{
+        'modelName': modelType.modelName(),
+        'serializedModel': model.toJson(),
+        'queryPredicate': predicate?.serializeAsMap(),
+      };
+
+      print('DataStore MethodChannel Save Input: $methodChannelSaveInput');
+      await _channel.invokeMapMethod('save', methodChannelSaveInput);
+      //TODO_FL: Return null
+      return model;
+    } on PlatformException catch (e) {
+      print("PLATFORM ERROR:" + e.message);
+      throw formatError(e);
+    }
+  }
+
+  Future<void> configure({@required List<ModelSchema> modelSchemas}) async {
+    return _channel.invokeMethod('configure', <String, dynamic>{
+      'modelSchemas': modelSchemas.map((schema) => schema.toMap()).toList()
+    });
+  }
+
+  DataStoreError formatError(PlatformException e) {
+    LinkedHashMap eMap = new LinkedHashMap<String, dynamic>();
+    e.details.forEach((k, v) => {eMap.putIfAbsent(k, () => v)});
+    return DataStoreError.init(cause: e.message, errorMap: eMap);
+  }
+}