--- conflicted
+++ resolved
@@ -45,14 +45,11 @@
   }
 
   @override
-<<<<<<< HEAD
-=======
   Future<T> delete<T extends Model>(T model, {QueryPredicate when}) async {
     return _instance.delete(model, when: when);
   }
 
   @override
->>>>>>> a3cbd42a
   Future<void> configure({List<ModelSchema> modelSchemas}) async {
     List<ModelSchema> schemas =
         modelSchemas == null ? this.modelSchemas : modelSchemas;
