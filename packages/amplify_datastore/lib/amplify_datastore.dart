/*
 * Copyright 2020 Amazon.com, Inc. or its affiliates. All Rights Reserved.
 *
 * Licensed under the Apache License, Version 2.0 (the "License").
 * You may not use this file except in compliance with the License.
 * A copy of the License is located at
 *
 *  http://aws.amazon.com/apache2.0
 *
 * or in the "license" file accompanying this file. This file is distributed
 * on an "AS IS" BASIS, WITHOUT WARRANTIES OR CONDITIONS OF ANY KIND, either
 * express or implied. See the License for the specific language governing
 * permissions and limitations under the License.
 */

import 'dart:async';

import 'package:amplify_datastore_plugin_interface/amplify_datastore_plugin_interface.dart';
import 'package:meta/meta.dart';
import 'package:plugin_platform_interface/plugin_platform_interface.dart';

import 'amplify_datastore_stream_controller.dart';
import 'method_channel_datastore.dart';

export 'package:amplify_datastore_plugin_interface/src/publicTypes.dart';

class AmplifyDataStore extends DataStorePluginInterface {
  static final Object _token = Object();

  /// Constructs an AmplifyDataStore plugin with mandatory [modelProvider]
  /// and optional datastore configuration properties including
  ///
  /// [syncInterval]: datastore syncing interval (in seconds)
  ///
  /// [syncMaxRecords]: max number of records to sync
  ///
  /// [syncPageSize]: page size to sync
  AmplifyDataStore(
<<<<<<< HEAD
      {@required ModelProviderInterface modelProvider,
      int syncInterval,
      int syncMaxRecords,
      int syncPageSize})
=======
      {required ModelProviderInterface modelProvider,
      int? syncInterval,
      int? syncMaxRecords,
      int? syncPageSize})
>>>>>>> c3112bec
      : super(
            token: _token,
            modelProvider: modelProvider,
            syncInterval: syncInterval,
            syncMaxRecords: syncMaxRecords,
            syncPageSize: syncPageSize);
<<<<<<< HEAD
=======

  /// Internal use constructor
  @protected
  AmplifyDataStore.tokenOnly() : super.tokenOnly(token: _token);
>>>>>>> c3112bec

  static AmplifyDataStore _instance = AmplifyDataStoreMethodChannel();
  static DataStoreStreamController streamWrapper = DataStoreStreamController();

  static set instance(DataStorePluginInterface instance) {
    PlatformInterface.verifyToken(instance, _token);
    _instance = instance as AmplifyDataStore;
  }

  StreamController get streamController {
    return streamWrapper.datastoreStreamController;
  }

  @deprecated
  @override
  Future<void> configureDataStore(
      {ModelProviderInterface? modelProvider,
      int? syncInterval,
      int? syncMaxRecords,
      int? syncPageSize}) async {
    ModelProviderInterface provider = modelProvider ?? this.modelProvider!;
    if (provider.modelSchemas.isEmpty) {
      throw DataStoreException('No modelProvider or modelSchemas found',
          recoverySuggestion:
              'Pass in a modelProvider instance while instantiating DataStorePlugin');
    }
    streamWrapper.registerModelsForHub(provider);
    return _instance.configureDataStore(
        modelProvider: provider,
        syncInterval: this.syncInterval,
        syncMaxRecords: this.syncMaxRecords,
        syncPageSize: this.syncPageSize);
  }

  @override
<<<<<<< HEAD
  Future<void> configureDataStore(
      {ModelProviderInterface modelProvider,
      int syncInterval,
      int syncMaxRecords,
      int syncPageSize}) async {
    ModelProviderInterface provider =
        modelProvider == null ? this.modelProvider : modelProvider;
    if (provider == null || provider.modelSchemas.isEmpty) {
      throw DataStoreException('No modelProvider or modelSchemas found',
          recoverySuggestion:
              'Pass in a modelProvider instance while instantiating DataStorePlugin');
    }
    streamWrapper.registerModelsForHub(provider);
    return _instance.configureDataStore(
        modelProvider: provider,
        syncInterval: this.syncInterval,
        syncMaxRecords: this.syncMaxRecords,
        syncPageSize: this.syncPageSize);
  }

  @override
  Future<void> configure({String configuration}) async {
=======
  Future<void> configure({String? configuration}) async {
>>>>>>> c3112bec
    return _instance.configure(configuration: configuration);
  }

  @override
  Future<List<T>> query<T extends Model>(ModelType<T> modelType,
      {QueryPredicate? where,
      QueryPagination? pagination,
      List<QuerySortBy>? sortBy}) async {
    return _instance.query(modelType,
        where: where, pagination: pagination, sortBy: sortBy);
  }

  @override
  Future<void> delete<T extends Model>(T model) async {
    return _instance.delete(model);
  }

  @override
  Future<void> save<T extends Model>(T model) {
    return _instance.save(model);
  }

  @override
  Stream<SubscriptionEvent<T>> observe<T extends Model>(
      ModelType<T> modelType) {
    return _instance.observe(modelType);
  }

  @override
  Future<void> clear() async {
    return _instance.clear();
  }
}<|MERGE_RESOLUTION|>--- conflicted
+++ resolved
@@ -36,30 +36,20 @@
   ///
   /// [syncPageSize]: page size to sync
   AmplifyDataStore(
-<<<<<<< HEAD
-      {@required ModelProviderInterface modelProvider,
-      int syncInterval,
-      int syncMaxRecords,
-      int syncPageSize})
-=======
       {required ModelProviderInterface modelProvider,
       int? syncInterval,
       int? syncMaxRecords,
       int? syncPageSize})
->>>>>>> c3112bec
       : super(
             token: _token,
             modelProvider: modelProvider,
             syncInterval: syncInterval,
             syncMaxRecords: syncMaxRecords,
             syncPageSize: syncPageSize);
-<<<<<<< HEAD
-=======
 
   /// Internal use constructor
   @protected
   AmplifyDataStore.tokenOnly() : super.tokenOnly(token: _token);
->>>>>>> c3112bec
 
   static AmplifyDataStore _instance = AmplifyDataStoreMethodChannel();
   static DataStoreStreamController streamWrapper = DataStoreStreamController();
@@ -73,7 +63,6 @@
     return streamWrapper.datastoreStreamController;
   }
 
-  @deprecated
   @override
   Future<void> configureDataStore(
       {ModelProviderInterface? modelProvider,
@@ -95,32 +84,7 @@
   }
 
   @override
-<<<<<<< HEAD
-  Future<void> configureDataStore(
-      {ModelProviderInterface modelProvider,
-      int syncInterval,
-      int syncMaxRecords,
-      int syncPageSize}) async {
-    ModelProviderInterface provider =
-        modelProvider == null ? this.modelProvider : modelProvider;
-    if (provider == null || provider.modelSchemas.isEmpty) {
-      throw DataStoreException('No modelProvider or modelSchemas found',
-          recoverySuggestion:
-              'Pass in a modelProvider instance while instantiating DataStorePlugin');
-    }
-    streamWrapper.registerModelsForHub(provider);
-    return _instance.configureDataStore(
-        modelProvider: provider,
-        syncInterval: this.syncInterval,
-        syncMaxRecords: this.syncMaxRecords,
-        syncPageSize: this.syncPageSize);
-  }
-
-  @override
-  Future<void> configure({String configuration}) async {
-=======
   Future<void> configure({String? configuration}) async {
->>>>>>> c3112bec
     return _instance.configure(configuration: configuration);
   }
 
