--- conflicted
+++ resolved
@@ -38,25 +38,11 @@
   ///
   /// [syncPageSize]: page size to sync
   AmplifyDataStore({
-<<<<<<< HEAD
     required ModelProviderInterface modelProvider,
     List<DataStoreSyncExpression> syncExpressions = const [],
     int? syncInterval,
     int? syncMaxRecords,
     int? syncPageSize,
-  }) : super(
-            token: _token,
-            modelProvider: modelProvider,
-            syncExpressions: syncExpressions,
-            syncInterval: syncInterval,
-            syncMaxRecords: syncMaxRecords,
-            syncPageSize: syncPageSize);
-=======
-    @required ModelProviderInterface modelProvider,
-    List<DataStoreSyncExpression> syncExpressions = const [],
-    int syncInterval,
-    int syncMaxRecords,
-    int syncPageSize,
   }) : super(
           token: _token,
           modelProvider: modelProvider,
@@ -65,7 +51,6 @@
           syncMaxRecords: syncMaxRecords,
           syncPageSize: syncPageSize,
         );
->>>>>>> 22e4957e
 
   /// Internal use constructor
   @protected
@@ -85,7 +70,6 @@
 
   @override
   Future<void> configureDataStore({
-<<<<<<< HEAD
     ModelProviderInterface? modelProvider,
     List<DataStoreSyncExpression>? syncExpressions,
     int? syncInterval,
@@ -94,16 +78,6 @@
   }) async {
     ModelProviderInterface provider = modelProvider ?? this.modelProvider!;
     if (provider.modelSchemas.isEmpty) {
-=======
-    ModelProviderInterface modelProvider,
-    List<DataStoreSyncExpression> syncExpressions,
-    int syncInterval,
-    int syncMaxRecords,
-    int syncPageSize,
-  }) async {
-    ModelProviderInterface provider = modelProvider ?? this.modelProvider;
-    if (provider == null || provider.modelSchemas.isEmpty) {
->>>>>>> 22e4957e
       throw DataStoreException('No modelProvider or modelSchemas found',
           recoverySuggestion:
               'Pass in a modelProvider instance while instantiating DataStorePlugin');
