--- conflicted
+++ resolved
@@ -449,11 +449,7 @@
 				GCC_WARN_UNINITIALIZED_AUTOS = YES_AGGRESSIVE;
 				GCC_WARN_UNUSED_FUNCTION = YES;
 				GCC_WARN_UNUSED_VARIABLE = YES;
-<<<<<<< HEAD
-				IPHONEOS_DEPLOYMENT_TARGET = 13.0;
-=======
 				IPHONEOS_DEPLOYMENT_TARGET = 13.3;
->>>>>>> 61d85bf0
 				MTL_ENABLE_DEBUG_INFO = NO;
 				SDKROOT = iphoneos;
 				SUPPORTED_PLATFORMS = iphoneos;
@@ -538,11 +534,7 @@
 				GCC_WARN_UNINITIALIZED_AUTOS = YES_AGGRESSIVE;
 				GCC_WARN_UNUSED_FUNCTION = YES;
 				GCC_WARN_UNUSED_VARIABLE = YES;
-<<<<<<< HEAD
-				IPHONEOS_DEPLOYMENT_TARGET = 13.0;
-=======
 				IPHONEOS_DEPLOYMENT_TARGET = 13.3;
->>>>>>> 61d85bf0
 				MTL_ENABLE_DEBUG_INFO = YES;
 				ONLY_ACTIVE_ARCH = YES;
 				SDKROOT = iphoneos;
@@ -591,11 +583,7 @@
 				GCC_WARN_UNINITIALIZED_AUTOS = YES_AGGRESSIVE;
 				GCC_WARN_UNUSED_FUNCTION = YES;
 				GCC_WARN_UNUSED_VARIABLE = YES;
-<<<<<<< HEAD
-				IPHONEOS_DEPLOYMENT_TARGET = 13.0;
-=======
 				IPHONEOS_DEPLOYMENT_TARGET = 13.3;
->>>>>>> 61d85bf0
 				MTL_ENABLE_DEBUG_INFO = NO;
 				SDKROOT = iphoneos;
 				SUPPORTED_PLATFORMS = iphoneos;
