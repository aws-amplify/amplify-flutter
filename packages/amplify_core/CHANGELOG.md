<<<<<<< HEAD
## 0.3.0-rc.2 (2021-11-08)

### Fixes

- fix(api): OIDC Fixes for REST/GraphQL

## 0.3.0-rc.1 (2021-09-24)
=======
## 0.2.9 (2021-11-17)

- chore: upgrade amplify-android to 1.28.3-rc

## 0.2.8 (2021-11-12)

### Fixes

- fix(api): "Reply already submitted" crashes (#1058)
- fix(auth): (Android) Dropped exceptions in hosted UI cause `signInWithWebUI` to not return (#1015)
- fix(datastore): (Android) Fix DataStore release mode crash (#1064)
- fix(storage): DateTime formatting and parsing (#1044, #1062)
- fix(storage): Storage.list crash on null "options" (#1061)

## 0.2.7 (2021-11-08)

### Chores

- chore: Bump Amplify iOS to 1.15.5

### Fixes

- fix(api): Fix OIDC/Lambda in REST/GraphQL on Android
- fix(datastore): Temporal date/time query predicates
- fix(datastore): Android TemporalTime Save Issue
>>>>>>> b88d99e6

## 0.2.6 (2021-10-25)

### Fixes

- fix(datastore): Re-emit events on hot restart

### Features

- feat(datastore): Add observeQuery API
- feat(storage): Upload/download progress listener

## 0.2.5 (2021-10-14)

### Fixes
- fix(datastore): Sync issues with owner-based auth
- fix(datastore): Ensure attaching nested model schema
- fix(datastore): Timeout period not increasing
- fix(datastore): Remove default pagination behavior on iOS
- fix(api): OIDC/Lambda changes for DataStore
- fix(auth): Add global sign out
- fix(auth): Support `preferPrivateSession` flag

## 0.2.4 (2021-09-10)

### Fixes

- fix: CocoaPods relative import

## 0.2.3 (2021-09-09)

### Features

- feat(auth): add options to resendSignUpCode (#738)

### Chores

- chore: upgrade amplify-android 1.24.1 (#829)
- chore(analytics): Apply lints (#810)
- chore(api): Apply lints (#812)

## 0.2.2 (2021-08-04)

### Features

- feat(auth): enables clientMetadata for signUp (#713)
- feat(auth): Auth Devices API (#735)
- feat(datastore): Populate belongs-to nested models (#658)

### Fixes

- fix(analytics): Session start not triggered on Android devices (#764)
- fix(api): prevent some fatal REST errors in Android (#661)
- fix(datastore): Query nested model causes column not found sql error (#761)

### Chores

- chore(api): add support for apiName to GraphQL requests (#553)

## 0.2.1 (2021-07-27)

### Chores

- chore: upgrade amplify-android to 1.20.1 (#710)
- chore: enable formatting in CI w/ code changes (#570)

## 0.2.0 (2021-06-30)

### Features

- feat: Null Safety Auth (#536)
- feat: Null safety core (#492)

### Chores

- chore: Null safety master rebase (#676)

## 0.1.6 (2021-06-23)

### Features

- feat: Add support of DataStore custom configuration (#610)

### Chores

- chore: add httpStatusCode property to ApiException when available from REST response (#590)

## 0.1.5 (2021-05-17)

## 0.1.4 (2021-04-27)

## 0.1.3 (2021-04-21)

## 0.1.2 (2021-04-16)

### Bug Fixes

- fix: handle hot restart (#491)

## 0.1.1 (2021-03-29)

### Chores

- chore: remove upper constraints for flutter 2.0 (#479)

### Bug Fixes

- fix: Move AddPlugin from Register to MethodChannel (#411)
- fix: upgrade plugin_platform_interface (#447)

### Features

- feat(amplify_core): add ktlint to amplify_core android (#403)

## 0.1.0 (2021-02-15)

### Chores

- chore: Bump android version to 1.16.13 (#391)

## 0.0.2-dev.2 (2021-02-09)

### Chores

- chore: Introduce new AmplifyException type and Error utilities (#314)

### Bug Fixes

- fix: MissingPluginException when android app restarts (#345)

## 0.0.2-dev.1 (2021-01-25)

### Chores

- chore: Refactor Hub streams (#262)
- chore: Refactor amplify_core into amplify_flutter (#273)
- chore: Add a new amplify_core package for base types and utilities (#275)

## 0.0.1-dev.6 (2021-01-04)

### Bug Fixes

- fix: fix relative path for coverage.gradle to be local to the package (#293)

## 0.0.1-dev.5 (2020-12-31)

### Chores

- chore: Updated amplify-android version 1.6.8. (#261)
- chore: add some missing headers on kotlin files (#269)

## 0.0.1-dev.4 (2020-12-03)

### Chore

- Updated amplify-android library version to v1.6.6
- Updated amplify-ios library version to v1.4.4

## 0.0.1-dev.3 (2020-10-08)

### Bug Fixes

- fix(amplify_core): tracks configuration for hot restart
- Update example podspecs
- chore: unify gradle versions across repo

## 0.0.1-dev.2 (2020-08-24)

### Bug Fixes

- Bump Android `core` dependency version to 1.1.3.

## 0.0.1-dev.1 (2020-08-17)

- Initial preview release.<|MERGE_RESOLUTION|>--- conflicted
+++ resolved
@@ -1,4 +1,3 @@
-<<<<<<< HEAD
 ## 0.3.0-rc.2 (2021-11-08)
 
 ### Fixes
@@ -6,7 +5,7 @@
 - fix(api): OIDC Fixes for REST/GraphQL
 
 ## 0.3.0-rc.1 (2021-09-24)
-=======
+
 ## 0.2.9 (2021-11-17)
 
 - chore: upgrade amplify-android to 1.28.3-rc
@@ -32,7 +31,6 @@
 - fix(api): Fix OIDC/Lambda in REST/GraphQL on Android
 - fix(datastore): Temporal date/time query predicates
 - fix(datastore): Android TemporalTime Save Issue
->>>>>>> b88d99e6
 
 ## 0.2.6 (2021-10-25)
 
