--- conflicted
+++ resolved
@@ -1,18 +1,44 @@
-<<<<<<< HEAD
-## 0.0.1-dev.5 (TBD)
-=======
+## 0.0.1-dev.7 (TBD)
+
+### Chores
+
+- chore: Refactor amplify_core into amplify_flutter (#273)
+- chore: Add a new amplify_core package for base types and utilities (#275)
+
 ## 0.0.1-dev.6 (2021-01-04)
 
 ### Bug Fixes
-* fix: fix relative path for coverage.gradle to be local to the package (#293)
+
+- fix: fix relative path for coverage.gradle to be local to the package (#293)
 
 ## 0.0.1-dev.5 (2020-12-31)
 
 ### Chores
-* chore: Updated amplify-android version 1.6.8. (#261)
-* chore: add some missing headers on kotlin files (#269)
+
+- chore: Updated amplify-android version 1.6.8. (#261)
+- chore: add some missing headers on kotlin files (#269)
 
 ## 0.0.1-dev.4 (2020-12-03)
->>>>>>> 21aba900
 
-- Add base types in amplify_core package+### Chore
+
+- Updated amplify-android library version to v1.6.6
+- Updated amplify-ios library version to v1.4.4
+
+## 0.0.1-dev.3 (2020-10-08)
+
+### Bug Fixes
+
+- fix(amplify_core): tracks configuration for hot restart
+- Update example podspecs
+- chore: unify gradle versions across repo
+
+## 0.0.1-dev.2 (2020-08-24)
+
+### Bug Fixes
+
+- Bump Android `core` dependency version to 1.1.3.
+
+## 0.0.1-dev.1 (2020-08-17)
+
+- Initial preview release.