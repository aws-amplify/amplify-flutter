<<<<<<< HEAD
=======
## 0.2.7 (2021-11-08)

### Chores

- chore: Bump Amplify iOS to 1.15.5

### Fixes

- fix(api): Fix OIDC/Lambda in REST/GraphQL on Android
- fix(datastore): Temporal date/time query predicates
- fix(datastore): Android TemporalTime Save Issue

## 0.2.6 (2021-10-25)

### Fixes

- fix(datastore): Re-emit events on hot restart

### Features

- feat(datastore): Add observeQuery API
- feat(storage): Upload/download progress listener

## 0.2.5 (2021-10-14)

### Fixes
- fix(datastore): Sync issues with owner-based auth
- fix(datastore): Ensure attaching nested model schema
- fix(datastore): Timeout period not increasing
- fix(datastore): Remove default pagination behavior on iOS
- fix(api): OIDC/Lambda changes for DataStore
- fix(auth): Add global sign out
- fix(auth): Support `preferPrivateSession` flag

>>>>>>> f658f948
## 0.2.4 (2021-09-10)

### Fixes

- fix: CocoaPods relative import

## 0.2.3 (2021-09-09)

### Features

- feat(auth): add options to resendSignUpCode (#738)

### Chores

- chore: upgrade amplify-android 1.24.1 (#829)
- chore(analytics): Apply lints (#810)
- chore(api): Apply lints (#812)

## 0.2.2 (2021-08-04)

### Features

- feat(auth): enables clientMetadata for signUp (#713)
- feat(auth): Auth Devices API (#735)
- feat(datastore): Populate belongs-to nested models (#658)

### Fixes

- fix(analytics): Session start not triggered on Android devices (#764)
- fix(api): prevent some fatal REST errors in Android (#661)
- fix(datastore): Query nested model causes column not found sql error (#761)

### Chores

- chore(api): add support for apiName to GraphQL requests (#553)

## 0.2.1 (2021-07-27)

### Chores

- chore: upgrade amplify-android to 1.20.1 (#710)
- chore: enable formatting in CI w/ code changes (#570)

## 0.2.0 (2021-06-30)

### Features

- feat: Null Safety Auth (#536)
- feat: Null safety core (#492)

### Chores

- chore: Null safety master rebase (#676)

## 0.1.6 (2021-06-23)

### Features

- feat: Add support of DataStore custom configuration (#610)

### Chores

- chore: add httpStatusCode property to ApiException when available from REST response (#590)

## 0.1.5 (2021-05-17)

## 0.1.4 (2021-04-27)

## 0.1.3 (2021-04-21)

## 0.1.2 (2021-04-16)

### Bug Fixes

- fix: handle hot restart (#491)

## 0.1.1 (2021-03-29)

### Chores

- chore: remove upper constraints for flutter 2.0 (#479)

### Bug Fixes

- fix: Move AddPlugin from Register to MethodChannel (#411)
- fix: upgrade plugin_platform_interface (#447)

### Features

- feat(amplify_core): add ktlint to amplify_core android (#403)

## 0.1.0 (2021-02-15)

### Chores

- chore: Bump android version to 1.16.13 (#391)

## 0.0.2-dev.2 (2021-02-09)

### Chores

- chore: Introduce new AmplifyException type and Error utilities (#314)

### Bug Fixes

- fix: MissingPluginException when android app restarts (#345)

## 0.0.2-dev.1 (2021-01-25)

### Chores

- chore: Refactor Hub streams (#262)
- chore: Refactor amplify_core into amplify_flutter (#273)
- chore: Add a new amplify_core package for base types and utilities (#275)

## 0.0.1-dev.6 (2021-01-04)

### Bug Fixes

- fix: fix relative path for coverage.gradle to be local to the package (#293)

## 0.0.1-dev.5 (2020-12-31)

### Chores

- chore: Updated amplify-android version 1.6.8. (#261)
- chore: add some missing headers on kotlin files (#269)

## 0.0.1-dev.4 (2020-12-03)

### Chore

- Updated amplify-android library version to v1.6.6
- Updated amplify-ios library version to v1.4.4

## 0.0.1-dev.3 (2020-10-08)

### Bug Fixes

- fix(amplify_core): tracks configuration for hot restart
- Update example podspecs
- chore: unify gradle versions across repo

## 0.0.1-dev.2 (2020-08-24)

### Bug Fixes

- Bump Android `core` dependency version to 1.1.3.

## 0.0.1-dev.1 (2020-08-17)

- Initial preview release.<|MERGE_RESOLUTION|>--- conflicted
+++ resolved
@@ -1,5 +1,3 @@
-<<<<<<< HEAD
-=======
 ## 0.2.7 (2021-11-08)
 
 ### Chores
@@ -34,7 +32,6 @@
 - fix(auth): Add global sign out
 - fix(auth): Support `preferPrivateSession` flag
 
->>>>>>> f658f948
 ## 0.2.4 (2021-09-10)
 
 ### Fixes
