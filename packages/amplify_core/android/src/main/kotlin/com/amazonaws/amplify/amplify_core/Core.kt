/*
 * Copyright 2020 Amazon.com, Inc. or its affiliates. All Rights Reserved.
 *
 * Licensed under the Apache License, Version 2.0 (the "License").
 * You may not use this file except in compliance with the License.
 * A copy of the License is located at
 *
 *  http://aws.amazon.com/apache2.0
 *
 * or in the "license" file accompanying this file. This file is distributed
 * on an "AS IS" BASIS, WITHOUT WARRANTIES OR CONDITIONS OF ANY KIND, either
 * express or implied. See the License for the specific language governing
 * permissions and limitations under the License.
 */

package com.amazonaws.amplify.amplify_core

import android.app.Activity
import android.content.Context
import android.util.Log
import androidx.annotation.NonNull
import com.amplifyframework.AmplifyException
import com.amplifyframework.core.Amplify
import com.amplifyframework.core.AmplifyConfiguration
import com.amplifyframework.util.UserAgent
import io.flutter.embedding.engine.plugins.FlutterPlugin
import io.flutter.embedding.engine.plugins.activity.ActivityAware
import io.flutter.embedding.engine.plugins.activity.ActivityPluginBinding
import io.flutter.plugin.common.MethodCall
import io.flutter.plugin.common.MethodChannel
import io.flutter.plugin.common.MethodChannel.MethodCallHandler
import io.flutter.plugin.common.MethodChannel.Result
import io.flutter.plugin.common.PluginRegistry.Registrar
import org.json.JSONObject
import java.io.Serializable


/** Core */
public class Core : FlutterPlugin, ActivityAware, MethodCallHandler {

    private var isConfigured: Boolean = false
    private lateinit var channel: MethodChannel
    private lateinit var context: Context
    private var mainActivity: Activity? = null

    override fun onAttachedToEngine(@NonNull flutterPluginBinding: FlutterPlugin.FlutterPluginBinding) {
        channel = MethodChannel(flutterPluginBinding.getFlutterEngine().getDartExecutor(), "com.amazonaws.amplify/core")
        channel.setMethodCallHandler(this);
        context = flutterPluginBinding.applicationContext;
        Log.i("Amplify Flutter", "Added Core plugin")
    }

    companion object {
        @JvmStatic
        fun registerWith(registrar: Registrar) {
            val channel = MethodChannel(registrar.messenger(), "com.amazonaws.amplify/core")
            Log.i("Amplify Flutter", "Added Core plugin")
        }
    }

    override fun onMethodCall(@NonNull call: MethodCall, @NonNull result: Result) {

        when (call.method) {
            "configure" -> 
                try {
                    val arguments = call.arguments as HashMap<*, *>
                    val version = arguments["version"] as String
                    val configuration = arguments["configuration"] as String

                    onConfigure(result, version, configuration)
                }
                catch (e: Exception) {
                    result.error("AmplifyException", "Error casting configuration map", e.message )
                }
            else -> result.notImplemented()
        }
    }


    override fun onAttachedToActivity(binding: ActivityPluginBinding) {
        this.mainActivity = binding.activity
    }

    override fun onDetachedFromActivity() {
        this.mainActivity = null
    }

    override fun onDetachedFromActivityForConfigChanges() {
        onDetachedFromActivity()
    }

    override fun onReattachedToActivityForConfigChanges(binding: ActivityPluginBinding) {
        onAttachedToActivity(binding)
    }

    override fun onDetachedFromEngine(@NonNull binding: FlutterPlugin.FlutterPluginBinding) {
        channel.setMethodCallHandler(null)
    }

    private fun onConfigure(@NonNull result: Result, @NonNull version: String, @NonNull config: String) {
<<<<<<< HEAD
        try {
            Amplify.configure(AmplifyConfiguration.builder(JSONObject(config))
                    .addPlatform(UserAgent.Platform.FLUTTER, version)
                    .build(),
                    context
            );

            result.success(true);
        } catch (e: AmplifyException) {
            result.error("AmplifyException", e.message, formatAmplifyException(e) )
=======
        if (!isConfigured) {
            try {
                Amplify.configure(AmplifyConfiguration.builder(JSONObject(config))
                        .addPlatform(UserAgent.Platform.FLUTTER, version)
                        .build(),
                        context
                );
                isConfigured = true;
                result.success(true);
            } catch (e: AmplifyException) {
                result.error("AmplifyException", e.message, formatAmplifyException(e) )
            }
        } else {
            result.success(true)
>>>>>>> 61d85bf0
        }
    }

    private fun formatAmplifyException(@NonNull e: AmplifyException): Map<String, Serializable?> {
        return mapOf(
            "cause" to e.cause,
            "recoverySuggestion" to e.recoverySuggestion
        )
    }
<<<<<<< HEAD
}
=======

    public fun setConfigured(isConfigured:Boolean) {
        this.isConfigured = isConfigured
    }
}
>>>>>>> 61d85bf0
<|MERGE_RESOLUTION|>--- conflicted
+++ resolved
@@ -98,18 +98,6 @@
     }
 
     private fun onConfigure(@NonNull result: Result, @NonNull version: String, @NonNull config: String) {
-<<<<<<< HEAD
-        try {
-            Amplify.configure(AmplifyConfiguration.builder(JSONObject(config))
-                    .addPlatform(UserAgent.Platform.FLUTTER, version)
-                    .build(),
-                    context
-            );
-
-            result.success(true);
-        } catch (e: AmplifyException) {
-            result.error("AmplifyException", e.message, formatAmplifyException(e) )
-=======
         if (!isConfigured) {
             try {
                 Amplify.configure(AmplifyConfiguration.builder(JSONObject(config))
@@ -124,7 +112,6 @@
             }
         } else {
             result.success(true)
->>>>>>> 61d85bf0
         }
     }
 
@@ -134,12 +121,8 @@
             "recoverySuggestion" to e.recoverySuggestion
         )
     }
-<<<<<<< HEAD
-}
-=======
 
     public fun setConfigured(isConfigured:Boolean) {
         this.isConfigured = isConfigured
     }
-}
->>>>>>> 61d85bf0
+}