name: amplify_core
<<<<<<< HEAD
description: The base package shared across Amplify Flutter library.
version: 0.0.1-dev.4
=======
description: The core module for Amplify Flutter.
version: 0.0.1-dev.6
>>>>>>> 21aba900
homepage: https://github.com/aws-amplify/amplify-flutter/tree/master/packages/amplify_core

environment:
  sdk: ">=2.7.0 <3.0.0"
  flutter: ">=1.17.0 <2.0.0"

dependencies:
  plugin_platform_interface: ^1.0.1
  meta: ^1.1.8
  flutter:
    sdk: flutter
<<<<<<< HEAD
=======
  amplify_core_plugin_interface: ^0.0.1-dev.6
  amplify_storage_plugin_interface: ^0.0.1-dev.6
  amplify_analytics_plugin_interface: ^0.0.1-dev.6
  amplify_auth_plugin_interface: ^0.0.1-dev.6
  amplify_datastore_plugin_interface: ^0.0.1-dev.6
  amplify_api_plugin_interface: ^0.0.1-dev.6
>>>>>>> 21aba900

dev_dependencies:
  flutter_test:
    sdk: flutter<|MERGE_RESOLUTION|>--- conflicted
+++ resolved
@@ -1,11 +1,6 @@
 name: amplify_core
-<<<<<<< HEAD
 description: The base package shared across Amplify Flutter library.
-version: 0.0.1-dev.4
-=======
-description: The core module for Amplify Flutter.
 version: 0.0.1-dev.6
->>>>>>> 21aba900
 homepage: https://github.com/aws-amplify/amplify-flutter/tree/master/packages/amplify_core
 
 environment:
@@ -17,15 +12,6 @@
   meta: ^1.1.8
   flutter:
     sdk: flutter
-<<<<<<< HEAD
-=======
-  amplify_core_plugin_interface: ^0.0.1-dev.6
-  amplify_storage_plugin_interface: ^0.0.1-dev.6
-  amplify_analytics_plugin_interface: ^0.0.1-dev.6
-  amplify_auth_plugin_interface: ^0.0.1-dev.6
-  amplify_datastore_plugin_interface: ^0.0.1-dev.6
-  amplify_api_plugin_interface: ^0.0.1-dev.6
->>>>>>> 21aba900
 
 dev_dependencies:
   flutter_test:
