--- conflicted
+++ resolved
@@ -8,20 +8,11 @@
   flutter: ">=1.17.0"
 
 dependencies:
-<<<<<<< HEAD
   aws_common: ^0.1.0
+  collection: ^1.15.0
+  json_annotation: ^4.3.0
   flutter:
     sdk: flutter
-  plugin_platform_interface: ^2.0.0
-  collection: ^1.15.0
-  date_time_format: ^2.0.1
-  json_annotation: ^4.3.0
-=======
-  collection: ^1.15.0
-  date_time_format: ^2.0.1
-  flutter:
-    sdk: flutter
->>>>>>> b6968e32
   meta: ^1.3.0
   plugin_platform_interface: ^2.0.0
   uuid: ^3.0.1
