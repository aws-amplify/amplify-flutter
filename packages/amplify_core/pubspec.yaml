name: amplify_core
description: The base package containing common types and utilities that are shared across the Amplify Flutter packages.
version: 1.0.0-next.0
homepage: https://docs.amplify.aws/lib/q/platform/flutter/
repository: https://github.com/aws-amplify/amplify-flutter/tree/next/packages/amplify_core
issue_tracker: https://github.com/aws-amplify/amplify-flutter/issues

environment:
  sdk: ">=2.17.0 <3.0.0"

dependencies:
  async: ^2.8.2
  aws_common: ^0.2.0
  aws_signature_v4: ^0.2.0
  collection: ^1.15.0
<<<<<<< HEAD
  http: ^0.13.4
=======
>>>>>>> 54f782d1
  intl: ^0.17.0
  json_annotation: ^4.6.0
  logging: ^1.0.0
  meta: ^1.7.0
  uuid: 3.0.6

dev_dependencies:
  amplify_lints:
    path: ../amplify_lints
  build_runner: ^2.0.0
  build_test: ^2.1.5
  build_web_compilers: ^3.2.4
  json_serializable: 6.3.1
  path: any
  test: ^1.17.0<|MERGE_RESOLUTION|>--- conflicted
+++ resolved
@@ -13,10 +13,6 @@
   aws_common: ^0.2.0
   aws_signature_v4: ^0.2.0
   collection: ^1.15.0
-<<<<<<< HEAD
-  http: ^0.13.4
-=======
->>>>>>> 54f782d1
   intl: ^0.17.0
   json_annotation: ^4.6.0
   logging: ^1.0.0
