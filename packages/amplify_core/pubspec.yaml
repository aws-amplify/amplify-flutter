name: amplify_core
description: The core module for Amplify Flutter.
version: 0.0.1-dev.3
homepage: https://github.com/aws-amplify/amplify-flutter/tree/master/packages/amplify_core

environment:
  sdk: ">=2.7.0 <3.0.0"
  flutter: ">=1.10.0"

dependencies:
  flutter:
    sdk: flutter
<<<<<<< HEAD
  amplify_core_plugin_interface: ^0.0.1-dev.2
  amplify_storage_plugin_interface: ^0.0.1-dev.2
  amplify_analytics_plugin_interface: ^0.0.1-dev.2
  amplify_auth_plugin_interface: ^0.0.1-dev.2
  amplify_datastore_plugin_interface:
    path: ../amplify_datastore_plugin_interface
=======
  amplify_core_plugin_interface: ^0.0.1-dev.3
  amplify_storage_plugin_interface: ^0.0.1-dev.3
  amplify_analytics_plugin_interface: ^0.0.1-dev.3
  amplify_auth_plugin_interface: ^0.0.1-dev.3
>>>>>>> 61d85bf0

dev_dependencies:
  flutter_test:
    sdk: flutter

flutter:
  plugin:
    platforms:
      android:
        package: com.amazonaws.amplify.amplify_core
        pluginClass: Core
      ios:
        pluginClass: Core<|MERGE_RESOLUTION|>--- conflicted
+++ resolved
@@ -10,19 +10,12 @@
 dependencies:
   flutter:
     sdk: flutter
-<<<<<<< HEAD
-  amplify_core_plugin_interface: ^0.0.1-dev.2
-  amplify_storage_plugin_interface: ^0.0.1-dev.2
-  amplify_analytics_plugin_interface: ^0.0.1-dev.2
-  amplify_auth_plugin_interface: ^0.0.1-dev.2
-  amplify_datastore_plugin_interface:
-    path: ../amplify_datastore_plugin_interface
-=======
   amplify_core_plugin_interface: ^0.0.1-dev.3
   amplify_storage_plugin_interface: ^0.0.1-dev.3
   amplify_analytics_plugin_interface: ^0.0.1-dev.3
   amplify_auth_plugin_interface: ^0.0.1-dev.3
->>>>>>> 61d85bf0
+  amplify_datastore_plugin_interface:
+    path: ../amplify_datastore_plugin_interface
 
 dev_dependencies:
   flutter_test:
