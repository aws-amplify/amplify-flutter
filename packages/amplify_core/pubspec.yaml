name: amplify_core
description: The core module for Amplify-Flutter.
version: 0.0.1
author:
homepage:

environment:
  sdk: ">=2.7.0 <3.0.0"
  flutter: ">=1.10.0"

dependencies:
  flutter:
    sdk: flutter
  amplify_core_plugin_interface:
    path: ../amplify_core_plugin_interface
<<<<<<< HEAD
  amplify_storage_plugin_interface:
    path: ../amplify_storage_plugin_interface
=======
  amplify_analytics_plugin_interface:
    path: ../amplify_analytics_plugin_interface
>>>>>>> 4b04d1f2

dev_dependencies:
  flutter_test:
    sdk: flutter

# For information on the generic Dart part of this file, see the
# following page: https://dart.dev/tools/pub/pubspec

# The following section is specific to Flutter.
flutter:
  # This section identifies this Flutter project as a plugin project.
  # The 'pluginClass' and Android 'package' identifiers should not ordinarily
  # be modified. They are used by the tooling to maintain consistency when
  # adding or updating assets for this project.
  plugin:
    platforms:
      android:
        package: com.amazonaws.amplify.amplify_core
        pluginClass: Core
      ios:
        pluginClass: Core

  # To add assets to your plugin package, add an assets section, like this:
  # assets:
  #   - images/a_dot_burr.jpeg
  #   - images/a_dot_ham.jpeg
  #
  # For details regarding assets in packages, see
  # https://flutter.dev/assets-and-images/#from-packages
  #
  # An image asset can refer to one or more resolution-specific "variants", see
  # https://flutter.dev/assets-and-images/#resolution-aware.

  # To add custom fonts to your plugin package, add a fonts section here,
  # in this "flutter" section. Each entry in this list should have a
  # "family" key with the font family name, and a "fonts" key with a
  # list giving the asset and other descriptors for the font. For
  # example:
  # fonts:
  #   - family: Schyler
  #     fonts:
  #       - asset: fonts/Schyler-Regular.ttf
  #       - asset: fonts/Schyler-Italic.ttf
  #         style: italic
  #   - family: Trajan Pro
  #     fonts:
  #       - asset: fonts/TrajanPro.ttf
  #       - asset: fonts/TrajanPro_Bold.ttf
  #         weight: 700
  #
  # For details regarding fonts in packages, see
  # https://flutter.dev/custom-fonts/#from-packages<|MERGE_RESOLUTION|>--- conflicted
+++ resolved
@@ -13,13 +13,10 @@
     sdk: flutter
   amplify_core_plugin_interface:
     path: ../amplify_core_plugin_interface
-<<<<<<< HEAD
   amplify_storage_plugin_interface:
     path: ../amplify_storage_plugin_interface
-=======
   amplify_analytics_plugin_interface:
     path: ../amplify_analytics_plugin_interface
->>>>>>> 4b04d1f2
 
 dev_dependencies:
   flutter_test:
@@ -41,7 +38,6 @@
         pluginClass: Core
       ios:
         pluginClass: Core
-
   # To add assets to your plugin package, add an assets section, like this:
   # assets:
   #   - images/a_dot_burr.jpeg
@@ -52,7 +48,6 @@
   #
   # An image asset can refer to one or more resolution-specific "variants", see
   # https://flutter.dev/assets-and-images/#resolution-aware.
-
   # To add custom fonts to your plugin package, add a fonts section here,
   # in this "flutter" section. Each entry in this list should have a
   # "family" key with the font family name, and a "fonts" key with a
