--- conflicted
+++ resolved
@@ -53,11 +53,7 @@
   void registerAuthProvider(APIAuthProvider authProvider);
 
   // ====== RestAPI ======
-<<<<<<< HEAD
-  CancelableOperation<AWSStreamedHttpResponse> delete(
-=======
   AWSHttpOperation delete(
->>>>>>> 077074a0
     String path, {
     HttpPayload? body,
     Map<String, String>? headers,
@@ -70,11 +66,7 @@
   /// Uses Amplify configuration to authorize request to [path] and returns
   /// [CancelableOperation] which resolves to standard HTTP
   /// [Response](https://pub.dev/documentation/http/latest/http/Response-class.html).
-<<<<<<< HEAD
-  CancelableOperation<AWSStreamedHttpResponse> get(
-=======
   AWSHttpOperation get(
->>>>>>> 077074a0
     String path, {
     Map<String, String>? headers,
     Map<String, String>? queryParameters,
@@ -83,11 +75,7 @@
     throw UnimplementedError('get() has not been implemented');
   }
 
-<<<<<<< HEAD
-  CancelableOperation<AWSStreamedHttpResponse> head(
-=======
   AWSHttpOperation head(
->>>>>>> 077074a0
     String path, {
     Map<String, String>? headers,
     Map<String, String>? queryParameters,
@@ -96,11 +84,7 @@
     throw UnimplementedError('head() has not been implemented');
   }
 
-<<<<<<< HEAD
-  CancelableOperation<AWSStreamedHttpResponse> patch(
-=======
   AWSHttpOperation patch(
->>>>>>> 077074a0
     String path, {
     HttpPayload? body,
     Map<String, String>? headers,
@@ -110,11 +94,7 @@
     throw UnimplementedError('patch() has not been implemented');
   }
 
-<<<<<<< HEAD
-  CancelableOperation<AWSStreamedHttpResponse> post(
-=======
   AWSHttpOperation post(
->>>>>>> 077074a0
     String path, {
     HttpPayload? body,
     Map<String, String>? headers,
@@ -124,11 +104,7 @@
     throw UnimplementedError('post() has not been implemented');
   }
 
-<<<<<<< HEAD
-  CancelableOperation<AWSStreamedHttpResponse> put(
-=======
   AWSHttpOperation put(
->>>>>>> 077074a0
     String path, {
     HttpPayload? body,
     Map<String, String>? headers,
