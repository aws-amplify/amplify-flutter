--- conflicted
+++ resolved
@@ -6,11 +6,7 @@
 /// {@endtemplate}
 enum PushNotificationPermissionRequestStatus {
   notRequested,
-<<<<<<< HEAD
-  shouldRequestWithRationale,
-=======
   shouldShowWithRationale,
->>>>>>> 79de7862
   granted,
   denied,
 }