--- conflicted
+++ resolved
@@ -257,11 +257,6 @@
     }
     return other.startsWith(value);
   }
-<<<<<<< HEAD
-=======
-
-  @override
-  bool evaluateSerialized(String? other) => evaluate(other);
 }
 
 class MatchPhrasePrefixWithQueryOperator
@@ -288,5 +283,4 @@
       'value': serializeDynamicValue(value),
     };
   }
->>>>>>> dc0b2732
 }