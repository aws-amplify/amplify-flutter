--- conflicted
+++ resolved
@@ -85,18 +85,8 @@
 abstract class QueryFieldOperatorSingleValue<T> extends QueryFieldOperator<T> {
   final T value;
 
-<<<<<<< HEAD
   const QueryFieldOperatorSingleValue(this.value, QueryFieldOperatorType type)
       : super(type);
-=======
-  const EqualQueryOperator(this.value) : super(QueryFieldOperatorType.equal);
-
-  @override
-  bool evaluate(T? other) {
-    var serializedValue = serializeDynamicValue(value);
-    return other == serializedValue;
-  }
->>>>>>> 827973e8
 
   @override
   Map<String, dynamic> serializeAsMap() {
@@ -110,12 +100,8 @@
 
   @override
   bool evaluate(T? other) {
-<<<<<<< HEAD
-    return other == value;
-=======
-    var serializedValue = serializeDynamicValue(value);
-    return other != serializedValue;
->>>>>>> 827973e8
+    dynamic serializedValue = serializeDynamicValue(value);
+    return other == serializedValue;
   }
 }
 
@@ -139,7 +125,7 @@
     if (other == null) {
       return false;
     }
-    var serializedValue = serializeDynamicValue(value);
+    dynamic serializedValue = serializeDynamicValue(value);
     return other.compareTo(serializedValue) <= 0;
   }
 }
@@ -154,7 +140,7 @@
     if (other == null) {
       return false;
     }
-    var serializedValue = serializeDynamicValue(value);
+    dynamic serializedValue = serializeDynamicValue(value);
     return other.compareTo(serializedValue) < 0;
   }
 }
@@ -169,7 +155,7 @@
     if (other == null) {
       return false;
     }
-    var serializedValue = serializeDynamicValue(value);
+    dynamic serializedValue = serializeDynamicValue(value);
     return other.compareTo(serializedValue) >= 0;
   }
 }
@@ -184,7 +170,7 @@
     if (other == null) {
       return false;
     }
-    var serializedValue = serializeDynamicValue(value);
+    dynamic serializedValue = serializeDynamicValue(value);
     return other.compareTo(serializedValue) > 0;
   }
 }
@@ -214,8 +200,8 @@
     if (other == null) {
       return false;
     }
-    var serializedStart = serializeDynamicValue(start);
-    var serializedEnd = serializeDynamicValue(end);
+    dynamic serializedStart = serializeDynamicValue(start);
+    dynamic serializedEnd = serializeDynamicValue(end);
     return other.compareTo(serializedStart) >= 0 &&
         other.compareTo(serializedEnd) <= 0;
   }
