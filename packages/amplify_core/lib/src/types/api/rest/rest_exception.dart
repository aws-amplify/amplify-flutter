/*
 * Copyright 2021 Amazon.com, Inc. or its affiliates. All Rights Reserved.
 *
 * Licensed under the Apache License, Version 2.0 (the "License").
 * You may not use this file except in compliance with the License.
 * A copy of the License is located at
 *
 *  http://aws.amazon.com/apache2.0
 *
 * or in the "license" file accompanying this file. This file is distributed
 * on an "AS IS" BASIS, WITHOUT WARRANTIES OR CONDITIONS OF ANY KIND, either
 * express or implied. See the License for the specific language governing
 * permissions and limitations under the License.
 */

import 'package:amplify_core/amplify_core.dart';

/// {@template rest_exception}
/// An HTTP error encountered during a REST API call, i.e. for calls returning
/// non-2xx status codes.
/// {@endtemplate}
<<<<<<< HEAD
@Deprecated('BREAKING CHANGE: No longer thrown for non-200 responses.')
abstract class RestException extends ApiException {
  /// {@macro rest_exception}
  const RestException() : super('REST exception.');
=======
class RestException extends ApiException {
  /// The HTTP response from the server.
  final AWSHttpResponse response;

  /// {@macro rest_exception}
  RestException(this.response) : super(response.decodeBody());

  @override
  String toString() {
    return 'RestException{response=$response}';
  }
>>>>>>> 2809cc64
}<|MERGE_RESOLUTION|>--- conflicted
+++ resolved
@@ -19,12 +19,6 @@
 /// An HTTP error encountered during a REST API call, i.e. for calls returning
 /// non-2xx status codes.
 /// {@endtemplate}
-<<<<<<< HEAD
-@Deprecated('BREAKING CHANGE: No longer thrown for non-200 responses.')
-abstract class RestException extends ApiException {
-  /// {@macro rest_exception}
-  const RestException() : super('REST exception.');
-=======
 class RestException extends ApiException {
   /// The HTTP response from the server.
   final AWSHttpResponse response;
@@ -36,5 +30,4 @@
   String toString() {
     return 'RestException{response=$response}';
   }
->>>>>>> 2809cc64
 }