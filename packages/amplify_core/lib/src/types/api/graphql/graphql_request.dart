--- conflicted
+++ resolved
@@ -24,6 +24,7 @@
     this.variables = const <String, dynamic>{},
     this.headers,
     this.decodePath,
+    this.authorizationMode,
   });
 
   /// Creates a "raw" GraphQL request which returns the data received from
@@ -37,6 +38,7 @@
     Map<String, Object?> variables = const {},
     Map<String, String>? headers,
     String? decodePath,
+    APIAuthorizationType? authorizationMode,
   }) =>
       _RawGraphQLRequest(
         apiName: apiName,
@@ -44,6 +46,7 @@
         variables: variables,
         headers: headers,
         decodePath: decodePath,
+        authorizationMode: authorizationMode,
       );
 
   /// Creates a GraphQL request for a [modelType].
@@ -60,6 +63,7 @@
     Map<String, Object?> variables = const {},
     Map<String, String>? headers,
     String? decodePath,
+    APIAuthorizationType? authorizationMode,
   }) =>
       _ModelGraphQLRequest(
         apiName: apiName,
@@ -68,6 +72,7 @@
         headers: headers,
         decodePath: decodePath,
         modelType: modelType,
+        authorizationMode: authorizationMode,
       );
 
   /// Creates a GraphQL request for listing a [modelType].
@@ -85,6 +90,7 @@
     Map<String, Object?> variables = const {},
     Map<String, String>? headers,
     String? decodePath,
+    APIAuthorizationType? authorizationMode,
   }) =>
       _ListGraphQLRequest(
         apiName: apiName,
@@ -93,6 +99,7 @@
         headers: headers,
         decodePath: decodePath,
         modelType: modelType,
+        authorizationMode: authorizationMode,
       );
 
   /// A unique identifier for the request.
@@ -123,8 +130,6 @@
   ///
   /// See https://docs.amplify.aws/lib/graphqlapi/advanced-workflows/q/platform/flutter/.
   final String? decodePath;
-
-  final Map<String, String>? headers;
 
   /// Only required for custom decoding logic. The response will be decoded to this type.
   /// For a request of a single instance (like get, update, create or delete):
@@ -142,20 +147,8 @@
   /// See https://docs.amplify.aws/lib/graphqlapi/advanced-workflows/q/platform/flutter/.
   T decode(Map<String, Object?> json);
 
-<<<<<<< HEAD
   @override
   String get runtimeTypeName => 'GraphQLRequest';
-=======
-  GraphQLRequest({
-    required this.document,
-    this.apiName,
-    this.authorizationMode,
-    this.variables = const <String, dynamic>{},
-    this.headers,
-    this.decodePath,
-    this.modelType,
-  });
->>>>>>> 4aa2a633
 
   @override
   Map<String, Object?> toJson() => {
@@ -164,12 +157,7 @@
         'document': document,
         'variables': variables,
         'headers': headers,
-<<<<<<< HEAD
         'decodePath': decodePath,
-=======
-        'cancelToken': id,
-        if (apiName != null) 'apiName': apiName,
->>>>>>> 4aa2a633
       };
 }
 
@@ -180,6 +168,7 @@
     super.variables,
     super.headers,
     super.decodePath,
+    super.authorizationMode,
   });
 
   @override
@@ -202,6 +191,7 @@
     super.headers,
     super.decodePath,
     required this.modelType,
+    super.authorizationMode,
   });
 
   final ModelType<ModelIdentifier, M, dynamic> modelType;
@@ -225,6 +215,7 @@
     super.headers,
     super.decodePath,
     required this.modelType,
+    super.authorizationMode,
   });
 
   /// The GraphQL parameter for locating the next pagination token.
