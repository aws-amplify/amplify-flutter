/*
 * Copyright 2020 Amazon.com, Inc. or its affiliates. All Rights Reserved.
 *
 * Licensed under the Apache License, Version 2.0 (the "License").
 * You may not use this file except in compliance with the License.
 * A copy of the License is located at
 *
 *  http://aws.amazon.com/apache2.0
 *
 * or in the "license" file accompanying this file. This file is distributed
 * on an "AS IS" BASIS, WITHOUT WARRANTIES OR CONDITIONS OF ANY KIND, either
 * express or implied. See the License for the specific language governing
 * permissions and limitations under the License.
 */

import 'package:amplify_core/amplify_core.dart';

/// A GraphQL request with a few extra properties used to decode the response or use the correct API if the backend has multiple.
class GraphQLRequest<T> {
  final String id = UUID.getUUID();

<<<<<<< HEAD
  /// Only required if your backend has multiple GraphQL endpoints in the amplifyconfiguration.dart file. This parameter is then needed to specify which one to use for this request.
  final String? apiName;

  /// A map of Strings to dynamically use for custom headers in the http request.
  final Map<String, String>? headers;

=======
>>>>>>> 2809cc64
  /// The body of the request, starting with the operation type and operation name.
  ///
  /// See https://graphql.org/learn/queries/#operation-name for examples and more information.
  final String document;

  /// Only required if your backend has multiple GraphQL endpoints in the amplifyconfiguration.dart file. This parameter is then needed to specify which one to use for this request.
  final String? apiName;

  /// Authorization type to use for this request.
  ///
  /// If not supplied, the request will use the default endpoint mode.
  final APIAuthorizationType? authorizationMode;

  /// A map of Strings to dynamically use for custom headers in the http request.
  final Map<String, String>? headers;

  /// A map of values to dynamically use for variable names in the `document`.
  ///
  /// See https://graphql.org/learn/queries/#variables for more information.
  final Map<String, dynamic> variables;

  /// Only required for custom decoding logic. In most cases, will match the operation name in the `document`.
  ///
  /// See https://docs.amplify.aws/lib/graphqlapi/advanced-workflows/q/platform/flutter/.
  final String? decodePath;

  /// Only required for custom decoding logic. The response will be decoded to this type.
  /// For a request of a single instance (like get, update, create or delete):
  ///
  /// ```dart
  /// modelType: Blog.classType
  /// ```
  ///
  /// Or for a list request:
  ///
  /// ```dart
  /// modelType: const PaginatedModelType(Blog.classType)
  /// ```
  ///
  /// See https://docs.amplify.aws/lib/graphqlapi/advanced-workflows/q/platform/flutter/.
  final ModelType? modelType;

<<<<<<< HEAD
  GraphQLRequest(
      {this.apiName,
      required this.document,
      this.variables = const <String, dynamic>{},
      this.headers,
      this.decodePath,
      this.modelType});
=======
  GraphQLRequest({
    required this.document,
    this.apiName,
    this.authorizationMode,
    this.variables = const <String, dynamic>{},
    this.headers,
    this.decodePath,
    this.modelType,
  });
>>>>>>> 2809cc64

  Map<String, dynamic> serializeAsMap() => <String, dynamic>{
        'document': document,
        'variables': variables,
        'headers': headers,
        'cancelToken': id,
        if (apiName != null) 'apiName': apiName,
      };
}<|MERGE_RESOLUTION|>--- conflicted
+++ resolved
@@ -19,15 +19,6 @@
 class GraphQLRequest<T> {
   final String id = UUID.getUUID();
 
-<<<<<<< HEAD
-  /// Only required if your backend has multiple GraphQL endpoints in the amplifyconfiguration.dart file. This parameter is then needed to specify which one to use for this request.
-  final String? apiName;
-
-  /// A map of Strings to dynamically use for custom headers in the http request.
-  final Map<String, String>? headers;
-
-=======
->>>>>>> 2809cc64
   /// The body of the request, starting with the operation type and operation name.
   ///
   /// See https://graphql.org/learn/queries/#operation-name for examples and more information.
@@ -36,13 +27,13 @@
   /// Only required if your backend has multiple GraphQL endpoints in the amplifyconfiguration.dart file. This parameter is then needed to specify which one to use for this request.
   final String? apiName;
 
+  /// A map of Strings to dynamically use for custom headers in the http request.
+  final Map<String, String>? headers;
+
   /// Authorization type to use for this request.
   ///
   /// If not supplied, the request will use the default endpoint mode.
   final APIAuthorizationType? authorizationMode;
-
-  /// A map of Strings to dynamically use for custom headers in the http request.
-  final Map<String, String>? headers;
 
   /// A map of values to dynamically use for variable names in the `document`.
   ///
@@ -70,15 +61,6 @@
   /// See https://docs.amplify.aws/lib/graphqlapi/advanced-workflows/q/platform/flutter/.
   final ModelType? modelType;
 
-<<<<<<< HEAD
-  GraphQLRequest(
-      {this.apiName,
-      required this.document,
-      this.variables = const <String, dynamic>{},
-      this.headers,
-      this.decodePath,
-      this.modelType});
-=======
   GraphQLRequest({
     required this.document,
     this.apiName,
@@ -88,7 +70,6 @@
     this.decodePath,
     this.modelType,
   });
->>>>>>> 2809cc64
 
   Map<String, dynamic> serializeAsMap() => <String, dynamic>{
         'document': document,
