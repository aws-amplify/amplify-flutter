--- conflicted
+++ resolved
@@ -29,20 +29,15 @@
   /// {@macro amplify_core.storage.list_plugin_options}
   final StorageListPluginOptions? pluginOptions;
 
-<<<<<<< HEAD
+  /// Optionally specify which bucket to retrieve
+  final StorageBucket? bucket;
+
   /// Subpath strategy for specifying storage subpath behavior
   final SubpathStrategy subpathStrategy;
 
   @override
   List<Object?> get props =>
-      [pageSize, nextToken, pluginOptions, subpathStrategy];
-=======
-  /// Optionally specify which bucket to retrieve
-  final StorageBucket? bucket;
-
-  @override
-  List<Object?> get props => [pageSize, nextToken, pluginOptions, bucket];
->>>>>>> 9fafbc5c
+      [pageSize, nextToken, pluginOptions, bucket, subpathStrategy];
 
   @override
   String get runtimeTypeName => 'StorageListOptions';
