// Copyright Amazon.com, Inc. or its affiliates. All Rights Reserved.
// SPDX-License-Identifier: Apache-2.0

import 'package:amplify_core/amplify_core.dart';
import 'package:amplify_core/src/config/amplify_outputs/storage/bucket_outputs.dart';

part 'storage_outputs.g.dart';

/// {@template amplify_core.amplify_outputs.storage_outputs}
/// The Amplify Gen 2 outputs for Storage category.
/// {@endtemplate}
@zAmplifyOutputsSerializable
class StorageOutputs
    with AWSEquatable<StorageOutputs>, AWSSerializable, AWSDebuggable {
  /// {@macro amplify_core.amplify_outputs.storage_outputs}
  const StorageOutputs({
    required this.awsRegion,
    required this.bucketName,
    this.buckets,
  });
<<<<<<< HEAD

=======
>>>>>>> 14cfff46

  factory StorageOutputs.fromJson(Map<String, Object?> json) =>
      _$StorageOutputsFromJson(json);

  /// The AWS region of Amazon S3 resources.
  final String awsRegion;

  /// The Amazon S3 bucket name.
  final String bucketName;

  /// The list of buckets if there are multiple buckets for the project
  final List<BucketOutputs>? buckets;

  @override
  List<Object?> get props => [awsRegion, bucketName, buckets];

  @override
  String get runtimeTypeName => 'StorageOutputs';

  @override
  Object? toJson() {
    return _$StorageOutputsToJson(this);
  }
}<|MERGE_RESOLUTION|>--- conflicted
+++ resolved
@@ -18,10 +18,6 @@
     required this.bucketName,
     this.buckets,
   });
-<<<<<<< HEAD
-
-=======
->>>>>>> 14cfff46
 
   factory StorageOutputs.fromJson(Map<String, Object?> json) =>
       _$StorageOutputsFromJson(json);
