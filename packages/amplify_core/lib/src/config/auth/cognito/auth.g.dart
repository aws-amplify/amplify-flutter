// GENERATED CODE - DO NOT MODIFY BY HAND

// ignore_for_file: deprecated_member_use_from_same_package

part of 'auth.dart';

// **************************************************************************
// JsonSerializableGenerator
// **************************************************************************

CognitoAuthConfig _$CognitoAuthConfigFromJson(Map<String, dynamic> json) =>
<<<<<<< HEAD
    CognitoAuthConfig(
      oAuth: json['OAuth'] == null
          ? null
          : CognitoOAuthConfig.fromJson(json['OAuth'] as Map<String, dynamic>),
      socialProviders: (json['socialProviders'] as List<dynamic>?)
          ?.map((e) => $enumDecode(_$SocialProviderEnumMap, e))
          .toList(),
      usernameAttributes: (json['usernameAttributes'] as List<dynamic>?)
          ?.map((e) => const CognitoUserAttributeKeyToUpperCaseConverter()
              .fromJson(e as String))
          .toList(),
      signupAttributes: (json['signupAttributes'] as List<dynamic>?)
          ?.map((e) => const CognitoUserAttributeKeyToUpperCaseConverter()
              .fromJson(e as String))
          .toList(),
      passwordProtectionSettings: json['passwordProtectionSettings'] == null
          ? null
          : PasswordProtectionSettings.fromJson(
              json['passwordProtectionSettings'] as Map<String, dynamic>),
      mfaConfiguration: $enumDecodeNullable(
          _$MfaConfigurationEnumMap, json['mfaConfiguration']),
      mfaTypes: (json['mfaTypes'] as List<dynamic>?)
          ?.map((e) => $enumDecode(_$MfaTypeEnumMap, e))
          .toList(),
      verificationMechanisms: (json['verificationMechanisms'] as List<dynamic>?)
          ?.map((e) => const CognitoUserAttributeKeyToUpperCaseConverter()
              .fromJson(e as String))
          .toList(),
=======
    $checkedCreate(
      'CognitoAuthConfig',
      json,
      ($checkedConvert) {
        final val = CognitoAuthConfig(
          oAuth: $checkedConvert(
              'OAuth',
              (v) => v == null
                  ? null
                  : CognitoOAuthConfig.fromJson(v as Map<String, dynamic>)),
          socialProviders: $checkedConvert(
              'socialProviders',
              (v) => (v as List<dynamic>?)
                  ?.map((e) => $enumDecode(_$SocialProviderEnumMap, e))
                  .toList()),
          usernameAttributes: $checkedConvert(
              'usernameAttributes',
              (v) => (v as List<dynamic>?)
                  ?.map((e) =>
                      const CognitoUserAttributeKeyToUpperCaseConverter()
                          .fromJson(e as String))
                  .toList()),
          signupAttributes: $checkedConvert(
              'signupAttributes',
              (v) => (v as List<dynamic>?)
                  ?.map((e) =>
                      const CognitoUserAttributeKeyToUpperCaseConverter()
                          .fromJson(e as String))
                  .toList()),
          passwordProtectionSettings: $checkedConvert(
              'passwordProtectionSettings',
              (v) => v == null
                  ? null
                  : PasswordProtectionSettings.fromJson(
                      v as Map<String, dynamic>)),
          mfaConfiguration: $checkedConvert('mfaConfiguration',
              (v) => $enumDecodeNullable(_$MfaConfigurationEnumMap, v)),
          mfaTypes: $checkedConvert(
              'mfaTypes',
              (v) => (v as List<dynamic>?)
                  ?.map((e) => $enumDecode(_$MfaTypeEnumMap, e))
                  .toList()),
          verificationMechanisms: $checkedConvert(
              'verificationMechanisms',
              (v) => (v as List<dynamic>?)
                  ?.map((e) =>
                      const CognitoUserAttributeKeyToUpperCaseConverter()
                          .fromJson(e as String))
                  .toList()),
        );
        return val;
      },
      fieldKeyMap: const {'oAuth': 'OAuth'},
>>>>>>> 1f1552bd
    );

Map<String, dynamic> _$CognitoAuthConfigToJson(CognitoAuthConfig instance) {
  final val = <String, dynamic>{};

  void writeNotNull(String key, dynamic value) {
    if (value != null) {
      val[key] = value;
    }
  }

  writeNotNull('OAuth', instance.oAuth?.toJson());
  writeNotNull(
      'socialProviders',
      instance.socialProviders
          ?.map((e) => _$SocialProviderEnumMap[e]!)
          .toList());
  writeNotNull(
      'usernameAttributes',
      instance.usernameAttributes
          ?.map(const CognitoUserAttributeKeyToUpperCaseConverter().toJson)
          .toList());
  writeNotNull(
      'signupAttributes',
      instance.signupAttributes
          ?.map(const CognitoUserAttributeKeyToUpperCaseConverter().toJson)
          .toList());
  writeNotNull('passwordProtectionSettings',
      instance.passwordProtectionSettings?.toJson());
  writeNotNull(
      'mfaConfiguration', _$MfaConfigurationEnumMap[instance.mfaConfiguration]);
  writeNotNull(
      'mfaTypes', instance.mfaTypes?.map((e) => _$MfaTypeEnumMap[e]!).toList());
  writeNotNull(
      'verificationMechanisms',
      instance.verificationMechanisms
          ?.map(const CognitoUserAttributeKeyToUpperCaseConverter().toJson)
          .toList());
  return val;
}

const _$SocialProviderEnumMap = {
  SocialProvider.facebook: 'FACEBOOK',
  SocialProvider.google: 'GOOGLE',
  SocialProvider.amazon: 'AMAZON',
  SocialProvider.apple: 'APPLE',
};

const _$MfaConfigurationEnumMap = {
  MfaConfiguration.optional: 'OPTIONAL',
  MfaConfiguration.on: 'ON',
  MfaConfiguration.off: 'OFF',
};

const _$MfaTypeEnumMap = {
  MfaType.sms: 'SMS',
  MfaType.totp: 'TOTP',
};<|MERGE_RESOLUTION|>--- conflicted
+++ resolved
@@ -9,36 +9,6 @@
 // **************************************************************************
 
 CognitoAuthConfig _$CognitoAuthConfigFromJson(Map<String, dynamic> json) =>
-<<<<<<< HEAD
-    CognitoAuthConfig(
-      oAuth: json['OAuth'] == null
-          ? null
-          : CognitoOAuthConfig.fromJson(json['OAuth'] as Map<String, dynamic>),
-      socialProviders: (json['socialProviders'] as List<dynamic>?)
-          ?.map((e) => $enumDecode(_$SocialProviderEnumMap, e))
-          .toList(),
-      usernameAttributes: (json['usernameAttributes'] as List<dynamic>?)
-          ?.map((e) => const CognitoUserAttributeKeyToUpperCaseConverter()
-              .fromJson(e as String))
-          .toList(),
-      signupAttributes: (json['signupAttributes'] as List<dynamic>?)
-          ?.map((e) => const CognitoUserAttributeKeyToUpperCaseConverter()
-              .fromJson(e as String))
-          .toList(),
-      passwordProtectionSettings: json['passwordProtectionSettings'] == null
-          ? null
-          : PasswordProtectionSettings.fromJson(
-              json['passwordProtectionSettings'] as Map<String, dynamic>),
-      mfaConfiguration: $enumDecodeNullable(
-          _$MfaConfigurationEnumMap, json['mfaConfiguration']),
-      mfaTypes: (json['mfaTypes'] as List<dynamic>?)
-          ?.map((e) => $enumDecode(_$MfaTypeEnumMap, e))
-          .toList(),
-      verificationMechanisms: (json['verificationMechanisms'] as List<dynamic>?)
-          ?.map((e) => const CognitoUserAttributeKeyToUpperCaseConverter()
-              .fromJson(e as String))
-          .toList(),
-=======
     $checkedCreate(
       'CognitoAuthConfig',
       json,
@@ -92,7 +62,6 @@
         return val;
       },
       fieldKeyMap: const {'oAuth': 'OAuth'},
->>>>>>> 1f1552bd
     );
 
 Map<String, dynamic> _$CognitoAuthConfigToJson(CognitoAuthConfig instance) {
