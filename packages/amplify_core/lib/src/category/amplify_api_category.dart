/*
 * Copyright 2022 Amazon.com, Inc. or its affiliates. All Rights Reserved.
 *
 * Licensed under the Apache License, Version 2.0 (the "License").
 * You may not use this file except in compliance with the License.
 * A copy of the License is located at
 *
 *  http://aws.amazon.com/apache2.0
 *
 * or in the "license" file accompanying this file. This file is distributed
 * on an "AS IS" BASIS, WITHOUT WARRANTIES OR CONDITIONS OF ANY KIND, either
 * express or implied. See the License for the specific language governing
 * permissions and limitations under the License.
 */

part of amplify_interface;

class APICategory extends AmplifyCategory<APIPluginInterface> {
  @override
  @nonVirtual
  Category get category => Category.api;

  // ====== GraphQL =======
<<<<<<< HEAD
  CancelableOperation<GraphQLResponse<T>> query<T>(
          {required GraphQLRequest<T> request}) =>
      defaultPlugin.query(request: request);

  CancelableOperation<GraphQLResponse<T>> mutate<T>(
          {required GraphQLRequest<T> request}) =>
=======

  /// Sends a GraphQL query request and returns the response in a cancelable `GraphQLOperation`.
  ///
  /// See https://docs.amplify.aws/lib/graphqlapi/query-data/q/platform/flutter/
  /// for more information.
  GraphQLOperation<T> query<T>({required GraphQLRequest<T> request}) =>
      defaultPlugin.query(request: request);

  /// Sends a GraphQL mutate request and returns the response in a cancelable `GraphQLOperation`.
  ///
  /// See https://docs.amplify.aws/lib/graphqlapi/mutate-data/q/platform/flutter/
  /// for more information.
  GraphQLOperation<T> mutate<T>({required GraphQLRequest<T> request}) =>
>>>>>>> 2809cc64
      defaultPlugin.mutate(request: request);

  /// Subscribes to the given [request] and returns the stream of response events.
  /// An optional [onEstablished] callback can be used to be alerted when the
  /// subscription has been successfully established with the server.
  ///
  /// Any exceptions encountered during the subscription are added as errors
  /// to this stream.
  Stream<GraphQLResponse<T>> subscribe<T>(
    GraphQLRequest<T> request, {
    void Function()? onEstablished,
  }) =>
      defaultPlugin.subscribe(request, onEstablished: onEstablished);

  // ====== RestAPI ======

<<<<<<< HEAD
  AWSHttpOperation delete(
=======
  /// Sends an HTTP DELETE request to the REST API endpoint.
  ///
  /// See https://docs.amplify.aws/lib/restapi/update/q/platform/flutter/ for more
  /// information.
  ///
  /// Example:
  /// ```dart
  /// final restOperation = Amplify.API.delete(
  ///   'items',
  ///   body: HttpPayload.json({'name': 'Mow the lawn'}),
  /// );
  /// final response = await restOperation.response;
  /// print(response.decodeBody()); // 'Hello from lambda!'
  /// ```
  RestOperation delete(
>>>>>>> 2809cc64
    String path, {
    Map<String, String>? headers,
    HttpPayload? body,
    Map<String, String>? queryParameters,
    String? apiName,
  }) =>
      defaultPlugin.delete(
        path,
        headers: headers,
        body: body,
        apiName: apiName,
      );

<<<<<<< HEAD
  AWSHttpOperation get(
=======
  /// Sends an HTTP GET request to the REST API endpoint.
  ///
  /// See https://docs.amplify.aws/lib/restapi/fetch/q/platform/flutter/ for more
  /// information.
  ///
  /// Example:
  ///
  /// ```dart
  /// final restOperation = Amplify.API.get('items');
  /// final response = await restOperation.response;
  /// print(response.decodeBody()); // 'Hello from lambda!'
  /// ```
  RestOperation get(
>>>>>>> 2809cc64
    String path, {
    Map<String, String>? headers,
    Map<String, String>? queryParameters,
    String? apiName,
  }) =>
      defaultPlugin.get(
        path,
        headers: headers,
        apiName: apiName,
      );

<<<<<<< HEAD
  AWSHttpOperation head(
=======
  /// Sends an HTTP HEAD request to the REST API endpoint.
  ///
  /// Example:
  ///
  /// ```dart
  /// final restOperation = Amplify.API.head('items');
  /// final response = await restOperation.response;
  /// print(response.decodeBody()); // 'Hello from lambda!'
  /// ```
  RestOperation head(
>>>>>>> 2809cc64
    String path, {
    Map<String, String>? headers,
    Map<String, String>? queryParameters,
    String? apiName,
  }) =>
      defaultPlugin.head(
        path,
        headers: headers,
        apiName: apiName,
      );

<<<<<<< HEAD
  AWSHttpOperation patch(
=======
  /// Sends an HTTP PATCH request to the REST API endpoint.
  ///
  /// See https://docs.amplify.aws/lib/restapi/update/q/platform/flutter/ for more
  /// information.
  ///
  /// Example:
  /// ```dart
  /// final restOperation = Amplify.API.patch(
  ///   'items',
  ///   body: HttpPayload.json({'name': 'Mow the lawn'}),
  /// );
  /// final response = await restOperation.response;
  /// print(response.decodeBody()); // 'Hello from lambda!'
  /// ```
  RestOperation patch(
>>>>>>> 2809cc64
    String path, {
    Map<String, String>? headers,
    HttpPayload? body,
    Map<String, String>? queryParameters,
    String? apiName,
  }) =>
      defaultPlugin.patch(
        path,
        headers: headers,
        body: body,
        apiName: apiName,
      );

<<<<<<< HEAD
  AWSHttpOperation post(
=======
  /// Sends an HTTP POST request to the REST API endpoint.
  ///
  /// See https://docs.amplify.aws/lib/restapi/update/q/platform/flutter/ for more
  /// information.
  ///
  /// Example:
  /// ```dart
  /// final restOperation = Amplify.API.post(
  ///   'items',
  ///   body: HttpPayload.json({'name': 'Mow the lawn'}),
  /// );
  /// final response = await restOperation.response;
  /// print(response.decodeBody()); // 'Hello from lambda!'
  /// ```
  RestOperation post(
>>>>>>> 2809cc64
    String path, {
    Map<String, String>? headers,
    HttpPayload? body,
    Map<String, String>? queryParameters,
    String? apiName,
  }) =>
      defaultPlugin.post(
        path,
        headers: headers,
        body: body,
        apiName: apiName,
      );

<<<<<<< HEAD
  AWSHttpOperation put(
=======
  /// Sends an HTTP PUT request to the REST API endpoint.
  ///
  /// See https://docs.amplify.aws/lib/restapi/update/q/platform/flutter/ for more
  /// information.
  ///
  /// Example:
  /// ```dart
  /// final restOperation = Amplify.API.put(
  ///   'items',
  ///   body: HttpPayload.json({'name': 'Mow the lawn'}),
  /// );
  /// final response = await restOperation.response;
  /// print(response.decodeBody()); // 'Hello from lambda!'
  /// ```
  RestOperation put(
>>>>>>> 2809cc64
    String path, {
    Map<String, String>? headers,
    HttpPayload? body,
    Map<String, String>? queryParameters,
    String? apiName,
  }) =>
      defaultPlugin.put(
        path,
        headers: headers,
        body: body,
        apiName: apiName,
      );
}<|MERGE_RESOLUTION|>--- conflicted
+++ resolved
@@ -21,14 +21,6 @@
   Category get category => Category.api;
 
   // ====== GraphQL =======
-<<<<<<< HEAD
-  CancelableOperation<GraphQLResponse<T>> query<T>(
-          {required GraphQLRequest<T> request}) =>
-      defaultPlugin.query(request: request);
-
-  CancelableOperation<GraphQLResponse<T>> mutate<T>(
-          {required GraphQLRequest<T> request}) =>
-=======
 
   /// Sends a GraphQL query request and returns the response in a cancelable `GraphQLOperation`.
   ///
@@ -42,7 +34,6 @@
   /// See https://docs.amplify.aws/lib/graphqlapi/mutate-data/q/platform/flutter/
   /// for more information.
   GraphQLOperation<T> mutate<T>({required GraphQLRequest<T> request}) =>
->>>>>>> 2809cc64
       defaultPlugin.mutate(request: request);
 
   /// Subscribes to the given [request] and returns the stream of response events.
@@ -59,25 +50,7 @@
 
   // ====== RestAPI ======
 
-<<<<<<< HEAD
   AWSHttpOperation delete(
-=======
-  /// Sends an HTTP DELETE request to the REST API endpoint.
-  ///
-  /// See https://docs.amplify.aws/lib/restapi/update/q/platform/flutter/ for more
-  /// information.
-  ///
-  /// Example:
-  /// ```dart
-  /// final restOperation = Amplify.API.delete(
-  ///   'items',
-  ///   body: HttpPayload.json({'name': 'Mow the lawn'}),
-  /// );
-  /// final response = await restOperation.response;
-  /// print(response.decodeBody()); // 'Hello from lambda!'
-  /// ```
-  RestOperation delete(
->>>>>>> 2809cc64
     String path, {
     Map<String, String>? headers,
     HttpPayload? body,
@@ -91,23 +64,7 @@
         apiName: apiName,
       );
 
-<<<<<<< HEAD
   AWSHttpOperation get(
-=======
-  /// Sends an HTTP GET request to the REST API endpoint.
-  ///
-  /// See https://docs.amplify.aws/lib/restapi/fetch/q/platform/flutter/ for more
-  /// information.
-  ///
-  /// Example:
-  ///
-  /// ```dart
-  /// final restOperation = Amplify.API.get('items');
-  /// final response = await restOperation.response;
-  /// print(response.decodeBody()); // 'Hello from lambda!'
-  /// ```
-  RestOperation get(
->>>>>>> 2809cc64
     String path, {
     Map<String, String>? headers,
     Map<String, String>? queryParameters,
@@ -119,20 +76,7 @@
         apiName: apiName,
       );
 
-<<<<<<< HEAD
   AWSHttpOperation head(
-=======
-  /// Sends an HTTP HEAD request to the REST API endpoint.
-  ///
-  /// Example:
-  ///
-  /// ```dart
-  /// final restOperation = Amplify.API.head('items');
-  /// final response = await restOperation.response;
-  /// print(response.decodeBody()); // 'Hello from lambda!'
-  /// ```
-  RestOperation head(
->>>>>>> 2809cc64
     String path, {
     Map<String, String>? headers,
     Map<String, String>? queryParameters,
@@ -144,25 +88,7 @@
         apiName: apiName,
       );
 
-<<<<<<< HEAD
   AWSHttpOperation patch(
-=======
-  /// Sends an HTTP PATCH request to the REST API endpoint.
-  ///
-  /// See https://docs.amplify.aws/lib/restapi/update/q/platform/flutter/ for more
-  /// information.
-  ///
-  /// Example:
-  /// ```dart
-  /// final restOperation = Amplify.API.patch(
-  ///   'items',
-  ///   body: HttpPayload.json({'name': 'Mow the lawn'}),
-  /// );
-  /// final response = await restOperation.response;
-  /// print(response.decodeBody()); // 'Hello from lambda!'
-  /// ```
-  RestOperation patch(
->>>>>>> 2809cc64
     String path, {
     Map<String, String>? headers,
     HttpPayload? body,
@@ -176,25 +102,7 @@
         apiName: apiName,
       );
 
-<<<<<<< HEAD
   AWSHttpOperation post(
-=======
-  /// Sends an HTTP POST request to the REST API endpoint.
-  ///
-  /// See https://docs.amplify.aws/lib/restapi/update/q/platform/flutter/ for more
-  /// information.
-  ///
-  /// Example:
-  /// ```dart
-  /// final restOperation = Amplify.API.post(
-  ///   'items',
-  ///   body: HttpPayload.json({'name': 'Mow the lawn'}),
-  /// );
-  /// final response = await restOperation.response;
-  /// print(response.decodeBody()); // 'Hello from lambda!'
-  /// ```
-  RestOperation post(
->>>>>>> 2809cc64
     String path, {
     Map<String, String>? headers,
     HttpPayload? body,
@@ -208,25 +116,7 @@
         apiName: apiName,
       );
 
-<<<<<<< HEAD
   AWSHttpOperation put(
-=======
-  /// Sends an HTTP PUT request to the REST API endpoint.
-  ///
-  /// See https://docs.amplify.aws/lib/restapi/update/q/platform/flutter/ for more
-  /// information.
-  ///
-  /// Example:
-  /// ```dart
-  /// final restOperation = Amplify.API.put(
-  ///   'items',
-  ///   body: HttpPayload.json({'name': 'Mow the lawn'}),
-  /// );
-  /// final response = await restOperation.response;
-  /// print(response.decodeBody()); // 'Hello from lambda!'
-  /// ```
-  RestOperation put(
->>>>>>> 2809cc64
     String path, {
     Map<String, String>? headers,
     HttpPayload? body,
