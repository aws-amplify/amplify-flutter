/*
 * Copyright 2022 Amazon.com, Inc. or its affiliates. All Rights Reserved.
 *
 * Licensed under the Apache License, Version 2.0 (the "License").
 * You may not use this file except in compliance with the License.
 * A copy of the License is located at
 *
 *  http://aws.amazon.com/apache2.0
 *
 * or in the "license" file accompanying this file. This file is distributed
 * on an "AS IS" BASIS, WITHOUT WARRANTIES OR CONDITIONS OF ANY KIND, either
 * express or implied. See the License for the specific language governing
 * permissions and limitations under the License.
 */

part of amplify_interface;

class APICategory extends AmplifyCategory<APIPluginInterface> {
  @override
  @nonVirtual
  Category get category => Category.api;

  // ====== GraphQL =======
  CancelableOperation<GraphQLResponse<T>> query<T>(
          {required GraphQLRequest<T> request}) =>
      defaultPlugin.query(request: request);

  CancelableOperation<GraphQLResponse<T>> mutate<T>(
          {required GraphQLRequest<T> request}) =>
      defaultPlugin.mutate(request: request);

  /// Subscribes to the given [request] and returns the stream of response events.
  /// An optional [onEstablished] callback can be used to be alerted when the
  /// subscription has been successfully established with the server.
  ///
  /// Any exceptions encountered during the subscription are added as errors
  /// to this stream.
  Stream<GraphQLResponse<T>> subscribe<T>(
    GraphQLRequest<T> request, {
    void Function()? onEstablished,
  }) =>
      defaultPlugin.subscribe(request, onEstablished: onEstablished);

  // ====== RestAPI ======

<<<<<<< HEAD
  CancelableOperation<AWSStreamedHttpResponse> delete(
=======
  AWSHttpOperation delete(
>>>>>>> 077074a0
    String path, {
    Map<String, String>? headers,
    HttpPayload? body,
    Map<String, String>? queryParameters,
    String? apiName,
  }) =>
      defaultPlugin.delete(
        path,
        headers: headers,
        body: body,
        apiName: apiName,
      );

<<<<<<< HEAD
  CancelableOperation<AWSStreamedHttpResponse> get(
=======
  AWSHttpOperation get(
>>>>>>> 077074a0
    String path, {
    Map<String, String>? headers,
    Map<String, String>? queryParameters,
    String? apiName,
  }) =>
      defaultPlugin.get(
        path,
        headers: headers,
        apiName: apiName,
      );

<<<<<<< HEAD
  CancelableOperation<AWSStreamedHttpResponse> head(
=======
  AWSHttpOperation head(
>>>>>>> 077074a0
    String path, {
    Map<String, String>? headers,
    Map<String, String>? queryParameters,
    String? apiName,
  }) =>
      defaultPlugin.head(
        path,
        headers: headers,
        apiName: apiName,
      );

<<<<<<< HEAD
  CancelableOperation<AWSStreamedHttpResponse> patch(
=======
  AWSHttpOperation patch(
>>>>>>> 077074a0
    String path, {
    Map<String, String>? headers,
    HttpPayload? body,
    Map<String, String>? queryParameters,
    String? apiName,
  }) =>
      defaultPlugin.patch(
        path,
        headers: headers,
        body: body,
        apiName: apiName,
      );

<<<<<<< HEAD
  CancelableOperation<AWSStreamedHttpResponse> post(
=======
  AWSHttpOperation post(
>>>>>>> 077074a0
    String path, {
    Map<String, String>? headers,
    HttpPayload? body,
    Map<String, String>? queryParameters,
    String? apiName,
  }) =>
      defaultPlugin.post(
        path,
        headers: headers,
        body: body,
        apiName: apiName,
      );

<<<<<<< HEAD
  CancelableOperation<AWSStreamedHttpResponse> put(
=======
  AWSHttpOperation put(
>>>>>>> 077074a0
    String path, {
    Map<String, String>? headers,
    HttpPayload? body,
    Map<String, String>? queryParameters,
    String? apiName,
  }) =>
      defaultPlugin.put(
        path,
        headers: headers,
        body: body,
        apiName: apiName,
      );
}<|MERGE_RESOLUTION|>--- conflicted
+++ resolved
@@ -43,11 +43,7 @@
 
   // ====== RestAPI ======
 
-<<<<<<< HEAD
-  CancelableOperation<AWSStreamedHttpResponse> delete(
-=======
   AWSHttpOperation delete(
->>>>>>> 077074a0
     String path, {
     Map<String, String>? headers,
     HttpPayload? body,
@@ -61,11 +57,7 @@
         apiName: apiName,
       );
 
-<<<<<<< HEAD
-  CancelableOperation<AWSStreamedHttpResponse> get(
-=======
   AWSHttpOperation get(
->>>>>>> 077074a0
     String path, {
     Map<String, String>? headers,
     Map<String, String>? queryParameters,
@@ -77,11 +69,7 @@
         apiName: apiName,
       );
 
-<<<<<<< HEAD
-  CancelableOperation<AWSStreamedHttpResponse> head(
-=======
   AWSHttpOperation head(
->>>>>>> 077074a0
     String path, {
     Map<String, String>? headers,
     Map<String, String>? queryParameters,
@@ -93,11 +81,7 @@
         apiName: apiName,
       );
 
-<<<<<<< HEAD
-  CancelableOperation<AWSStreamedHttpResponse> patch(
-=======
   AWSHttpOperation patch(
->>>>>>> 077074a0
     String path, {
     Map<String, String>? headers,
     HttpPayload? body,
@@ -111,11 +95,7 @@
         apiName: apiName,
       );
 
-<<<<<<< HEAD
-  CancelableOperation<AWSStreamedHttpResponse> post(
-=======
   AWSHttpOperation post(
->>>>>>> 077074a0
     String path, {
     Map<String, String>? headers,
     HttpPayload? body,
@@ -129,11 +109,7 @@
         apiName: apiName,
       );
 
-<<<<<<< HEAD
-  CancelableOperation<AWSStreamedHttpResponse> put(
-=======
   AWSHttpOperation put(
->>>>>>> 077074a0
     String path, {
     Map<String, String>? headers,
     HttpPayload? body,
