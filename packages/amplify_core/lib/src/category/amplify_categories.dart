--- conflicted
+++ resolved
@@ -1,4 +1,3 @@
-<<<<<<< HEAD
 /*
  * Copyright 2021 Amazon.com, Inc. or its affiliates. All Rights Reserved.
  *
@@ -120,127 +119,4 @@
       );
     }
   }
-}
-=======
-/*
- * Copyright 2021 Amazon.com, Inc. or its affiliates. All Rights Reserved.
- *
- * Licensed under the Apache License, Version 2.0 (the "License").
- * You may not use this file except in compliance with the License.
- * A copy of the License is located at
- *
- *  http://aws.amazon.com/apache2.0
- *
- * or in the "license" file accompanying this file. This file is distributed
- * on an "AS IS" BASIS, WITHOUT WARRANTIES OR CONDITIONS OF ANY KIND, either
- * express or implied. See the License for the specific language governing
- * permissions and limitations under the License.
- */
-
-library amplify_interface;
-
-import 'dart:async';
-
-import 'package:amplify_core/amplify_core.dart';
-import 'package:collection/collection.dart';
-import 'package:meta/meta.dart';
-
-/// category parts
-part 'amplify_analytics_category.dart';
-part 'amplify_api_category.dart';
-part 'amplify_datastore_category.dart';
-part 'amplify_storage_category.dart';
-
-String _errorMsgPluginNotAdded(String pluginName) =>
-    '$pluginName plugin has not been added to Amplify';
-
-String _recoverySuggestionPluginNotAdded(String pluginName) =>
-    'Add $pluginName plugin to Amplify and call configure before calling $pluginName related APIs';
-
-AmplifyException _pluginNotAddedException(String pluginName) =>
-    AmplifyException(
-      _errorMsgPluginNotAdded(pluginName),
-      recoverySuggestion: _recoverySuggestionPluginNotAdded(pluginName),
-    );
-
-/// Amplify category types.
-enum Category {
-  /// Record app metrics and analytics data
-  analytics,
-
-  /// Retrieve data from a remote service
-  api,
-
-  /// Authentication
-  auth,
-
-  /// Persist data
-  dataStore,
-
-  /// Listen for or dispatch Amplify events
-  hub,
-
-  /// Upload and download files from the cloud
-  storage,
-}
-
-extension CategoryName on Category {
-  String get name {
-    switch (this) {
-      case Category.analytics:
-        return 'Analytics';
-      case Category.api:
-        return 'API';
-      case Category.auth:
-        return 'Auth';
-      case Category.dataStore:
-        return 'DataStore';
-      case Category.hub:
-        return 'Hub';
-      case Category.storage:
-        return 'Storage';
-    }
-  }
-}
-
-/// Base functionality for Amplify categories.
-abstract class AmplifyCategory<P extends AmplifyPluginInterface> {
-  Category get category;
-
-  final List<P> plugins = [];
-
-  @protected
-  T getPlugin<T extends P>() => plugins.whereType<T>().single;
-
-  @protected
-  P get defaultPlugin {
-    final plugin = plugins.firstOrNull;
-    if (plugin == null) {
-      throw _pluginNotAddedException(category.name);
-    }
-    return plugin;
-  }
-
-  /// Adds a plugin to the category.
-  Future<void> addPlugin(P plugin) async {
-    //TODO: Allow for multiple plugins to work simultaneously
-    if (plugins.isEmpty) {
-      try {
-        await plugin.addPlugin();
-        plugins.add(plugin);
-      } on AmplifyAlreadyConfiguredException {
-        plugins.add(plugin);
-      } on AmplifyException {
-        rethrow;
-      } on Exception catch (e) {
-        throw AmplifyException(e.toString());
-      }
-    } else {
-      throw AmplifyException(
-        '${category.name} plugin has already been added, '
-        'multiple plugins for ${category.name} category are currently not supported.',
-      );
-    }
-  }
-}
->>>>>>> 9123e551
+}