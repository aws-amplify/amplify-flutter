<<<<<<< HEAD
/*
 * Copyright 2021 Amazon.com, Inc. or its affiliates. All Rights Reserved.
 *
 * Licensed under the Apache License, Version 2.0 (the "License").
 * You may not use this file except in compliance with the License.
 * A copy of the License is located at
 *
 *  http://aws.amazon.com/apache2.0
 *
 * or in the "license" file accompanying this file. This file is distributed
 * on an "AS IS" BASIS, WITHOUT WARRANTIES OR CONDITIONS OF ANY KIND, either
 * express or implied. See the License for the specific language governing
 * permissions and limitations under the License.
 */
=======
//
// Copyright 2021 Amazon.com, Inc. or its affiliates. All Rights Reserved.
//
// Licensed under the Apache License, Version 2.0 (the "License").
// You may not use this file except in compliance with the License.
// A copy of the License is located at
//
//  http://aws.amazon.com/apache2.0
//
// or in the "license" file accompanying this file. This file is distributed
// on an "AS IS" BASIS, WITHOUT WARRANTIES OR CONDITIONS OF ANY KIND, either
// express or implied. See the License for the specific language governing
// permissions and limitations under the License.
//

import 'dart:async';
>>>>>>> c161df97

library amplify_core;

/// Exceptions
export 'src/types/exception/amplify_already_configured_exception.dart';
export 'src/types/exception/amplify_exception.dart';
export 'src/types/exception/amplify_exception_messages.dart';

/// Hub
export 'src/types/hub/hub_channel.dart';
export 'src/types/hub/hub_event.dart';
export 'src/types/hub/hub_event_payload.dart';
export 'src/types/plugin/amplify_plugin_interface.dart';

// Util
export 'src/util/print.dart';
export 'src/util/uuid.dart';<|MERGE_RESOLUTION|>--- conflicted
+++ resolved
@@ -1,19 +1,3 @@
-<<<<<<< HEAD
-/*
- * Copyright 2021 Amazon.com, Inc. or its affiliates. All Rights Reserved.
- *
- * Licensed under the Apache License, Version 2.0 (the "License").
- * You may not use this file except in compliance with the License.
- * A copy of the License is located at
- *
- *  http://aws.amazon.com/apache2.0
- *
- * or in the "license" file accompanying this file. This file is distributed
- * on an "AS IS" BASIS, WITHOUT WARRANTIES OR CONDITIONS OF ANY KIND, either
- * express or implied. See the License for the specific language governing
- * permissions and limitations under the License.
- */
-=======
 //
 // Copyright 2021 Amazon.com, Inc. or its affiliates. All Rights Reserved.
 //
@@ -28,9 +12,6 @@
 // express or implied. See the License for the specific language governing
 // permissions and limitations under the License.
 //
-
-import 'dart:async';
->>>>>>> c161df97
 
 library amplify_core;
 
