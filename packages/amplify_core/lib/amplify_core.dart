/*
 * Copyright 2020 Amazon.com, Inc. or its affiliates. All Rights Reserved.
 *
 * Licensed under the Apache License, Version 2.0 (the "License").
 * You may not use this file except in compliance with the License.
 * A copy of the License is located at
 *
 *  http://aws.amazon.com/apache2.0
 *
 * or in the "license" file accompanying this file. This file is distributed
 * on an "AS IS" BASIS, WITHOUT WARRANTIES OR CONDITIONS OF ANY KIND, either
 * express or implied. See the License for the specific language governing
 * permissions and limitations under the License.
 */

library amplify_core;

import 'dart:async';
import 'package:amplify_core_plugin_interface/amplify_core_plugin_interface.dart';
<<<<<<< HEAD
import 'package:amplify_storage_plugin_interface/amplify_storage_plugin_interface.dart';

class Amplify {
  static const StorageCategory Storage = StorageCategory();

  bool addPlugin(StoragePluginInterface storagePlugin) {
    try {
      if (storagePlugin != null) {
        print("Adding Storage Plugin");
        Storage.addPlugin(storagePlugin);
      }
      return true;
    } catch (e) {
      print(e);
      return false;
    }
  }

  Future<bool> configure(String configuration) async {
=======
import 'package:amplify_auth_plugin_interface/amplify_auth_plugin_interface.dart';
import 'package:amplify_analytics_plugin_interface/analytics_plugin_interface.dart';

class Amplify {
  static const AuthCategory Auth = const AuthCategory();
  static const AnalyticsCategory Analytics = const AnalyticsCategory();
  
  bool _isConfigured = false;
  var multiPluginWarning = "Concurrent usage of multiple plugins per category is not yet available";

  Future<void> addPlugin({
    List<AuthPluginInterface> authPlugins, 
    List<AnalyticsPluginInterface> analyticsPlugins}) {
    if (!_isConfigured) {
      try {
        if (authPlugins != null && authPlugins.length == 1) {
          Auth.addPlugin(authPlugins[0]);
        } else if (authPlugins != null && authPlugins.length > 1) {
          throw(multiPluginWarning);
        }
        if (analyticsPlugins != null && analyticsPlugins.length == 1) {
          Analytics.addPlugin(analyticsPlugins[0]);
        } else if (analyticsPlugins != null && analyticsPlugins.length > 1) {
          throw(multiPluginWarning);
        }
      } catch(e) {
        print(e);
        throw("Amplify plugin was not added");
      }      
    } else {
      throw("Amplify is already configured; additional plugins cannot be added.");
    }
  return null;
  }

  Future<void> configure(String configuration) async {
>>>>>>> 4b04d1f2
    assert(configuration != null, 'configuration is null');
    var res = await Core.instance.configure(configuration);
    _isConfigured = res;
    if (!res) {
      throw("Amplify plugin was not added");
    }
  }
}<|MERGE_RESOLUTION|>--- conflicted
+++ resolved
@@ -17,69 +17,56 @@
 
 import 'dart:async';
 import 'package:amplify_core_plugin_interface/amplify_core_plugin_interface.dart';
-<<<<<<< HEAD
 import 'package:amplify_storage_plugin_interface/amplify_storage_plugin_interface.dart';
-
-class Amplify {
-  static const StorageCategory Storage = StorageCategory();
-
-  bool addPlugin(StoragePluginInterface storagePlugin) {
-    try {
-      if (storagePlugin != null) {
-        print("Adding Storage Plugin");
-        Storage.addPlugin(storagePlugin);
-      }
-      return true;
-    } catch (e) {
-      print(e);
-      return false;
-    }
-  }
-
-  Future<bool> configure(String configuration) async {
-=======
 import 'package:amplify_auth_plugin_interface/amplify_auth_plugin_interface.dart';
 import 'package:amplify_analytics_plugin_interface/analytics_plugin_interface.dart';
 
 class Amplify {
   static const AuthCategory Auth = const AuthCategory();
   static const AnalyticsCategory Analytics = const AnalyticsCategory();
-  
+  static const StorageCategory Storage = const StorageCategory();
+
   bool _isConfigured = false;
-  var multiPluginWarning = "Concurrent usage of multiple plugins per category is not yet available";
+  var multiPluginWarning =
+      "Concurrent usage of multiple plugins per category is not yet available";
 
-  Future<void> addPlugin({
-    List<AuthPluginInterface> authPlugins, 
-    List<AnalyticsPluginInterface> analyticsPlugins}) {
+  Future<void> addPlugin(
+      {List<AuthPluginInterface> authPlugins,
+      List<AnalyticsPluginInterface> analyticsPlugins,
+      List<StoragePluginInterface> storagePlugins}) {
     if (!_isConfigured) {
       try {
         if (authPlugins != null && authPlugins.length == 1) {
           Auth.addPlugin(authPlugins[0]);
         } else if (authPlugins != null && authPlugins.length > 1) {
-          throw(multiPluginWarning);
+          throw (multiPluginWarning);
         }
         if (analyticsPlugins != null && analyticsPlugins.length == 1) {
           Analytics.addPlugin(analyticsPlugins[0]);
         } else if (analyticsPlugins != null && analyticsPlugins.length > 1) {
-          throw(multiPluginWarning);
+          throw (multiPluginWarning);
         }
-      } catch(e) {
+        if (storagePlugins != null && storagePlugins.length == 1) {
+          Storage.addPlugin(storagePlugins[0]);
+        } else if (storagePlugins != null && storagePlugins.length > 1) {
+          throw (multiPluginWarning);
+        }
+      } catch (e) {
         print(e);
-        throw("Amplify plugin was not added");
-      }      
+        throw ("Amplify plugin was not added");
+      }
     } else {
-      throw("Amplify is already configured; additional plugins cannot be added.");
+      throw ("Amplify is already configured; additional plugins cannot be added.");
     }
-  return null;
+    return null;
   }
 
   Future<void> configure(String configuration) async {
->>>>>>> 4b04d1f2
     assert(configuration != null, 'configuration is null');
     var res = await Core.instance.configure(configuration);
     _isConfigured = res;
     if (!res) {
-      throw("Amplify plugin was not added");
+      throw ("Amplify plugin was not added");
     }
   }
 }