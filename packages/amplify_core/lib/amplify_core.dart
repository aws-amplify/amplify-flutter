--- conflicted
+++ resolved
@@ -9,24 +9,13 @@
 class Amplify {
   static const AuthCategory Auth = const AuthCategory();
   static const AnalyticsCategory Analytics = const AnalyticsCategory();
-<<<<<<< HEAD
-
-=======
   
->>>>>>> cb191a4d
   bool _isConfigured = false;
   var multiPluginWarning = "Concurrent usage of multiple plugins per category is not yet available.";
 
-<<<<<<< HEAD
-  Future<void> addPlugin(
-    List<AuthPluginInterface> authPlugin,
-    List<AnalyticsPluginInterface> analyticsPlugin
-  ) {
-=======
   Future<void> addPlugin({
     List<AuthPluginInterface> authPlugin, 
     List<AnalyticsPluginInterface> analyticsPlugin}) {
->>>>>>> cb191a4d
     if (!_isConfigured) {
       try {
         if (authPlugin != null && authPlugin.length == 1) {
@@ -51,11 +40,7 @@
     } else {
       throw("Amplify is already configured; additional plugins cannot be added.");
     }
-<<<<<<< HEAD
-
-=======
   return null;
->>>>>>> cb191a4d
   }
 
   Future<void> configure(String configuration) async {
