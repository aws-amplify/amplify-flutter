name: amplify_analytics_pinpoint
description: The Amplify Flutter Analytics category plugin using the AWS Pinpoint provider.
version: 2.6.1
homepage: https://docs.amplify.aws/lib/q/platform/flutter/
repository: https://github.com/aws-amplify/amplify-flutter/tree/main/packages/analytics/amplify_analytics_pinpoint
issue_tracker: https://github.com/aws-amplify/amplify-flutter/issues

environment:
  sdk: ^3.7.0
  flutter: ">=3.29.0"

# Helps `pana` since we do not use Flutter plugins for most platforms
platforms:
  ios:
  android:
  macos:
  windows:
  linux:
  web:

dependencies:
<<<<<<< HEAD
  amplify_analytics_pinpoint_dart: ">=0.4.7 <0.5.0"
  amplify_core: ">=2.6.0 <2.7.0"
  amplify_db_common: ">=0.4.8 <0.5.0"
  amplify_secure_storage: ">=0.5.7 <0.6.0"
  aws_common: ">=0.7.3 <0.8.0"
  device_info_plus: ^11.3.3
=======
  amplify_analytics_pinpoint_dart: ">=0.4.8 <0.5.0"
  amplify_core: ">=2.6.1 <2.7.0"
  amplify_db_common: ">=0.4.9 <0.5.0"
  amplify_secure_storage: ">=0.5.8 <0.6.0"
  aws_common: ">=0.7.6 <0.8.0"
  device_info_plus: ^10.0.1
>>>>>>> 1b9155e2
  flutter:
    sdk: flutter
  meta: ^1.16.0
  package_info_plus: ^8.0.0
  path_provider: ^2.0.0

dev_dependencies:
  amplify_lints: ">=3.1.1 <3.2.0"
  flutter_test:
    sdk: flutter
  pigeon: ^22.6.2

flutter:
  plugin:
    platforms:
      android:
        package: com.amazonaws.amplify.amplify_analytics_pinpoint
        pluginClass: AmplifyAnalyticsPinpointPlugin<|MERGE_RESOLUTION|>--- conflicted
+++ resolved
@@ -19,21 +19,13 @@
   web:
 
 dependencies:
-<<<<<<< HEAD
-  amplify_analytics_pinpoint_dart: ">=0.4.7 <0.5.0"
-  amplify_core: ">=2.6.0 <2.7.0"
-  amplify_db_common: ">=0.4.8 <0.5.0"
-  amplify_secure_storage: ">=0.5.7 <0.6.0"
-  aws_common: ">=0.7.3 <0.8.0"
-  device_info_plus: ^11.3.3
-=======
   amplify_analytics_pinpoint_dart: ">=0.4.8 <0.5.0"
   amplify_core: ">=2.6.1 <2.7.0"
   amplify_db_common: ">=0.4.9 <0.5.0"
   amplify_secure_storage: ">=0.5.8 <0.6.0"
   aws_common: ">=0.7.6 <0.8.0"
-  device_info_plus: ^10.0.1
->>>>>>> 1b9155e2
+  device_info_plus: ^11.3.3
+
   flutter:
     sdk: flutter
   meta: ^1.16.0
