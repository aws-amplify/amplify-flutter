--- conflicted
+++ resolved
@@ -1,10 +1,6 @@
 name: amplify_analytics_pinpoint
 description: The Amplify Flutter Analytics category plugin using the AWS Pinpoint provider.
-<<<<<<< HEAD
-version: 1.0.0-next.1
-=======
 version: 1.0.0-next.1+1
->>>>>>> 23cf22c0
 homepage: https://docs.amplify.aws/lib/q/platform/flutter/
 repository: https://github.com/aws-amplify/amplify-flutter/tree/next/packages/analytics/amplify_analytics_pinpoint
 issue_tracker: https://github.com/aws-amplify/amplify-flutter/issues
@@ -23,19 +19,11 @@
   web:
 
 dependencies:
-<<<<<<< HEAD
-  amplify_analytics_pinpoint_dart: ">=0.1.0 <0.2.0"
-  amplify_core: ">=1.0.0-next.1 <1.0.0-next.2"
-  amplify_db_common: ">=0.1.1 <0.2.0"
-  amplify_secure_storage: ">=0.1.3 <0.2.0"
-  aws_common: ">=0.3.1 <0.4.0"
-=======
   amplify_analytics_pinpoint_dart: ">=0.1.1 <0.2.0"
   amplify_core: ">=1.0.0-next.1+1 <1.0.0-next.2"
   amplify_db_common: ">=0.1.2 <0.2.0"
   amplify_secure_storage: ">=0.1.4 <0.2.0"
   aws_common: ">=0.3.3 <0.4.0"
->>>>>>> 23cf22c0
   device_info_plus: ^6.0.0
   flutter:
     sdk: flutter
