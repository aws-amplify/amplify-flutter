name: amplify_analytics_pinpoint_dart
description: A Dart-only implementation of the Amplify Analytics plugin for Pinpoint.
version: 0.2.0+2
homepage: https://docs.amplify.aws/lib/q/platform/flutter/
repository: https://github.com/aws-amplify/amplify-flutter/tree/main/packages/analytics/amplify_analytics_pinpoint_dart
issue_tracker: https://github.com/aws-amplify/amplify-flutter/issues

environment:
  sdk: ">=2.18.0 <4.0.0"

dependencies:
  amplify_core: ">=1.0.0 <1.1.0"
  amplify_db_common_dart: ">=0.2.0+6 <0.3.0"
  amplify_secure_storage_dart: ">=0.3.0+3 <0.4.0"
  aws_common: ">=0.4.2+4 <0.5.0"
  aws_signature_v4: ">=0.3.1+6 <0.4.0"
  built_collection: ^5.0.0
  built_value: ">=8.4.0 <8.5.0"
  collection: ^1.15.0
  drift: ">=2.4.0 <2.7.0"
  intl: ">=0.17.0 <1.0.0"
  meta: ^1.7.0
  path: ^1.8.0
  smithy: ">=0.4.0+7 <0.5.0"
  smithy_aws: ">=0.4.1+4 <0.5.0"
  uuid: ">=3.0.6 <=3.0.7"

dev_dependencies:
  amplify_lints: ">=2.0.3 <2.1.0"
<<<<<<< HEAD
  build_runner: ^2.2.0
=======
  build_runner: ^2.0.0
>>>>>>> 8984d93d
  build_test: ^2.1.5
  build_verify: ^3.0.0
  build_version: ^2.0.0
  build_web_compilers: ^3.2.4
  built_value_generator: 8.4.4
  drift_dev: ^2.2.0+1
  mocktail: ^0.3.0
  test: ^1.16.0

  # TODO - use cipher libraries for encrypted cached Analytics Events<|MERGE_RESOLUTION|>--- conflicted
+++ resolved
@@ -27,11 +27,7 @@
 
 dev_dependencies:
   amplify_lints: ">=2.0.3 <2.1.0"
-<<<<<<< HEAD
-  build_runner: ^2.2.0
-=======
   build_runner: ^2.0.0
->>>>>>> 8984d93d
   build_test: ^2.1.5
   build_verify: ^3.0.0
   build_version: ^2.0.0
