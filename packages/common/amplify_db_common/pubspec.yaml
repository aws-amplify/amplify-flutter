--- conflicted
+++ resolved
@@ -10,13 +10,7 @@
   flutter: ">=3.10.0"
 
 dependencies:
-<<<<<<< HEAD
-  amplify_db_common_dart: ">=0.3.3 <0.4.0"
-  drift: ">=2.11.0 <2.12.0"
-=======
-  amplify_db_common_dart: ">=0.3.1 <0.4.0"
   drift: ">=2.12.0 <2.13.0"
->>>>>>> 503f44e1
   flutter:
     sdk: flutter
   path: ^1.8.2
