--- conflicted
+++ resolved
@@ -10,13 +10,8 @@
   flutter: ">=3.24.0"
 
 dependencies:
-<<<<<<< HEAD
-  amplify_db_common_dart: ">=0.4.7 <0.5.0"
+  amplify_db_common_dart: ">=0.4.8 <0.5.0"
   drift: ">=2.22.0 <2.23.0"
-=======
-  amplify_db_common_dart: ">=0.4.8 <0.5.0"
-  drift: ">=2.18.0 <2.19.0"
->>>>>>> 50003cdb
   flutter:
     sdk: flutter
   path: ">=1.8.0 <2.0.0"
