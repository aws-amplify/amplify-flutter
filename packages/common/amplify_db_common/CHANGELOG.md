<<<<<<< HEAD
## 0.1.2+8

### Fixes
- fix(repo): Flutter 3.3 support
=======
## 0.3.0

### Features
- Dart 3 support (must update Dart SDK constraint to `^3.0.0`)

### Fixes
- fix(repo): AGP 8.0 compatibility ([#2942](https://github.com/aws-amplify/amplify-flutter/pull/2942))
>>>>>>> a27b3be8

## 0.1.2+7

- Minor bug fixes and improvements

## 0.1.2+6

- Minor bug fixes and improvements

## 0.1.2+5

- Minor bug fixes and improvements

## 0.1.2+4

### Fixes
- fix(db_common): Windows build

## 0.1.2+3

- Minor bug fixes and improvements

## 0.1.2+2

- Minor bug fixes and improvements

## 0.1.2+1

- Minor bug fixes and improvements

## 0.1.2

- Minor bug fixes and improvements

## 0.1.1

### Features
- feat(db_common): make path param FutureOr

## 0.1.0

Initial release.<|MERGE_RESOLUTION|>--- conflicted
+++ resolved
@@ -1,9 +1,3 @@
-<<<<<<< HEAD
-## 0.1.2+8
-
-### Fixes
-- fix(repo): Flutter 3.3 support
-=======
 ## 0.3.0
 
 ### Features
@@ -11,7 +5,11 @@
 
 ### Fixes
 - fix(repo): AGP 8.0 compatibility ([#2942](https://github.com/aws-amplify/amplify-flutter/pull/2942))
->>>>>>> a27b3be8
+
+## 0.1.2+8
+
+### Fixes
+- fix(repo): Flutter 3.3 support
 
 ## 0.1.2+7
 
