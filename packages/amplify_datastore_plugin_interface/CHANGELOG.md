<<<<<<< HEAD
## 0.3.0-rc.1 (2021-09-24)
=======
## 0.2.6 (2021-10-25)

### Fixes

- fix(datastore): Re-emit events on hot restart

### Features

- feat(datastore): Add observeQuery API

## 0.2.5 (2021-10-14)

### Fixes
- fix(datastore): Sync issues with owner-based auth
- fix(datastore): Ensure attaching nested model schema
- fix(datastore): Timeout period not increasing
- fix(datastore): Remove default pagination behavior on iOS
>>>>>>> b25f2a72

## 0.2.4 (2021-09-10)

### Fixes

- fix: CocoaPods relative import

## 0.2.3 (2021-09-09)

### Features

- feat(datastore): Add start and stop APIs (#811)

## 0.2.2 (2021-08-04)

### Features

- feat: Populate belongs-to nested models (#658)

### Fixes

- fix: Query nested model causes column not found sql error (#761)

## 0.2.1 (2021-07-27)

### Features

- feat: Selective Sync (#703)

### Bug Fixes

- fix: not serializing enum type in a predicate (#726)

### Chores

- chore: enable formatting in CI w/ code changes (#570)
- chore: make SubscriptionEvent directly available via datastore plugin by adding to publicTypes in interface (#728)

## 0.2.0 (2021-06-30)

### Features

- feat: Null safety datastore (#649)
- feat: Null safety core (#492)

### Bug Fixes

- fix(amplify_datastore_plugin_interface): Fix enum string function (#687)
- fix: Null safety master fixes pr (#614)

### Chores

- chore: Null safety master rebase (#676)

## 0.1.6 (2021-06-23)

## 0.1.5 (2021-05-17)

## 0.1.4 (2021-04-27)

## 0.1.3 (2021-04-21)

## 0.1.2 (2021-04-16)

### Bug Fixes

- fix: handle hot restart (#491)

## 0.1.1 (2021-03-29)

### Chores

- chore: remove upper constraints for flutter 2.0 (#479)

### Bug Fixes

- fix: Move AddPlugin from Register to MethodChannel (#411)
- fix: upgrade uuid (#448)

## 0.1.0 (2021-02-15)

### Chores

- chore: Release 0.1.0

## 0.0.2-dev.2 (2021-02-09)

### Chores

- chore: Introduce new Temporal types (Date, DateTime, Time, Timestamp) for Dart codegen models (#307)
- chore: Refactor error handling to use the new DatastoreException types (#329)
- chore: Updated amplify-android version 1.6.10 (#332)
- chore: Remove adding API plugin by default (#350)

### Bug Fixes

- fix: Fix minor error handling in dart code (#356)
- fix: Export datastore types (#357)
- fix: Save lists properly in iOS for all types (#364)

## 0.0.2-dev.1 (2021-01-25)

### Chores

- chore: Refactor Hub streams (#262)
- chore: Refactor amplify_core into amplify_flutter (#273)
- chore: Add a new amplify_core package for base types and utilities (#275)
- fix: Send null instead of empty string for nullable enum (#301)

## 0.0.1-dev.6 (2021-01-04)

### Bug Fixes

- fix: fix relative path for coverage.gradle to be local to the package (#293)

## 0.0.1-dev.5 (2020-12-31)

### Chores

- chore(amplify_datastore) Update readme of the sample app (#238)
- chore: Updated amplify-android version 1.6.8. (#261)
- chore: add some missing headers on kotlin files (#269)

### Bug Fixes

- fix(amplify_datastore) Update sample app to match the new model codegen (#237)
- fix(amplify_datastore): Handle optional nullable enum types in parser (#254)

## 0.0.1-dev.4 (2020-12-03)

- Initial preview release of DataStore plugin.<|MERGE_RESOLUTION|>--- conflicted
+++ resolved
@@ -1,6 +1,5 @@
-<<<<<<< HEAD
 ## 0.3.0-rc.1 (2021-09-24)
-=======
+
 ## 0.2.6 (2021-10-25)
 
 ### Fixes
@@ -18,7 +17,6 @@
 - fix(datastore): Ensure attaching nested model schema
 - fix(datastore): Timeout period not increasing
 - fix(datastore): Remove default pagination behavior on iOS
->>>>>>> b25f2a72
 
 ## 0.2.4 (2021-09-10)
 
