<<<<<<< HEAD
## 0.3.0-rc.2 (2021-11-08)

### Features

- feat: Add CustomType functionality (#847)
- feat: Add ModelField ReadOnly support (#599)

## 0.3.0-rc.1 (2021-09-24)
=======
## 0.2.9 (2021-11-17)

## 0.2.8 (2021-11-12)

### Fixes

- fix(datastore): (Android) Fix DataStore release mode crash (#1064)

## 0.2.7 (2021-11-08)

### Fixes

- fix(datastore): Temporal date/time query predicates
- fix(datastore): Android TemporalTime Save Issue
>>>>>>> b88d99e6

## 0.2.6 (2021-10-25)

### Fixes

- fix(datastore): Re-emit events on hot restart

### Features

- feat(datastore): Add observeQuery API

## 0.2.5 (2021-10-14)

### Fixes
- fix(datastore): Sync issues with owner-based auth
- fix(datastore): Ensure attaching nested model schema
- fix(datastore): Timeout period not increasing
- fix(datastore): Remove default pagination behavior on iOS

## 0.2.4 (2021-09-10)

### Fixes

- fix: CocoaPods relative import

## 0.2.3 (2021-09-09)

### Features

- feat(datastore): Add start and stop APIs (#811)

## 0.2.2 (2021-08-04)

### Features

- feat: Populate belongs-to nested models (#658)

### Fixes

- fix: Query nested model causes column not found sql error (#761)

## 0.2.1 (2021-07-27)

### Features

- feat: Selective Sync (#703)

### Bug Fixes

- fix: not serializing enum type in a predicate (#726)

### Chores

- chore: enable formatting in CI w/ code changes (#570)
- chore: make SubscriptionEvent directly available via datastore plugin by adding to publicTypes in interface (#728)

## 0.2.0 (2021-06-30)

### Features

- feat: Null safety datastore (#649)
- feat: Null safety core (#492)

### Bug Fixes

- fix(amplify_datastore_plugin_interface): Fix enum string function (#687)
- fix: Null safety master fixes pr (#614)

### Chores

- chore: Null safety master rebase (#676)

## 0.1.6 (2021-06-23)

## 0.1.5 (2021-05-17)

## 0.1.4 (2021-04-27)

## 0.1.3 (2021-04-21)

## 0.1.2 (2021-04-16)

### Bug Fixes

- fix: handle hot restart (#491)

## 0.1.1 (2021-03-29)

### Chores

- chore: remove upper constraints for flutter 2.0 (#479)

### Bug Fixes

- fix: Move AddPlugin from Register to MethodChannel (#411)
- fix: upgrade uuid (#448)

## 0.1.0 (2021-02-15)

### Chores

- chore: Release 0.1.0

## 0.0.2-dev.2 (2021-02-09)

### Chores

- chore: Introduce new Temporal types (Date, DateTime, Time, Timestamp) for Dart codegen models (#307)
- chore: Refactor error handling to use the new DatastoreException types (#329)
- chore: Updated amplify-android version 1.6.10 (#332)
- chore: Remove adding API plugin by default (#350)

### Bug Fixes

- fix: Fix minor error handling in dart code (#356)
- fix: Export datastore types (#357)
- fix: Save lists properly in iOS for all types (#364)

## 0.0.2-dev.1 (2021-01-25)

### Chores

- chore: Refactor Hub streams (#262)
- chore: Refactor amplify_core into amplify_flutter (#273)
- chore: Add a new amplify_core package for base types and utilities (#275)
- fix: Send null instead of empty string for nullable enum (#301)

## 0.0.1-dev.6 (2021-01-04)

### Bug Fixes

- fix: fix relative path for coverage.gradle to be local to the package (#293)

## 0.0.1-dev.5 (2020-12-31)

### Chores

- chore(amplify_datastore) Update readme of the sample app (#238)
- chore: Updated amplify-android version 1.6.8. (#261)
- chore: add some missing headers on kotlin files (#269)

### Bug Fixes

- fix(amplify_datastore) Update sample app to match the new model codegen (#237)
- fix(amplify_datastore): Handle optional nullable enum types in parser (#254)

## 0.0.1-dev.4 (2020-12-03)

- Initial preview release of DataStore plugin.<|MERGE_RESOLUTION|>--- conflicted
+++ resolved
@@ -1,4 +1,3 @@
-<<<<<<< HEAD
 ## 0.3.0-rc.2 (2021-11-08)
 
 ### Features
@@ -7,7 +6,7 @@
 - feat: Add ModelField ReadOnly support (#599)
 
 ## 0.3.0-rc.1 (2021-09-24)
-=======
+
 ## 0.2.9 (2021-11-17)
 
 ## 0.2.8 (2021-11-12)
@@ -22,7 +21,6 @@
 
 - fix(datastore): Temporal date/time query predicates
 - fix(datastore): Android TemporalTime Save Issue
->>>>>>> b88d99e6
 
 ## 0.2.6 (2021-10-25)
 
