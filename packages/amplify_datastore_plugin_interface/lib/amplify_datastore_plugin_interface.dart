/*
 * Copyright 2021 Amazon.com, Inc. or its affiliates. All Rights Reserved.
 *
 * Licensed under the Apache License, Version 2.0 (the "License").
 * You may not use this file except in compliance with the License.
 * A copy of the License is located at
 *
 *  http://aws.amazon.com/apache2.0
 *
 * or in the "license" file accompanying this file. This file is distributed
 * on an "AS IS" BASIS, WITHOUT WARRANTIES OR CONDITIONS OF ANY KIND, either
 * express or implied. See the License for the specific language governing
 * permissions and limitations under the License.
 */

library amplify_datastore_plugin_interface;

import 'dart:async';

import 'package:amplify_datastore_plugin_interface/src/types/models/model_provider.dart';
import 'package:amplify_core/types/index.dart';
import 'package:meta/meta.dart';

import 'src/types/models/model.dart';
import 'src/types/query/query_field.dart';
import 'src/types/models/subscription_event.dart';

export 'src/types/models/model.dart';
export 'src/types/models/model_schema.dart';
export 'src/types/query/query_field.dart';
export 'src/types/models/model_field.dart';
export 'src/types/models/model_field_type.dart';
export 'src/types/models/model_schema_definition.dart';
export 'src/types/models/model_field_definition.dart';
export 'src/types/models/uuid.dart';
export 'src/types/models/model_provider.dart';
export 'src/types/models/auth_rule.dart';

export 'src/types/temporal/datetime_parse.dart';
export 'src/types/utils/parsers.dart';
export 'src/types/models/subscription_event.dart';

export 'src/publicTypes.dart';

abstract class DataStorePluginInterface extends AmplifyPluginInterface {
  /// modelProvider
<<<<<<< HEAD
  final ModelProviderInterface modelProvider;
=======
  ModelProviderInterface? modelProvider;

  /// Datastore sync interval (in seconds)
  int? syncInterval;

  /// Datastore max number of records to sync
  int? syncMaxRecords;

  /// Datastore page size to sync
  int? syncPageSize;
>>>>>>> c3112bec

  /// Datastore sync interval (in seconds)
  final int syncInterval;

  /// Datastore max number of records to sync
  final int syncMaxRecords;

  /// Datastore page size to sync
  final int syncPageSize;

  /// Constructs an AmplifyPlatform.
  DataStorePluginInterface(
<<<<<<< HEAD
      {@required Object token,
      @required this.modelProvider,
=======
      {required Object token,
      required this.modelProvider,
>>>>>>> c3112bec
      this.syncInterval,
      this.syncMaxRecords,
      this.syncPageSize})
      : super(token: token);

<<<<<<< HEAD
  StreamController get streamController {
    throw UnimplementedError(
        'streamController getter has not been implemented.');
  }

  @deprecated
  Future<void> configureModelProvider(
      {@required ModelProviderInterface modelProvider}) {
    throw UnimplementedError(
        'configureModelProvider() has not been implemented.');
  }
=======
  /// Internal use constructor
  @protected
  DataStorePluginInterface.tokenOnly({required Object token})
      : super(token: token);
>>>>>>> c3112bec

  /// Configure AmplifyDataStore plugin with mandatory [modelProvider]
  /// and optional datastore configuration properties including
  ///
  /// [syncInterval]: datastore syncing interval (in seconds)
  ///
  /// [syncMaxRecords]: max number of records to sync
  ///
  /// [syncPageSize]: page size to sync
  Future<void> configureDataStore(
      {@required ModelProviderInterface modelProvider,
      int syncInterval,
      int syncMaxRecords,
      int syncPageSize}) {
    throw UnimplementedError('configureDataStore() has not been implemented.');
  }

  /// Configure AmplifyDataStore plugin with mandatory [modelProvider]
  /// and optional datastore configuration properties including
  ///
  /// [syncInterval]: datastore syncing interval (in seconds)
  ///
  /// [syncMaxRecords]: max number of records to sync
  ///
  /// [syncPageSize]: page size to sync
  Future<void> configureDataStore(
      {required ModelProviderInterface modelProvider,
      int? syncInterval,
      int? syncMaxRecords,
      int? syncPageSize}) {
    throw UnimplementedError('configureDataStore() has not been implemented.');
  }

  Future<void> configure({String? configuration}) {
    throw UnimplementedError('configure() has not been implemented.');
  }

  Future<List<T>> query<T extends Model>(ModelType<T> modelType,
      {QueryPredicate? where,
      QueryPagination? pagination,
      List<QuerySortBy>? sortBy}) {
    throw UnimplementedError('query() has not been implemented.');
  }

  Future<void> delete<T extends Model>(T model) {
    throw UnimplementedError('delete() has not been implemented.');
  }

  Future<void> save<T extends Model>(T model) {
    throw UnimplementedError('save() has not been implemented');
  }

  Stream<SubscriptionEvent<T>> observe<T extends Model>(
      ModelType<T> modelType) {
    throw UnimplementedError('observe() has not been implemented.');
  }

  Future<void> clear() {
    throw UnimplementedError('clear() has not been implemented.');
  }
}<|MERGE_RESOLUTION|>--- conflicted
+++ resolved
@@ -44,9 +44,6 @@
 
 abstract class DataStorePluginInterface extends AmplifyPluginInterface {
   /// modelProvider
-<<<<<<< HEAD
-  final ModelProviderInterface modelProvider;
-=======
   ModelProviderInterface? modelProvider;
 
   /// Datastore sync interval (in seconds)
@@ -57,64 +54,24 @@
 
   /// Datastore page size to sync
   int? syncPageSize;
->>>>>>> c3112bec
-
-  /// Datastore sync interval (in seconds)
-  final int syncInterval;
-
-  /// Datastore max number of records to sync
-  final int syncMaxRecords;
-
-  /// Datastore page size to sync
-  final int syncPageSize;
 
   /// Constructs an AmplifyPlatform.
   DataStorePluginInterface(
-<<<<<<< HEAD
-      {@required Object token,
-      @required this.modelProvider,
-=======
       {required Object token,
       required this.modelProvider,
->>>>>>> c3112bec
       this.syncInterval,
       this.syncMaxRecords,
       this.syncPageSize})
       : super(token: token);
 
-<<<<<<< HEAD
-  StreamController get streamController {
-    throw UnimplementedError(
-        'streamController getter has not been implemented.');
-  }
-
-  @deprecated
-  Future<void> configureModelProvider(
-      {@required ModelProviderInterface modelProvider}) {
-    throw UnimplementedError(
-        'configureModelProvider() has not been implemented.');
-  }
-=======
   /// Internal use constructor
   @protected
   DataStorePluginInterface.tokenOnly({required Object token})
       : super(token: token);
->>>>>>> c3112bec
 
-  /// Configure AmplifyDataStore plugin with mandatory [modelProvider]
-  /// and optional datastore configuration properties including
-  ///
-  /// [syncInterval]: datastore syncing interval (in seconds)
-  ///
-  /// [syncMaxRecords]: max number of records to sync
-  ///
-  /// [syncPageSize]: page size to sync
-  Future<void> configureDataStore(
-      {@required ModelProviderInterface modelProvider,
-      int syncInterval,
-      int syncMaxRecords,
-      int syncPageSize}) {
-    throw UnimplementedError('configureDataStore() has not been implemented.');
+  StreamController get streamController {
+    throw UnimplementedError(
+        'streamController getter has not been implemented.');
   }
 
   /// Configure AmplifyDataStore plugin with mandatory [modelProvider]
