--- conflicted
+++ resolved
@@ -72,14 +72,10 @@
     throw UnimplementedError('delete() has not been implemented.');
   }
 
-<<<<<<< HEAD
   Future<void> save<T extends Model>(T model, {QueryPredicate when}) {
     throw UnimplementedError('save() has not been implemented');
   }
 
-  Future<void> configure({@required List<ModelSchema> modelSchemas}) {
-    throw UnimplementedError('configure() has not been implemented.');
-=======
   Stream<SubscriptionEvent<T>> observe<T extends Model>(
       ModelType<T> modelType) {
     throw UnimplementedError('observe() has not been implemented.');
@@ -87,6 +83,5 @@
 
   Future<void> clear() {
     throw UnimplementedError('clear() has not been implemented.');
->>>>>>> 02ab5229
   }
 }