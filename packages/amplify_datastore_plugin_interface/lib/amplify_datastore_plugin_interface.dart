--- conflicted
+++ resolved
@@ -43,37 +43,30 @@
 export 'src/publicTypes.dart';
 
 abstract class DataStorePluginInterface extends AmplifyPluginInterface {
-<<<<<<< HEAD
-  late ModelProviderInterface modelProvider;
+  /// modelProvider
+  late final ModelProviderInterface modelProvider;
 
-  /// Constructs an AmplifyPlatform
-  DataStorePluginInterface({required Object token, required this.modelProvider})
+  /// Datastore sync interval (in seconds)
+  late final int? syncInterval;
+
+  /// Datastore max number of records to sync
+  late final int? syncMaxRecords;
+
+  /// Datastore page size to sync
+  late final int? syncPageSize;
+
+  /// Constructs an AmplifyPlatform.
+  DataStorePluginInterface(
+      {required Object token,
+      required this.modelProvider,
+      this.syncInterval,
+      this.syncMaxRecords,
+      this.syncPageSize})
       : super(token: token);
 
   /// Internal use constructor
   @protected
   DataStorePluginInterface.tokenOnly({required Object token})
-=======
-  /// modelProvider
-  final ModelProviderInterface modelProvider;
-
-  /// Datastore sync interval (in seconds)
-  final int syncInterval;
-
-  /// Datastore max number of records to sync
-  final int syncMaxRecords;
-
-  /// Datastore page size to sync
-  final int syncPageSize;
-
-  /// Constructs an AmplifyPlatform.
-  DataStorePluginInterface(
-      {@required Object token,
-      @required this.modelProvider,
-      this.syncInterval,
-      this.syncMaxRecords,
-      this.syncPageSize})
->>>>>>> b432213f
       : super(token: token);
 
   StreamController get streamController {
@@ -97,10 +90,10 @@
   ///
   /// [syncPageSize]: page size to sync
   Future<void> configureDataStore(
-      {@required ModelProviderInterface modelProvider,
-      int syncInterval,
-      int syncMaxRecords,
-      int syncPageSize}) {
+      {required ModelProviderInterface modelProvider,
+      int? syncInterval,
+      int? syncMaxRecords,
+      int? syncPageSize}) {
     throw UnimplementedError('configureDataStore() has not been implemented.');
   }
 
