/*
 * Copyright 2021 Amazon.com, Inc. or its affiliates. All Rights Reserved.
 *
 * Licensed under the Apache License, Version 2.0 (the "License").
 * You may not use this file except in compliance with the License.
 * A copy of the License is located at
 *
 *  http://aws.amazon.com/apache2.0
 *
 * or in the "license" file accompanying this file. This file is distributed
 * on an "AS IS" BASIS, WITHOUT WARRANTIES OR CONDITIONS OF ANY KIND, either
 * express or implied. See the License for the specific language governing
 * permissions and limitations under the License.
 */

part of 'query_field.dart';

enum QueryFieldOperatorType {
  equal,
  not_equal,
  less_or_equal,
  less_than,
  greater_or_equal,
  greater_than,
  contains,
  between,
  begins_with
}

extension QueryFieldOperatorTypeExtension on QueryFieldOperatorType {
  String toShortString() {
    return this
        .toString()
        .split('.')
        .last; // toString returns the enumName.value
  }
}

abstract class QueryFieldOperator<T> {
  final QueryFieldOperatorType type;

  const QueryFieldOperator(this.type);

  bool evaluate(T? other);

  Map<String, dynamic> serializeAsMap();

  Map<String, dynamic> serializeAsMapWithOperator(
      String operatorName, dynamic value) {
    return <String, dynamic>{
      'operatorName': operatorName,
      'value': serializeDynamicValue(value)
    };
  }

  /// check the type of [value] and invoke corresponding serialize method
  dynamic serializeDynamicValue(dynamic value) {
    // DateTime is deprecated and will be removed in the next major version
    if (value is DateTime) {
      if (kDebugMode) {
        print(
          'WARNING: Using DateTime types in a QueryPredicate is deprecated. Use a Temporal Date/Time Type instead.',
        );
      }
      return value.toDateTimeIso8601String();
    } else if (value is TemporalDate) {
      return value.format();
    } else if (value is TemporalDateTime) {
      return value.format();
    } else if (value is TemporalTime) {
      return value.format();
    } else if (value is TemporalTimestamp) {
      return value.toSeconds();
    } else if (isEnum(value)) {
      return enumToString(value);
    }

    // TODO sanitize other types appropriately
    return value;
  }
}

class EqualQueryOperator<T> extends QueryFieldOperator<T> {
  final T value;

  const EqualQueryOperator(this.value) : super(QueryFieldOperatorType.equal);

  @override
  bool evaluate(T? other) {
<<<<<<< HEAD
    return other == value;
=======
    var serializedValue = serializeDynamicValue(value);
    return other == serializedValue;
>>>>>>> b88d99e6
  }

  @override
  Map<String, dynamic> serializeAsMap() {
    return serializeAsMapWithOperator(
        QueryFieldOperatorType.equal.toShortString(), value);
  }
}

class NotEqualQueryOperator<T> extends QueryFieldOperator<T> {
  final T value;

  const NotEqualQueryOperator(this.value)
      : super(QueryFieldOperatorType.not_equal);

  @override
  bool evaluate(T? other) {
<<<<<<< HEAD
    return other != value;
=======
    var serializedValue = serializeDynamicValue(value);
    return other != serializedValue;
>>>>>>> b88d99e6
  }

  @override
  Map<String, dynamic> serializeAsMap() {
    return serializeAsMapWithOperator(
        QueryFieldOperatorType.not_equal.toShortString(), value);
  }
}

class LessOrEqualQueryOperator<T extends Comparable>
    extends QueryFieldOperator<T> {
  final T value;

  const LessOrEqualQueryOperator(this.value)
      : super(QueryFieldOperatorType.less_or_equal);

  @override
  bool evaluate(T? other) {
    if (other == null) {
      return false;
    }
<<<<<<< HEAD
    return other.compareTo(value) <= 0;
=======
    var serializedValue = serializeDynamicValue(value);
    return other.compareTo(serializedValue) <= 0;
>>>>>>> b88d99e6
  }

  @override
  Map<String, dynamic> serializeAsMap() {
    return serializeAsMapWithOperator(
        QueryFieldOperatorType.less_or_equal.toShortString(), value);
  }
}

class LessThanQueryOperator<T extends Comparable>
    extends QueryFieldOperator<T> {
  final T value;

  const LessThanQueryOperator(this.value)
      : super(QueryFieldOperatorType.less_than);

  @override
  bool evaluate(T? other) {
    if (other == null) {
      return false;
    }
<<<<<<< HEAD
    return other.compareTo(value) < 0;
=======
    var serializedValue = serializeDynamicValue(value);
    return other.compareTo(serializedValue) < 0;
>>>>>>> b88d99e6
  }

  @override
  Map<String, dynamic> serializeAsMap() {
    return serializeAsMapWithOperator(
        QueryFieldOperatorType.less_than.toShortString(), value);
  }
}

class GreaterOrEqualQueryOperator<T extends Comparable>
    extends QueryFieldOperator<T> {
  final T value;

  const GreaterOrEqualQueryOperator(this.value)
      : super(QueryFieldOperatorType.greater_or_equal);

  @override
  bool evaluate(T? other) {
    if (other == null) {
      return false;
    }
<<<<<<< HEAD
    return other.compareTo(value) >= 0;
=======
    var serializedValue = serializeDynamicValue(value);
    return other.compareTo(serializedValue) >= 0;
>>>>>>> b88d99e6
  }

  @override
  Map<String, dynamic> serializeAsMap() {
    return serializeAsMapWithOperator(
        QueryFieldOperatorType.greater_or_equal.toShortString(), value);
  }
}

class GreaterThanQueryOperator<T extends Comparable>
    extends QueryFieldOperator<T> {
  final T value;

  const GreaterThanQueryOperator(this.value)
      : super(QueryFieldOperatorType.greater_than);

  @override
  bool evaluate(T? other) {
    if (other == null) {
      return false;
    }
<<<<<<< HEAD
    return other.compareTo(value) > 0;
=======
    var serializedValue = serializeDynamicValue(value);
    return other.compareTo(serializedValue) > 0;
>>>>>>> b88d99e6
  }

  @override
  Map<String, dynamic> serializeAsMap() {
    return serializeAsMapWithOperator(
        QueryFieldOperatorType.greater_than.toShortString(), value);
  }
}

class ContainsQueryOperator extends QueryFieldOperator<String> {
  final String value;

  const ContainsQueryOperator(this.value)
      : super(QueryFieldOperatorType.contains);

  @override
  bool evaluate(String? other) {
    if (other == null) {
      return false;
    }
    return other.contains(value);
  }

  @override
  Map<String, dynamic> serializeAsMap() {
    return serializeAsMapWithOperator(
        QueryFieldOperatorType.contains.toShortString(), value);
  }
}

class BetweenQueryOperator<T extends Comparable> extends QueryFieldOperator<T> {
  final T start;
  final T end;

  const BetweenQueryOperator(this.start, this.end)
      : super(QueryFieldOperatorType.between);

  @override
  bool evaluate(T? other) {
    if (other == null) {
      return false;
    }
<<<<<<< HEAD
    return other.compareTo(start) >= 0 && other.compareTo(end) <= 0;
=======
    var serializedStart = serializeDynamicValue(start);
    var serializedEnd = serializeDynamicValue(end);
    return other.compareTo(serializedStart) >= 0 &&
        other.compareTo(serializedEnd) <= 0;
>>>>>>> b88d99e6
  }

  @override
  Map<String, dynamic> serializeAsMap() {
    return <String, dynamic>{
      'operatorName': QueryFieldOperatorType.between.toShortString(),
      'start': serializeDynamicValue(start),
      'end': serializeDynamicValue(end)
    };
  }
}

class BeginsWithQueryOperator extends QueryFieldOperator<String> {
  final String value;

  const BeginsWithQueryOperator(this.value)
      : super(QueryFieldOperatorType.begins_with);

  @override
  bool evaluate(String? other) {
    if (other == null) {
      return false;
    }
    return other.startsWith(value);
  }

  @override
  Map<String, dynamic> serializeAsMap() {
    return serializeAsMapWithOperator(
        QueryFieldOperatorType.begins_with.toShortString(), value);
  }
}<|MERGE_RESOLUTION|>--- conflicted
+++ resolved
@@ -87,12 +87,8 @@
 
   @override
   bool evaluate(T? other) {
-<<<<<<< HEAD
-    return other == value;
-=======
     var serializedValue = serializeDynamicValue(value);
     return other == serializedValue;
->>>>>>> b88d99e6
   }
 
   @override
@@ -110,12 +106,8 @@
 
   @override
   bool evaluate(T? other) {
-<<<<<<< HEAD
-    return other != value;
-=======
     var serializedValue = serializeDynamicValue(value);
     return other != serializedValue;
->>>>>>> b88d99e6
   }
 
   @override
@@ -137,12 +129,8 @@
     if (other == null) {
       return false;
     }
-<<<<<<< HEAD
-    return other.compareTo(value) <= 0;
-=======
     var serializedValue = serializeDynamicValue(value);
     return other.compareTo(serializedValue) <= 0;
->>>>>>> b88d99e6
   }
 
   @override
@@ -164,12 +152,8 @@
     if (other == null) {
       return false;
     }
-<<<<<<< HEAD
-    return other.compareTo(value) < 0;
-=======
     var serializedValue = serializeDynamicValue(value);
     return other.compareTo(serializedValue) < 0;
->>>>>>> b88d99e6
   }
 
   @override
@@ -191,12 +175,8 @@
     if (other == null) {
       return false;
     }
-<<<<<<< HEAD
-    return other.compareTo(value) >= 0;
-=======
     var serializedValue = serializeDynamicValue(value);
     return other.compareTo(serializedValue) >= 0;
->>>>>>> b88d99e6
   }
 
   @override
@@ -218,12 +198,8 @@
     if (other == null) {
       return false;
     }
-<<<<<<< HEAD
-    return other.compareTo(value) > 0;
-=======
     var serializedValue = serializeDynamicValue(value);
     return other.compareTo(serializedValue) > 0;
->>>>>>> b88d99e6
   }
 
   @override
@@ -266,14 +242,10 @@
     if (other == null) {
       return false;
     }
-<<<<<<< HEAD
-    return other.compareTo(start) >= 0 && other.compareTo(end) <= 0;
-=======
     var serializedStart = serializeDynamicValue(start);
     var serializedEnd = serializeDynamicValue(end);
     return other.compareTo(serializedStart) >= 0 &&
         other.compareTo(serializedEnd) <= 0;
->>>>>>> b88d99e6
   }
 
   @override
