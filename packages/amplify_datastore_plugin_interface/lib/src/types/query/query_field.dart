--- conflicted
+++ resolved
@@ -15,13 +15,9 @@
 
 library query_field;
 
-<<<<<<< HEAD
-import 'package:amplify_datastore_plugin_interface/src/types/models/model_field_type.dart';
-=======
 import 'package:amplify_datastore_plugin_interface/amplify_datastore_plugin_interface.dart';
 import 'package:amplify_datastore_plugin_interface/src/types/models/model_field_type.dart';
 import 'package:flutter/foundation.dart';
->>>>>>> f658f948
 import '../temporal/datetime_parse.dart';
 import '../utils/parsers.dart';
 
@@ -30,50 +26,13 @@
 part 'query_predicate.dart';
 part 'query_sort.dart';
 
-<<<<<<< HEAD
-class QueryField {
-=======
 class QueryField<T> {
->>>>>>> f658f948
   final String fieldName;
   final ModelFieldType? fieldType;
 
   const QueryField({required this.fieldName, this.fieldType});
 
   // Equal operation with operator overloading
-<<<<<<< HEAD
-  QueryPredicateOperation eq(dynamic value) => new QueryPredicateOperation(
-      this.fieldName, new EqualQueryOperator(value));
-  // TODO: == operator is not supported in dart to return anything but bool.
-  // Figure out if there are any better alternative.
-  // QueryPredicateOperation operator ==(dynamic value) => eq(value);
-
-  // Not equal to operation with operator overloading
-  QueryPredicateOperation ne(dynamic value) => new QueryPredicateOperation(
-      this.fieldName, new NotEqualQueryOperator(value));
-  // TODO: != is not a user overridable operator. Anything better we can do?
-  // QueryPredicateOperation operator !=(dynamic value) => ne(value);
-
-  // Less than or equal to operation with operator overloading
-  QueryPredicateOperation le(dynamic value) => new QueryPredicateOperation(
-      this.fieldName, new LessOrEqualQueryOperator(value));
-  QueryPredicateOperation operator <=(dynamic value) => le(value);
-
-  // Less than operation with operator overloading
-  QueryPredicateOperation lt(dynamic value) => new QueryPredicateOperation(
-      this.fieldName, new LessThanQueryOperator(value));
-  QueryPredicateOperation operator <(dynamic value) => lt(value);
-
-  // Greater than equal to operation with operator overloading
-  QueryPredicateOperation ge(dynamic value) => new QueryPredicateOperation(
-      this.fieldName, new GreaterOrEqualQueryOperator(value));
-  QueryPredicateOperation operator >=(dynamic value) => ge(value);
-
-  // Greater than operation with operator overloading
-  QueryPredicateOperation gt(dynamic value) => new QueryPredicateOperation(
-      this.fieldName, new GreaterThanQueryOperator(value));
-  QueryPredicateOperation operator >(dynamic value) => gt(value);
-=======
   QueryPredicateOperation eq(T value) => new QueryPredicateOperation(
       this.fieldName, new EqualQueryOperator<T>(value));
   // TODO: == operator is not supported in dart to return anything but bool.
@@ -109,22 +68,15 @@
       new QueryPredicateOperation(
           this.fieldName, new GreaterThanQueryOperator<Comparable<T>>(value));
   QueryPredicateOperation operator >(Comparable<T> value) => gt(value);
->>>>>>> f658f948
 
   // Contains operation. No operator overloading for this one
   QueryPredicateOperation contains(String value) => new QueryPredicateOperation(
       this.fieldName, new ContainsQueryOperator(value));
 
   // Between operation. No operator overloading for this one
-<<<<<<< HEAD
-  QueryPredicateOperation between(dynamic start, dynamic end) =>
-      new QueryPredicateOperation(
-          this.fieldName, new BetweenQueryOperator(start, end));
-=======
   QueryPredicateOperation between(Comparable<T> start, Comparable<T> end) =>
       new QueryPredicateOperation(
           this.fieldName, new BetweenQueryOperator<Comparable<T>>(start, end));
->>>>>>> f658f948
 
   // Begins with operation. No operator overloading for this one
   QueryPredicateOperation beginsWith(String value) =>
