name: amplify_datastore_plugin_interface
description: The platform interface for the DataStore module of Amplify Flutter.
<<<<<<< HEAD
version: 0.2.10
=======
version: 0.3.0-rc.2
>>>>>>> c688823d
homepage: https://github.com/aws-amplify/amplify-flutter/tree/main/packages/amplify_datastore_plugin_interface

environment:
  sdk: ">=2.12.0 <3.0.0"
  flutter: ">=1.17.0"

dependencies:
  flutter:
    sdk: flutter
  meta: ^1.3.0
  collection: ^1.15.0
  date_time_format: ^2.0.1
  uuid: ^3.0.1
<<<<<<< HEAD
  amplify_core: 0.2.10
=======
  amplify_core: 0.3.0-rc.2
>>>>>>> c688823d

dev_dependencies:
  amplify_test: any
  flutter_test:
    sdk: flutter<|MERGE_RESOLUTION|>--- conflicted
+++ resolved
@@ -1,10 +1,6 @@
 name: amplify_datastore_plugin_interface
 description: The platform interface for the DataStore module of Amplify Flutter.
-<<<<<<< HEAD
-version: 0.2.10
-=======
 version: 0.3.0-rc.2
->>>>>>> c688823d
 homepage: https://github.com/aws-amplify/amplify-flutter/tree/main/packages/amplify_datastore_plugin_interface
 
 environment:
@@ -18,11 +14,7 @@
   collection: ^1.15.0
   date_time_format: ^2.0.1
   uuid: ^3.0.1
-<<<<<<< HEAD
-  amplify_core: 0.2.10
-=======
   amplify_core: 0.3.0-rc.2
->>>>>>> c688823d
 
 dev_dependencies:
   amplify_test: any
