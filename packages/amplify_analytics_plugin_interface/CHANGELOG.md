--- conflicted
+++ resolved
@@ -1,12 +1,9 @@
-<<<<<<< HEAD
-=======
 ## 0.2.4 (2021-09-10)
 
 ### Fixes
 
 - fix: CocoaPods relative import
 
->>>>>>> 6df4d34f
 ## 0.2.3 (2021-09-09)
 
 ### Chores
