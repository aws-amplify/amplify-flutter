name: amplify_analytics_plugin_interface
description: The platform interface for the analytics module of Amplify Flutter.
<<<<<<< HEAD
version: 0.2.9
=======
version: 0.3.0-rc.2
>>>>>>> 262cc6b3
homepage: https://github.com/aws-amplify/amplify-flutter/tree/main/packages/amplify_analytics_plugin_interface

environment:
  sdk: ">=2.12.0 <3.0.0"

dependencies:
<<<<<<< HEAD
  amplify_core: 0.2.9
=======
  amplify_core: 0.3.0-rc.2
>>>>>>> 262cc6b3
  flutter:
    sdk: flutter
  meta: ^1.1.8

dev_dependencies:
  amplify_lints: ^1.0.0
  amplify_test: any
  flutter_test:
    sdk: flutter<|MERGE_RESOLUTION|>--- conflicted
+++ resolved
@@ -1,21 +1,13 @@
 name: amplify_analytics_plugin_interface
 description: The platform interface for the analytics module of Amplify Flutter.
-<<<<<<< HEAD
-version: 0.2.9
-=======
 version: 0.3.0-rc.2
->>>>>>> 262cc6b3
 homepage: https://github.com/aws-amplify/amplify-flutter/tree/main/packages/amplify_analytics_plugin_interface
 
 environment:
   sdk: ">=2.12.0 <3.0.0"
 
 dependencies:
-<<<<<<< HEAD
-  amplify_core: 0.2.9
-=======
   amplify_core: 0.3.0-rc.2
->>>>>>> 262cc6b3
   flutter:
     sdk: flutter
   meta: ^1.1.8
