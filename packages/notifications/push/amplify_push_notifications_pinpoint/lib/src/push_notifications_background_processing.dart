// Copyright Amazon.com, Inc. or its affiliates. All Rights Reserved.
// SPDX-License-Identifier: Apache-2.0

import 'package:amplify_auth_cognito/amplify_auth_cognito.dart';
import 'package:amplify_flutter/amplify_flutter.dart';
import 'package:amplify_push_notifications/amplify_push_notifications.dart';
import 'package:amplify_push_notifications_pinpoint/amplify_push_notifications_pinpoint.dart';
import 'package:flutter/services.dart';
import 'package:flutter/widgets.dart';

const _backgroundChannel = MethodChannel(
  'plugins.flutter.io/amplify_push_notification_plugin_background',
);

/// {@template amplify_push_notifications_pinpoint.amplify_background_processor}
/// Dart entry point function that facilitates recording of notificaiton event when the app is killed.
///
/// Securely stored config is used to configure Amplify with Pinpoint push notifications plugin that
/// can record the notificaiton received event when the app is in a killed state.
/// {@endtemplate}
@pragma('vm:entry-point')
Future<void> amplifyBackgroundProcessing({
  AmplifySecureStorage? amplifySecureStorage,
}) async {
  WidgetsFlutterBinding.ensureInitialized();
<<<<<<< HEAD
  final amplifySecureStorage0 = amplifySecureStorage ??
      AmplifySecureStorage(
        config: AmplifySecureStorageConfig(
          scope: 'amplifyPushNotifications',
        ),
      );
  final amplifyconfigStr = await amplifySecureStorage0.read(
    key: _notificationsConfigSecureStorageKey,
=======
  final amplifySecureStorage = AmplifySecureStorage(
    config: AmplifySecureStorageConfig(
      scope: 'amplifyPushNotifications',
    ),
  );
  final amplifyconfigStr = await amplifySecureStorage.read(
    key: configSecureStorageKey,
>>>>>>> 873e7135
  );
  if (amplifyconfigStr == null) {
    throw const PushNotificationException(
      'Cached config was not found.',
      recoverySuggestion:
          'Make sure a valid config was given to Amplify.configure',
    );
  }
  final notificationsPlugin = AmplifyPushNotificationsPinpoint();
  final authPlugin = AmplifyAuthCognito();
  if (!Amplify.isConfigured) {
    await Amplify.addPlugins([authPlugin, notificationsPlugin]);
    await Amplify.configure(amplifyconfigStr);
  }

  // Signal that this method finished running so queued up native to dart events if any can be flushed.
  await _backgroundChannel.invokeMethod(
    'amplifyBackgroundProcessorFinished',
  );
}<|MERGE_RESOLUTION|>--- conflicted
+++ resolved
@@ -23,7 +23,6 @@
   AmplifySecureStorage? amplifySecureStorage,
 }) async {
   WidgetsFlutterBinding.ensureInitialized();
-<<<<<<< HEAD
   final amplifySecureStorage0 = amplifySecureStorage ??
       AmplifySecureStorage(
         config: AmplifySecureStorageConfig(
@@ -31,16 +30,7 @@
         ),
       );
   final amplifyconfigStr = await amplifySecureStorage0.read(
-    key: _notificationsConfigSecureStorageKey,
-=======
-  final amplifySecureStorage = AmplifySecureStorage(
-    config: AmplifySecureStorageConfig(
-      scope: 'amplifyPushNotifications',
-    ),
-  );
-  final amplifyconfigStr = await amplifySecureStorage.read(
     key: configSecureStorageKey,
->>>>>>> 873e7135
   );
   if (amplifyconfigStr == null) {
     throw const PushNotificationException(
