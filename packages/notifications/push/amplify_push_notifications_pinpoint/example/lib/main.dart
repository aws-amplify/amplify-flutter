--- conflicted
+++ resolved
@@ -41,13 +41,8 @@
       setState(() {
         isConfigured = true;
       });
-<<<<<<< HEAD
-    } on Exception catch (e) {
-      print(e.toString());
-=======
     } on Exception {
       // print(e.toString());
->>>>>>> d806f7a3
     }
   }
 
@@ -93,7 +88,7 @@
               ElevatedButton(
                 onPressed: () async {
                   final status =
-                      await Amplify.Notifications.getPermissionStatus();
+                      await Amplify.Notifications.Push.getPermissionStatus();
                   setState(() {
                     getPermissionStatus = status;
                   });
@@ -105,7 +100,7 @@
               ElevatedButton(
                 onPressed: () async {
                   final result =
-                      await Amplify.Notifications.requestPermissions();
+                      await Amplify.Notifications.Push.requestPermissions();
                   setState(() {
                     requestPermissionsResult = result;
                   });
@@ -133,13 +128,8 @@
                     setState(() {
                       isForegroundListernerInitialized = true;
                     });
-<<<<<<< HEAD
-                  } on Exception catch (e) {
-                    print(e.toString());
-=======
                   } on Exception {
                     // print(e.toString());
->>>>>>> d806f7a3
                   }
                 },
                 child: const Text('onForegroundNotificationReceived'),
