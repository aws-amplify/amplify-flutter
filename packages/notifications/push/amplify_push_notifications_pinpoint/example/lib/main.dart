--- conflicted
+++ resolved
@@ -39,13 +39,8 @@
       setState(() {
         isConfigured = true;
       });
-<<<<<<< HEAD
-    } on Exception catch (e) {
-      print(e.toString());
-=======
     } on Exception {
       // print(e.toString());
->>>>>>> d806f7a3
     }
   }
 
@@ -101,13 +96,8 @@
                     setState(() {
                       isForegroundListernerInitialized = true;
                     });
-<<<<<<< HEAD
-                  } on Exception catch (e) {
-                    print(e.toString());
-=======
                   } on Exception {
                     // print(e.toString());
->>>>>>> d806f7a3
                   }
                 },
                 child: const Text('onForegroundNotificationReceived'),
