--- conflicted
+++ resolved
@@ -1,10 +1,6 @@
 name: amplify_push_notifications
 description: The Amplify Flutter Push Notifications package implementing features agnostic of an AWS Service such as Pinpoint.
-<<<<<<< HEAD
-version: 1.0.1
-=======
 version: 1.1.0
->>>>>>> a27b3be8
 homepage: https://docs.amplify.aws/lib/q/platform/flutter/
 issue_tracker: https://github.com/aws-amplify/amplify-flutter/issues
 
@@ -13,15 +9,9 @@
   flutter: ">=3.10.0"
 
 dependencies:
-<<<<<<< HEAD
-  amplify_core: ">=1.0.1 <1.1.0"
-  amplify_secure_storage: ">=0.3.0+4 <0.4.0"
-  async: ^2.9.0
-=======
   amplify_core: ">=1.1.0 <1.2.0"
   amplify_secure_storage: ">=0.4.0 <0.5.0"
   async: ^2.10.0
->>>>>>> a27b3be8
   flutter:
     sdk: flutter
   os_detect: ^2.0.0
@@ -32,13 +22,8 @@
   amplify_secure_storage_dart: ">=0.4.0 <0.5.0"
   amplify_test:
     path: ../../../test/amplify_test
-<<<<<<< HEAD
-  aws_signature_v4: ">=0.3.1+7 <0.4.0"
-  build_runner: ^2.0.0
-=======
   aws_signature_v4: ">=0.4.0 <0.5.0"
   build_runner: ^2.4.0
->>>>>>> a27b3be8
   build_test: ^2.1.5
   flutter_test:
     sdk: flutter
