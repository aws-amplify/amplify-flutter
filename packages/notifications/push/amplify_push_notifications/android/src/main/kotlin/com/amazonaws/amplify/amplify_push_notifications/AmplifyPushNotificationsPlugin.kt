--- conflicted
+++ resolved
@@ -10,12 +10,9 @@
 import androidx.annotation.NonNull
 import androidx.core.app.ActivityCompat
 import com.amazonaws.amplify.AtomicResult
-<<<<<<< HEAD
 import com.amplifyframework.pushnotifications.pinpoint.utils.permissions.PermissionRequestResult
 import com.amplifyframework.pushnotifications.pinpoint.utils.permissions.PushNotificationPermission
 import com.amazonaws.amplify.asMap
-=======
->>>>>>> dc228eb5
 import com.google.android.gms.tasks.OnCompleteListener
 import com.google.firebase.messaging.FirebaseMessaging
 import com.google.firebase.messaging.RemoteMessage
@@ -75,14 +72,15 @@
     }
 
     override fun onDetachedFromActivity() {
-<<<<<<< HEAD
 //        TODO("Not yet implemented")
         this.mainActivity = null
-
+        activityBinding?.removeOnNewIntentListener(this)
+        activityBinding = null
     }
 
     override fun onAttachedToEngine(@NonNull flutterPluginBinding: FlutterPlugin.FlutterPluginBinding) {
-        PushNotificationEventsStreamHandler.initialize(flutterPluginBinding.binaryMessenger)
+        StreamHandlers.initialize(flutterPluginBinding.binaryMessenger)
+
         context = flutterPluginBinding.applicationContext
         sharedPreferences =
             context.getSharedPreferences(SHARED_PREFERENCES_KEY, Context.MODE_PRIVATE)
@@ -91,15 +89,8 @@
             METHOD_CHANNEL
         )
         channel.setMethodCallHandler(this)
-=======
-        activityBinding?.removeOnNewIntentListener(this)
-        activityBinding = null
-    }
-
-    override fun onAttachedToEngine(@NonNull flutterPluginBinding: FlutterPlugin.FlutterPluginBinding) {
-        StreamHandlers.initialize(flutterPluginBinding.binaryMessenger)
->>>>>>> dc228eb5
-    }
+    }
+
 
 //    private fun sendEvent(event: PushNotificationsEvent) {
 //        tokenReceivedStreamHandler.sendEvent(event)
