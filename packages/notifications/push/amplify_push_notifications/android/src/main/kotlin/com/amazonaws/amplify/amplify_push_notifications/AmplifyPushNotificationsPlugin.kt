--- conflicted
+++ resolved
@@ -3,10 +3,7 @@
 
 package com.amazonaws.amplify.amplify_push_notifications
 
-<<<<<<< HEAD
-=======
 import android.app.Activity
->>>>>>> c1af2e22
 import android.content.Context
 import android.content.Intent
 import android.content.SharedPreferences
@@ -15,7 +12,6 @@
 import com.amazonaws.amplify.AtomicResult
 import com.amplifyframework.pushnotifications.pinpoint.utils.permissions.PermissionRequestResult
 import com.amplifyframework.pushnotifications.pinpoint.utils.permissions.PushNotificationPermission
-import com.amazonaws.amplify.asMap
 import com.google.android.gms.tasks.OnCompleteListener
 import com.google.firebase.messaging.FirebaseMessaging
 import com.google.firebase.messaging.RemoteMessage
@@ -32,8 +28,6 @@
 import kotlinx.coroutines.Dispatchers
 import kotlinx.coroutines.launch
 
-private const val TAG = "AmplifyPushNotificationsAndroidPlugin"
-const val SHARED_PREFERENCES_KEY = "amplify_push_notification_plugin_cache"
 const val PREF_PREVIOUSLY_DENIED = "wasPermissionPreviouslyDenied"
 private const val PERMISSION = "android.permission.POST_NOTIFICATIONS"
 const val METHOD_CHANNEL = "com.amazonaws.amplify/push_notification/method"
@@ -41,19 +35,15 @@
 /** AmplifyPushNotificationsPlugin */
 class AmplifyPushNotificationsPlugin : FlutterPlugin, MethodCallHandler, ActivityAware,
     PluginRegistry.NewIntentListener {
-<<<<<<< HEAD
-    private lateinit var context: Context
-    private lateinit var methodChannel: MethodChannel
-=======
     private val scope: CoroutineScope = CoroutineScope(Dispatchers.Main)
     private lateinit var context: Context
     private var mainActivity: Activity? = null
     private lateinit var sharedPreferences: SharedPreferences
     private lateinit var channel: MethodChannel
 
->>>>>>> c1af2e22
 
     private var activityBinding: ActivityPluginBinding? = null
+
     companion object {
         val CALLBACK_DISPATCHER_HANDLE_KEY = "callback_dispatch_handler"
         val SHARED_PREFERENCES_KEY = "amplify_push_notification_plugin_cache"
@@ -92,11 +82,6 @@
     }
 
     override fun onAttachedToEngine(@NonNull flutterPluginBinding: FlutterPlugin.FlutterPluginBinding) {
-        methodChannel = MethodChannel(
-            flutterPluginBinding.binaryMessenger,
-            "com.amazonaws.amplify/push_notification/method"
-        )
-        methodChannel.setMethodCallHandler(this)
         context = flutterPluginBinding.applicationContext
         StreamHandlers.initialize(flutterPluginBinding.binaryMessenger)
 
@@ -118,7 +103,6 @@
     override fun onMethodCall(@NonNull call: MethodCall, @NonNull _result: Result) {
         val result = AtomicResult(_result, call.method)
         when (call.method) {
-<<<<<<< HEAD
             "initializeService" -> {
                 val args = call.arguments<ArrayList<*>>()
                 // Simply stores the callback handle for the callback dispatcher
@@ -132,7 +116,7 @@
             "registerBgInternalCallback" -> {
                 val args = call.arguments<ArrayList<*>>()
                 registerCallbackToCache(context, args, BG_INTERNAL_CALLBACK_HANDLE_KEY)
-=======
+            }
             // TODO: Add methodcall handling for other things
             "getPermissionStatus" -> {
                 Log.d(TAG, "getting permission status")
@@ -176,10 +160,10 @@
                         result.success(false)
                     }
                 }
->>>>>>> c1af2e22
             }
         }
     }
+
 
     private fun registerCallbackToCache(
         context: Context,
@@ -236,10 +220,6 @@
     }
 
     override fun onDetachedFromEngine(@NonNull binding: FlutterPlugin.FlutterPluginBinding) {
-<<<<<<< HEAD
-        methodChannel.setMethodCallHandler(null)
-
-=======
         channel.setMethodCallHandler(null)
     }
 
@@ -248,6 +228,6 @@
             mainActivity!!,
             PERMISSION
         )
->>>>>>> c1af2e22
+
     }
 }