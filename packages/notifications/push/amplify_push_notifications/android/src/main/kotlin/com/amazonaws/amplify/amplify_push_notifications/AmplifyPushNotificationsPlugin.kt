// Copyright Amazon.com, Inc. or its affiliates. All Rights Reserved.
// SPDX-License-Identifier: Apache-2.0

package com.amazonaws.amplify.amplify_push_notifications

import android.content.Context
import android.content.Intent
import androidx.annotation.NonNull
import com.amazonaws.amplify.AtomicResult
import com.google.android.gms.tasks.OnCompleteListener
import com.google.firebase.messaging.FirebaseMessaging
import com.google.firebase.messaging.RemoteMessage
import io.flutter.Log
import io.flutter.embedding.engine.plugins.FlutterPlugin
import io.flutter.embedding.engine.plugins.activity.ActivityAware
import io.flutter.embedding.engine.plugins.activity.ActivityPluginBinding
import io.flutter.plugin.common.MethodCall
import io.flutter.plugin.common.MethodChannel
import io.flutter.plugin.common.MethodChannel.MethodCallHandler
import io.flutter.plugin.common.MethodChannel.Result
import io.flutter.plugin.common.PluginRegistry

/** AmplifyPushNotificationsPlugin */
class AmplifyPushNotificationsPlugin : FlutterPlugin, MethodCallHandler, ActivityAware,
    PluginRegistry.NewIntentListener {
    private lateinit var context: Context
    private lateinit var methodChannel: MethodChannel

    private var activityBinding: ActivityPluginBinding? = null
    companion object {
        val CALLBACK_DISPATCHER_HANDLE_KEY = "callback_dispatch_handler"
        val SHARED_PREFERENCES_KEY = "amplify_push_notification_plugin_cache"
        val BG_EXTERNAL_CALLBACK_HANDLE_KEY = "bg_user_callback_handle"
        val BG_INTERNAL_CALLBACK_HANDLE_KEY = "bg_internal_callback_handle"

        private val TAG = "AmplifyPushNotificationsPlugin"
    }

    override fun onAttachedToActivity(binding: ActivityPluginBinding) {
        activityBinding = binding
        onNewIntent(binding.activity.intent)
        binding.addOnNewIntentListener(this)

        // TODO: also fetchToken on app resume
        refreshToken()

    }

    override fun onDetachedFromActivityForConfigChanges() {
        activityBinding?.removeOnNewIntentListener(this)
    }

    override fun onReattachedToActivityForConfigChanges(binding: ActivityPluginBinding) {
        activityBinding = binding
        binding.addOnNewIntentListener(this)
    }

    override fun onDetachedFromActivity() {
        activityBinding?.removeOnNewIntentListener(this)
        activityBinding = null
    }

    override fun onAttachedToEngine(@NonNull flutterPluginBinding: FlutterPlugin.FlutterPluginBinding) {
<<<<<<< HEAD
        methodChannel = MethodChannel(
            flutterPluginBinding.binaryMessenger,
            "com.amazonaws.amplify/push_notification/method"
        )
        methodChannel.setMethodCallHandler(this)
        PushNotificationEventsStreamHandler.initialize(flutterPluginBinding.binaryMessenger)
        context = flutterPluginBinding.applicationContext
    }


    private fun sendEvent(event: PushNotificationsEvent){
        PushNotificationEventsStreamHandler.sendEvent(event)
    }
=======
        StreamHandlers.initialize(flutterPluginBinding.binaryMessenger)
    }

//    private fun sendEvent(event: PushNotificationsEvent) {
//        tokenReceivedStreamHandler.sendEvent(event)
//    }
>>>>>>> dc228eb5

    override fun onMethodCall(@NonNull call: MethodCall, @NonNull _result: Result) {
        val result = AtomicResult(_result, call.method)
        when (call.method) {
            "initializeService" -> {
                val args = call.arguments<ArrayList<*>>()
                // Simply stores the callback handle for the callback dispatcher
                registerCallbackToCache(context, args, CALLBACK_DISPATCHER_HANDLE_KEY)
                result.success(true)
            }
            "registerBgExternalCallback" -> {
                val args = call.arguments<ArrayList<*>>()
                registerCallbackToCache(context, args, BG_EXTERNAL_CALLBACK_HANDLE_KEY)
            }
            "registerBgInternalCallback" -> {
                val args = call.arguments<ArrayList<*>>()
                registerCallbackToCache(context, args, BG_INTERNAL_CALLBACK_HANDLE_KEY)
            }
        }
    }

    private fun registerCallbackToCache(
        context: Context,
        args: ArrayList<*>?,
        callbackKey: String
    ) {
        Log.d(TAG, "Registering callback function with key $callbackKey")
        val callbackHandle = args?.get(0) as Long
        context.getSharedPreferences(SHARED_PREFERENCES_KEY, Context.MODE_PRIVATE)
            .edit()
            .putLong(callbackKey, callbackHandle)
            .apply()
    }

    private fun refreshToken() {

        // TODO: Add logic to cache token and only send back if it's new
        FirebaseMessaging.getInstance().token.addOnCompleteListener(OnCompleteListener { task ->
            if (!task.isSuccessful) {
                return@OnCompleteListener
            }
            // Get new FCM registration token
            val token = task.result
            val hashMap: HashMap<String, Any?> = HashMap()
            hashMap["token"] = token
            StreamHandlers.tokenReceivedStreamHandler.send(
                hashMap
            )
        })

    }


    // TODO: update this function to be more robust
    override fun onNewIntent(intent: Intent): Boolean {
        Log.d(TAG, "onNewIntent in push plugin $intent")

        // TODO: "Decide if we need to add a flag for notification open"
//        val appOpenedThroughTap = intent.getBooleanExtra("appOpenedThroughTap", false)

        intent.extras?.let {
            val remoteMessage = RemoteMessage(it)
            val notificationHashMap = remoteMessage.asPayload().asChannelMap()

            Log.d(TAG, "Send onNotificationOpened message received event: $notificationHashMap")
//            PushNotificationEventsStreamHandler.sendEvent(
//                PushNotificationsEvent(
//                    NativeEvent.NOTIFICATION_OPENED,
//                    notificationHashMap
//                )
//            )
        }
        return true
    }

    override fun onDetachedFromEngine(@NonNull binding: FlutterPlugin.FlutterPluginBinding) {
        methodChannel.setMethodCallHandler(null)

    }
}<|MERGE_RESOLUTION|>--- conflicted
+++ resolved
@@ -61,28 +61,18 @@
     }
 
     override fun onAttachedToEngine(@NonNull flutterPluginBinding: FlutterPlugin.FlutterPluginBinding) {
-<<<<<<< HEAD
         methodChannel = MethodChannel(
             flutterPluginBinding.binaryMessenger,
             "com.amazonaws.amplify/push_notification/method"
         )
         methodChannel.setMethodCallHandler(this)
-        PushNotificationEventsStreamHandler.initialize(flutterPluginBinding.binaryMessenger)
         context = flutterPluginBinding.applicationContext
-    }
-
-
-    private fun sendEvent(event: PushNotificationsEvent){
-        PushNotificationEventsStreamHandler.sendEvent(event)
-    }
-=======
         StreamHandlers.initialize(flutterPluginBinding.binaryMessenger)
     }
 
 //    private fun sendEvent(event: PushNotificationsEvent) {
 //        tokenReceivedStreamHandler.sendEvent(event)
 //    }
->>>>>>> dc228eb5
 
     override fun onMethodCall(@NonNull call: MethodCall, @NonNull _result: Result) {
         val result = AtomicResult(_result, call.method)
