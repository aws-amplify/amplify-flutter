--- conflicted
+++ resolved
@@ -134,22 +134,15 @@
     }
 
     if (!_isConfigured) {
-<<<<<<< HEAD
       // Register the callback dispatcher
       await _registerCallbackDispatcher();
 
-      onTokenReceived.listen(tokenReceivedListener);
-      onNotificationReceivedInForeground.listen(foregroundNotificationListener);
-      onNotificationOpened.listen(notificationOpenedListener);
-      await onBackgroundNotificationReceived(globalBGHandler);
-
-=======
       // Initialize listeners
       onTokenReceived.listen(_tokenReceivedListener);
-      onNotificationReceivedInForeground
-          .listen(_foregroundNotificationListener);
+      onNotificationReceivedInForeground.listen(foregroundNotificationListener);
       onNotificationOpened.listen(_notificationOpenedListener);
->>>>>>> c1872861
+      await onBackgroundNotificationReceived(globalBGHandler);
+
       // Initialize Endpoint Client
       _serviceProviderClient.init(
         config: config,
@@ -164,7 +157,6 @@
     _isConfigured = true;
   }
 
-<<<<<<< HEAD
   Future<void> _registerCallbackDispatcher() async {
     try {
       final callback = PluginUtilities.getCallbackHandle(callbackDispatcher);
@@ -181,9 +173,6 @@
   }
 
   void foregroundNotificationListener(
-=======
-  void _foregroundNotificationListener(
->>>>>>> c1872861
     PushNotificationMessage pushNotificationMessage,
   ) {
     _logger.info(
@@ -243,7 +232,7 @@
 
   @override
   Future<void> onBackgroundNotificationReceived(
-    RemoteMessageCallback callback,
+    OnRemoteMessageCallback callback,
   ) async {
     try {
       final userCallback = PluginUtilities.getCallbackHandle(callback);
