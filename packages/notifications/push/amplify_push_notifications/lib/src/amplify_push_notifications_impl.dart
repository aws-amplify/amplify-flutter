// Copyright Amazon.com, Inc. or its affiliates. All Rights Reserved.
// SPDX-License-Identifier: Apache-2.0

library amplify_push_notifications;

import 'dart:async';
import 'dart:io';
import 'dart:ui';

import 'package:amplify_core/amplify_core.dart';
import 'package:amplify_push_notifications/callback_dispatcher.dart';
import 'package:amplify_push_notifications/src/native_push_notifications_plugin.g.dart';
import 'package:flutter/services.dart';

const _tokenReceivedEventChannel = EventChannel(
  'com.amazonaws.amplify/push_notification/event/TOKEN_RECEIVED',
);
const _notificationOpenedEventChannel = EventChannel(
  'com.amazonaws.amplify/push_notification/event/NOTIFICATION_OPENED',
);
const _foregroundNotificationEventChannel = EventChannel(
  'com.amazonaws.amplify/push_notification/event/FOREGROUND_MESSAGE_RECEIVED',
);

/// {@template amplify_push_notifications.amplify_push_notifications}
/// Implementation of the Amplify Push Notifications category.
///
/// - Concrete implementation of the Plugin Interface
/// - Communicates with native module via [PushNotificationsHostApi]
/// {@endtemplate}
class AmplifyPushNotifications extends PushNotificationsPluginInterface {
  /// {@macro amplify_push_notifications.amplify_push_notifications}
  AmplifyPushNotifications({
    required ServiceProviderClient serviceProviderClient,
  })  : _serviceProviderClient = serviceProviderClient,
        _hostApi = PushNotificationsHostApi(),
        _flutterApi = _PushNotificationsFlutterApi() {
    _onTokenReceived = _tokenReceivedEventChannel
        .receiveBroadcastStream()
        .cast<Map<Object?, Object?>>()
        .map((payload) {
      return payload['token'] as String;
    }).distinct();

    _onForegroundNotificationReceived = _foregroundNotificationEventChannel
        .receiveBroadcastStream()
        .cast<Map<Object?, Object?>>()
        .map(PushNotificationMessage.fromJson);

    _onNotificationOpened = _notificationOpenedEventChannel
        .receiveBroadcastStream()
        .cast<Map<Object?, Object?>>()
        .map(PushNotificationMessage.fromJson);
  }

  final AmplifyLogger _logger =
      AmplifyLogger.category(Category.pushNotifications)
          .createChild('AmplifyPushNotification');
  final ServiceProviderClient _serviceProviderClient;
  final PushNotificationsHostApi _hostApi;
  final _PushNotificationsFlutterApi _flutterApi;

  late final Stream<String> _onTokenReceived;
  late final Stream<PushNotificationMessage> _onForegroundNotificationReceived;
  late final Stream<PushNotificationMessage> _onNotificationOpened;

  var _isConfigured = false;
  PushNotificationMessage? _launchNotification;

  @override
  PushNotificationMessage? get launchNotification {
    final result = _launchNotification;
    _launchNotification = null;
    return result;
  }

  @override
  Stream<String> get onTokenReceived => _onTokenReceived;

  @override
  Stream<PushNotificationMessage> get onNotificationReceivedInForeground =>
      _onForegroundNotificationReceived;

  @override
  Stream<PushNotificationMessage> get onNotificationOpened =>
      _onNotificationOpened;

  @override
  void onNotificationReceivedInBackground(OnRemoteMessageCallback callback) {
    if (Platform.isAndroid) {
      _registerCallback(
        callback,
        CallbackType.externalFunction,
      );
    } else if (Platform.isIOS) {
      _flutterApi.registerOnReceivedInBackgroundCallback(callback);
    }
  }

  @override
  Future<void> configure({
    AmplifyConfig? config,
    required AmplifyAuthProviderRepository authProviderRepo,
  }) async {
    final notificationsConfig = config?.notifications?.awsPlugin;
    if (notificationsConfig == null) {
      throw const AnalyticsException('No Pinpoint plugin config available');
    }

    if (_isConfigured) {
      return;
    }

    // Initialize Endpoint Client
    await _serviceProviderClient.init(
      config: notificationsConfig,
      authProviderRepo: authProviderRepo,
    );

    await _registerDeviceWhenConfigure();
    _attachEventChannelListeners();

    final rawLaunchNotification = await _hostApi.getLaunchNotification();
    if (rawLaunchNotification != null) {
      final launchNotification =
          PushNotificationMessage.fromJson(rawLaunchNotification);
      _launchNotification = launchNotification;
      unawaited(_recordAnalyticsForLaunchNotification(launchNotification));
    }

    // Register the callback dispatcher
    await _registerCallback(
      callbackDispatcher,
      CallbackType.dispatcher,
    );

    _isConfigured = true;
  }

  @override
  Future<bool> requestPermissions({
    bool alert = true,
    bool badge = true,
    bool sound = true,
  }) {
    return _hostApi.requestPermissions(
      PermissionsOptions(
        alert: alert,
        sound: badge,
        badge: sound,
      ),
    );
  }

  @override
  Future<PushNotificationPermissionRequestStatus> getPermissionStatus() async {
    final result = await _hostApi.getPermissionStatus();

    switch (result.status) {
      case PermissionStatus.denied:
        return PushNotificationPermissionRequestStatus.denied;
      case PermissionStatus.granted:
        return PushNotificationPermissionRequestStatus.granted;
<<<<<<< HEAD
      case PermissionStatus.shouldRequestWithRationale:
        return PushNotificationPermissionRequestStatus
            .shouldRequestWithRationale;
      case PermissionStatus.notRequested:
        return PushNotificationPermissionRequestStatus.notRequested;
=======
      case PermissionStatus.shouldExplainThenRequest:
        return PushNotificationPermissionRequestStatus.shouldExplainThenRequest;
      case PermissionStatus.shouldRequest:
        return PushNotificationPermissionRequestStatus.shouldRequest;
>>>>>>> fbd88292
    }
  }

  @override
  Future<int> getBadgeCount() {
    return _hostApi.getBadgeCount();
  }

  @override
  Future<void> setBadgeCount(int badgeCount) async {
    await _hostApi.setBadgeCount(badgeCount);
  }

  void _foregroundNotificationListener(
    PushNotificationMessage pushNotificationMessage,
  ) {
    // TODO(Samaritan1011001): Record Analytics
  }

  void _notificationOpenedListener(
    PushNotificationMessage pushNotificationMessage,
  ) {
    // TODO(Samaritan1011001): Record Analytics
  }

  void _tokenReceivedListener(String deviceToken) {
    unawaited(_registerDevice(deviceToken));
  }

  Future<void> _registerDevice(String address) async {
    try {
      await _serviceProviderClient.registerDevice(address);
      _logger.info('Successfully registered device with the service provider');
    } on Exception {
      throw const PushNotificationException(
        'Error when registering device with the service provider: ',
      );
    }
  }

  Future<void> _registerCallback(
    Function callback,
    CallbackType callbackType,
  ) async {
    final callbackHandle = PluginUtilities.getCallbackHandle(callback);
    if (callbackHandle == null) {
      _logger.error(
        'Callback is not a global or static function',
      );
      return;
    }
    await _hostApi.registerCallbackFunction(
      callbackHandle.toRawHandle(),
      callbackType,
    );
    _logger.info('Successfully registered callback');
  }

  Future<void> _registerDeviceWhenConfigure() async {
    late String deviceToken;

    try {
      deviceToken = await onTokenReceived.first;
      _logger.info('Device Token: $deviceToken');
    } on Exception catch (error) {
      // the error mostly like is the App doesn't have corresponding
      // capability to request a push notification device token
      throw PushNotificationException(
        'Error occurred awaiting for device token to register device with Pinpoint',
        recoverySuggestion: 'Please review the underlying exception',
        underlyingException: error,
      );
    }
    await _serviceProviderClient.registerDevice(deviceToken);
  }

  void _attachEventChannelListeners() {
    // Initialize listeners
    onTokenReceived.listen(_tokenReceivedListener).onError((Object error) {
      _logger.error(
        'Unexpected error $error received from onTokenReceived event channel.',
      );
    });
    onNotificationReceivedInForeground
        .listen(_foregroundNotificationListener)
        .onError((Object error) {
      _logger.error(
        'Unexpected error $error received from onNotificationReceivedInForeground event channel.',
      );
    });
    onNotificationOpened
        .listen(_notificationOpenedListener)
        .onError((Object error) {
      _logger.error(
        'Unexpected error $error received from onNotificationOpened event channel.',
      );
    });
  }

  Future<void> _recordAnalyticsForLaunchNotification(
    PushNotificationMessage launchNotification,
  ) async {
    // TODO(Samaritan1011001): integrate analytic recodEvent
  }
}

class _PushNotificationsFlutterApi implements PushNotificationsFlutterApi {
  _PushNotificationsFlutterApi() {
    PushNotificationsFlutterApi.setup(this);
  }

  final _onNotificationReceivedInBackgroundCallbacks =
      <OnRemoteMessageCallback>[];

  @override
  void registerOnReceivedInBackgroundCallback(
    OnRemoteMessageCallback callback,
  ) {
    _onNotificationReceivedInBackgroundCallbacks.add(callback);
  }

  @override
  Future<void> onNotificationReceivedInBackground(
    Map<Object?, Object?> payload,
  ) async {
    final notification = PushNotificationMessage.fromJson(payload);

    await Future.wait(
      _onNotificationReceivedInBackgroundCallbacks.map(
        (callback) async {
          await callback(notification);
        },
      ),
    );
  }
}<|MERGE_RESOLUTION|>--- conflicted
+++ resolved
@@ -161,18 +161,10 @@
         return PushNotificationPermissionRequestStatus.denied;
       case PermissionStatus.granted:
         return PushNotificationPermissionRequestStatus.granted;
-<<<<<<< HEAD
-      case PermissionStatus.shouldRequestWithRationale:
-        return PushNotificationPermissionRequestStatus
-            .shouldRequestWithRationale;
-      case PermissionStatus.notRequested:
-        return PushNotificationPermissionRequestStatus.notRequested;
-=======
       case PermissionStatus.shouldExplainThenRequest:
         return PushNotificationPermissionRequestStatus.shouldExplainThenRequest;
       case PermissionStatus.shouldRequest:
         return PushNotificationPermissionRequestStatus.shouldRequest;
->>>>>>> fbd88292
     }
   }
 
