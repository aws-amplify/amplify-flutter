--- conflicted
+++ resolved
@@ -91,6 +91,17 @@
   }
 
   @override
+  Future<void> identifyUser({
+    required String userId,
+    required AnalyticsUserProfile userProfile,
+  }) async {
+    await _serviceProviderClient.identifyUser(
+      userId: userId,
+      userProfile: userProfile,
+    );
+  }
+
+  @override
   Future<void> configure({
     AmplifyConfig? config,
     required AmplifyAuthProviderRepository authProviderRepo,
@@ -211,10 +222,7 @@
 
     try {
       deviceToken = await onTokenReceived.first;
-<<<<<<< HEAD
       print('Device Token: $deviceToken');
-=======
->>>>>>> 403860f2
     } on Exception catch (error) {
       // the error mostly like is the App doesn't have corresponding
       // capability to request a push notification device token
