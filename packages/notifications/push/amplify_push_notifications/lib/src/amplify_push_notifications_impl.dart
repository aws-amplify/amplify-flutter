// Copyright Amazon.com, Inc. or its affiliates. All Rights Reserved.
// SPDX-License-Identifier: Apache-2.0

library amplify_push_notifications;

import 'dart:async';

import 'package:amplify_core/amplify_core.dart';
import 'package:amplify_push_notifications/src/native_push_notifications_plugin.g.dart';
import 'package:flutter/services.dart';
import 'package:shared_preferences/shared_preferences.dart';

const _tokenReceivedEventChannel = EventChannel(
  'com.amazonaws.amplify/push_notification/event/TOKEN_RECEIVED',
);
const _notificationOpenedEventChannel = EventChannel(
  'com.amazonaws.amplify/push_notification/event/NOTIFICATION_OPENED',
);
const _foregroundNotificationEventChannel = EventChannel(
  'com.amazonaws.amplify/push_notification/event/FOREGROUND_MESSAGE_RECEIVED',
);

const _externalHandleKey = '_externalHandleKey';

/// {@template amplify_push_notifications.amplify_push_notifications}
/// Implementation of the Amplify Push Notifications category.
///
/// - Concrete implementation of the Plugin Interface
/// - Communicates with native module via [PushNotificationsHostApi]
/// {@endtemplate}
class AmplifyPushNotifications extends PushNotificationsPluginInterface {
  /// {@macro amplify_push_notifications.amplify_push_notifications}
  AmplifyPushNotifications({
    required ServiceProviderClient serviceProviderClient,
  })  : _serviceProviderClient = serviceProviderClient,
        _flutterApi = _PushNotificationsFlutterApi(),
        _hostApi = PushNotificationsHostApi() {
    _onTokenReceived = _tokenReceivedEventChannel
        .receiveBroadcastStream()
        .cast<Map<Object?, Object?>>()
        .map((payload) {
      return payload['token'] as String;
    }).distinct();

    _onForegroundNotificationReceived = _foregroundNotificationEventChannel
        .receiveBroadcastStream()
        .cast<Map<Object?, Object?>>()
        .map(PushNotificationMessage.fromJson);

    _onNotificationOpened = _notificationOpenedEventChannel
        .receiveBroadcastStream()
        .cast<Map<Object?, Object?>>()
        .map(PushNotificationMessage.fromJson);
  }

  final AmplifyLogger _logger =
      AmplifyLogger.category(Category.pushNotifications)
          .createChild('AmplifyPushNotification');
  final ServiceProviderClient _serviceProviderClient;
  final PushNotificationsHostApi _hostApi;
  final _PushNotificationsFlutterApi _flutterApi;

  late final Stream<String> _onTokenReceived;
  late final Stream<PushNotificationMessage> _onForegroundNotificationReceived;

  late final Stream<PushNotificationMessage> _onNotificationOpened;

  var _isConfigured = false;
  PushNotificationMessage? _launchNotification;

  @override
  PushNotificationMessage? get launchNotification {
    final result = _launchNotification;
    _launchNotification = null;
    return result;
  }

  @override
  Stream<String> get onTokenReceived => _onTokenReceived;

  @override
  Stream<PushNotificationMessage> get onNotificationReceivedInForeground =>
      _onForegroundNotificationReceived;

  @override
  Stream<PushNotificationMessage> get onNotificationOpened =>
      _onNotificationOpened;

  @override
<<<<<<< HEAD
  Future<void> onNotificationReceivedInBackground(
    OnRemoteMessageCallback callback,
  ) async {
    if (Platform.isAndroid) {
      final callbackHandle = PluginUtilities.getCallbackHandle(callback);
      if (callbackHandle == null) {
        _logger.error(
          'Callback is not a global or static function',
        );
        return;
      }

      final prefs = await SharedPreferences.getInstance();
      await prefs.reload();
      await prefs.setInt(_externalHandleKey, callbackHandle.toRawHandle());
    } else if (Platform.isIOS) {
      await _flutterApi.registerOnReceivedInBackgroundCallback(callback);
    }
=======
  void onNotificationReceivedInBackground(OnRemoteMessageCallback callback) {
    _flutterApi.registerOnReceivedInBackgroundCallback(callback);
  }

  @override
  Future<void> identifyUser({
    required String userId,
    required AnalyticsUserProfile userProfile,
  }) async {
    await _serviceProviderClient.identifyUser(
      userId: userId,
      userProfile: userProfile,
    );
>>>>>>> 4d17b2e4
  }

  @override
  Future<void> identifyUser({
    required String userId,
    required AnalyticsUserProfile userProfile,
  }) async {
    await _serviceProviderClient.identifyUser(
      userId: userId,
      userProfile: userProfile,
    );
  }

  @override
  Future<void> configure({
    AmplifyConfig? config,
    required AmplifyAuthProviderRepository authProviderRepo,
  }) async {
    final notificationsConfig = config?.notifications?.awsPlugin;
    if (notificationsConfig == null) {
      throw const AnalyticsException('No Pinpoint plugin config available');
    }

    if (_isConfigured) {
      return;
    }

    // Initialize Endpoint Client
    await _serviceProviderClient.init(
      config: notificationsConfig,
      authProviderRepo: authProviderRepo,
    );

    await _registerDeviceWhenConfigure();
    _attachEventChannelListeners();
<<<<<<< HEAD

    // Explicitly set the service provider so Analytics can be recorded when notification arrives in Background/Killed state
    _flutterApi.setProvider(_serviceProviderClient);

=======
    onNotificationReceivedInBackground(_backgroundNotificationListener);
>>>>>>> 4d17b2e4
    final rawLaunchNotification = await _hostApi.getLaunchNotification();
    if (rawLaunchNotification != null) {
      final launchNotification =
          PushNotificationMessage.fromJson(rawLaunchNotification);
      _launchNotification = launchNotification;
      _recordAnalyticsForLaunchNotification(launchNotification);
    }
    _isConfigured = true;
  }

  @override
  Future<bool> requestPermissions({
    bool alert = true,
    bool badge = true,
    bool sound = true,
  }) {
    return _hostApi.requestPermissions(
      PermissionsOptions(
        alert: alert,
        sound: badge,
        badge: sound,
      ),
    );
  }

  @override
  Future<PushNotificationPermissionStatus> getPermissionStatus() async {
    final result = await _hostApi.getPermissionStatus();
    switch (result.status) {
      case PermissionStatus.denied:
        return PushNotificationPermissionStatus.denied;
      case PermissionStatus.granted:
        return PushNotificationPermissionStatus.granted;
      case PermissionStatus.shouldExplainThenRequest:
        return PushNotificationPermissionStatus.shouldExplainThenRequest;
      case PermissionStatus.shouldRequest:
        return PushNotificationPermissionStatus.shouldRequest;
    }
  }

  @override
  Future<int> getBadgeCount() {
    return _hostApi.getBadgeCount();
  }

  @override
  Future<void> setBadgeCount(int badgeCount) async {
    await _hostApi.setBadgeCount(badgeCount);
  }

  Future<void> _registerDeviceWhenConfigure() async {
    late String deviceToken;
    try {
      deviceToken = await onTokenReceived.first;
    } on Exception catch (error) {
      // the error mostly like is the App doesn't have corresponding
      // capability to request a push notification device token
      throw PushNotificationException(
        'Error occurred awaiting for device token to register device with Pinpoint',
        recoverySuggestion: 'Please review the underlying exception',
        underlyingException: error,
      );
    }
    await _registerDevice(deviceToken);
  }

  void _foregroundNotificationListener(
    PushNotificationMessage pushNotificationMessage,
  ) =>
      _serviceProviderClient.recordNotificationEvent(
        eventType: PinpointEventType.foregroundMessageReceived,
        notification: pushNotificationMessage,
      );
<<<<<<< HEAD
=======

  void _backgroundNotificationListener(
    PushNotificationMessage pushNotificationMessage,
  ) {
    _serviceProviderClient.recordNotificationEvent(
      eventType: PinpointEventType.backgroundMessageReceived,
      notification: pushNotificationMessage,
    );
  }
>>>>>>> 4d17b2e4

  void _notificationOpenedListener(
    PushNotificationMessage pushNotificationMessage,
  ) =>
      _serviceProviderClient.recordNotificationEvent(
        eventType: PinpointEventType.notificationOpened,
        notification: pushNotificationMessage,
      );

  void _tokenReceivedListener(String deviceToken) {
    unawaited(_registerDevice(deviceToken));
  }

  Future<void> _registerDevice(String address) async {
    try {
      await _serviceProviderClient.registerDevice(address);
      _logger.info('Successfully registered device with the service provider');
    } on Exception catch (error) {
      // the error mostly like is the App doesn't have corresponding
      // capability to request a push notification device token
      throw PushNotificationException(
        'Error occurred awaiting for device token to register device with Pinpoint',
        recoverySuggestion: 'Please review the underlying exception',
        underlyingException: error,
      );
    }
  }

  void _attachEventChannelListeners() {
    // Initialize listeners
    onTokenReceived.listen(_tokenReceivedListener).onError((Object error) {
      _logger.error(
        'Unexpected error $error received from onTokenReceived event channel.',
      );
    });
    onNotificationReceivedInForeground
        .listen(_foregroundNotificationListener)
        .onError((Object error) {
      _logger.error(
        'Unexpected error $error received from onNotificationReceivedInForeground event channel.',
      );
    });

    onNotificationOpened
        .listen(_notificationOpenedListener)
        .onError((Object error) {
      _logger.error(
        'Unexpected error $error received from onNotificationOpened event channel.',
      );
    });
  }

  void _recordAnalyticsForLaunchNotification(
    PushNotificationMessage launchNotification,
  ) =>
      _serviceProviderClient.recordNotificationEvent(
        eventType: PinpointEventType.notificationOpened,
        notification: launchNotification,
      );
}

class _PushNotificationsFlutterApi implements PushNotificationsFlutterApi {
  _PushNotificationsFlutterApi() {
    PushNotificationsFlutterApi.setup(this);
  }
  final _eventQueue = <Map<Object?, Object?>>[];

  ServiceProviderClient? _serviceProviderClient;

  final _eventQueue = <Map<Object?, Object?>>[];

  final _onNotificationReceivedInBackgroundCallbacks =
      <OnRemoteMessageCallback>[];

  Future<void> registerOnReceivedInBackgroundCallback(
    OnRemoteMessageCallback callback,
  ) async {
    _onNotificationReceivedInBackgroundCallbacks.add(callback);
    unawaited(_flushEvents());
  }

  void setProvider(ServiceProviderClient serviceProviderClient) {
    // Flush only when the SericeProvider becomes available in config
    _serviceProviderClient = serviceProviderClient;
    unawaited(_flushEvents());
  }

  void recordPushEvent(PushNotificationMessage pushNotificationMessage) {
    _serviceProviderClient?.recordNotificationEvent(
      eventType: PinpointEventType.backgroundMessageReceived,
      notification: pushNotificationMessage,
    );
  }

  Future<void> dispatchToExternalHandle(
    PushNotificationMessage pushNotificationMessage,
  ) async {
    final prefs = await SharedPreferences.getInstance();
    await prefs.reload();

    final externalHandle = prefs.getInt(_externalHandleKey);
    if (externalHandle == null) {
      return;
    }
    final externalCallback = PluginUtilities.getCallbackFromHandle(
      CallbackHandle.fromRawHandle(externalHandle),
    );
    if (externalCallback == null) {
      safePrint(
        'Could not locate external callback for the stored external handle',
      );
      return;
    }
    if (externalCallback is! OnRemoteMessageCallback) {
      throw StateError(
        'Invalid callback type: ${externalCallback.runtimeType}',
      );
    }
    externalCallback(pushNotificationMessage);
  }

  @override
  Future<void> onNotificationReceivedInBackground(
    Map<Object?, Object?> payload,
  ) async {
<<<<<<< HEAD
    // Flush only if ServiceProvider is available
    if (_serviceProviderClient != null) {
=======
    if (_onNotificationReceivedInBackgroundCallbacks.isNotEmpty) {
>>>>>>> 4d17b2e4
      await _flushEvents(withItem: payload);
    } else {
      _eventQueue.add(payload);
    }
  }

  Future<void> _flushEvents({Map<Object?, Object?>? withItem}) async {
    for (final element
        in [..._eventQueue, withItem].whereType<Map<Object?, Object?>>()) {
      final notification = PushNotificationMessage.fromJson(element);
<<<<<<< HEAD
      recordPushEvent(notification);
      await dispatchToExternalHandle(notification);
=======
>>>>>>> 4d17b2e4
      await Future.wait(
        _onNotificationReceivedInBackgroundCallbacks.map(
          (callback) async {
            await callback(notification);
          },
        ),
      );
    }
    _eventQueue.clear();
  }
}<|MERGE_RESOLUTION|>--- conflicted
+++ resolved
@@ -87,7 +87,6 @@
       _onNotificationOpened;
 
   @override
-<<<<<<< HEAD
   Future<void> onNotificationReceivedInBackground(
     OnRemoteMessageCallback callback,
   ) async {
@@ -106,9 +105,6 @@
     } else if (Platform.isIOS) {
       await _flutterApi.registerOnReceivedInBackgroundCallback(callback);
     }
-=======
-  void onNotificationReceivedInBackground(OnRemoteMessageCallback callback) {
-    _flutterApi.registerOnReceivedInBackgroundCallback(callback);
   }
 
   @override
@@ -120,18 +116,6 @@
       userId: userId,
       userProfile: userProfile,
     );
->>>>>>> 4d17b2e4
-  }
-
-  @override
-  Future<void> identifyUser({
-    required String userId,
-    required AnalyticsUserProfile userProfile,
-  }) async {
-    await _serviceProviderClient.identifyUser(
-      userId: userId,
-      userProfile: userProfile,
-    );
   }
 
   @override
@@ -156,14 +140,10 @@
 
     await _registerDeviceWhenConfigure();
     _attachEventChannelListeners();
-<<<<<<< HEAD
 
     // Explicitly set the service provider so Analytics can be recorded when notification arrives in Background/Killed state
     _flutterApi.setProvider(_serviceProviderClient);
 
-=======
-    onNotificationReceivedInBackground(_backgroundNotificationListener);
->>>>>>> 4d17b2e4
     final rawLaunchNotification = await _hostApi.getLaunchNotification();
     if (rawLaunchNotification != null) {
       final launchNotification =
@@ -237,18 +217,6 @@
         eventType: PinpointEventType.foregroundMessageReceived,
         notification: pushNotificationMessage,
       );
-<<<<<<< HEAD
-=======
-
-  void _backgroundNotificationListener(
-    PushNotificationMessage pushNotificationMessage,
-  ) {
-    _serviceProviderClient.recordNotificationEvent(
-      eventType: PinpointEventType.backgroundMessageReceived,
-      notification: pushNotificationMessage,
-    );
-  }
->>>>>>> 4d17b2e4
 
   void _notificationOpenedListener(
     PushNotificationMessage pushNotificationMessage,
@@ -374,12 +342,8 @@
   Future<void> onNotificationReceivedInBackground(
     Map<Object?, Object?> payload,
   ) async {
-<<<<<<< HEAD
     // Flush only if ServiceProvider is available
     if (_serviceProviderClient != null) {
-=======
-    if (_onNotificationReceivedInBackgroundCallbacks.isNotEmpty) {
->>>>>>> 4d17b2e4
       await _flushEvents(withItem: payload);
     } else {
       _eventQueue.add(payload);
@@ -390,11 +354,8 @@
     for (final element
         in [..._eventQueue, withItem].whereType<Map<Object?, Object?>>()) {
       final notification = PushNotificationMessage.fromJson(element);
-<<<<<<< HEAD
       recordPushEvent(notification);
       await dispatchToExternalHandle(notification);
-=======
->>>>>>> 4d17b2e4
       await Future.wait(
         _onNotificationReceivedInBackgroundCallbacks.map(
           (callback) async {
