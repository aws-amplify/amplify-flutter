{
  "name": "infra",
  "version": "0.1.0",
  "private": true,
  "scripts": {
    "build": "tsc",
    "watch": "tsc -w",
    "test": "jest",
    "cdk": "cdk",
    "setup": "cdk bootstrap --profile=${AWS_PROFILE:=default}",
    "deploy": "cdk deploy --profile=${AWS_PROFILE:=default} && dart pub get && tool/create_configs.dart",
    "destroy": "cdk destroy --profile=${AWS_PROFILE:=default}"
  },
  "devDependencies": {
    "@types/aws-lambda": "^8.10.119",
    "@types/babel__traverse": "^7.20.1",
    "@types/jest": "^29.5.3",
    "@types/node": "^20.5.0",
    "aws-cdk": "2.89.0",
    "esbuild": "^0.18.20",
    "jest": "^29.6.2",
    "ts-jest": "^29.1.1",
    "ts-node": "^10.9.1",
    "typescript": "~5.1.6"
  },
  "dependencies": {
<<<<<<< HEAD
    "@aws-cdk/aws-cognito-identitypool-alpha": "2.77.0-alpha.0",
    "@aws-crypto/client-node": "^3.2.0",
    "@aws-sdk/client-cognito-identity-provider": "^3.382.0",
    "@aws-sdk/client-s3": "^3.385.0",
    "aws-cdk-lib": "2.80.0",
    "constructs": "^10.2.9",
    "node-fetch": "^3.3.1",
=======
    "@aws-cdk/aws-cognito-identitypool-alpha": "2.89.0-alpha.0",
    "@aws-crypto/client-node": "^4.0.0",
    "@aws-sdk/client-cognito-identity-provider": "^3.391.0",
    "aws-cdk-lib": "2.89.0",
    "constructs": "^10.2.69",
    "node-fetch": "^3.3.2",
>>>>>>> bb973b29
    "source-map-support": "^0.5.21"
  }
}<|MERGE_RESOLUTION|>--- conflicted
+++ resolved
@@ -24,22 +24,12 @@
     "typescript": "~5.1.6"
   },
   "dependencies": {
-<<<<<<< HEAD
-    "@aws-cdk/aws-cognito-identitypool-alpha": "2.77.0-alpha.0",
-    "@aws-crypto/client-node": "^3.2.0",
-    "@aws-sdk/client-cognito-identity-provider": "^3.382.0",
-    "@aws-sdk/client-s3": "^3.385.0",
-    "aws-cdk-lib": "2.80.0",
-    "constructs": "^10.2.9",
-    "node-fetch": "^3.3.1",
-=======
     "@aws-cdk/aws-cognito-identitypool-alpha": "2.89.0-alpha.0",
     "@aws-crypto/client-node": "^4.0.0",
     "@aws-sdk/client-cognito-identity-provider": "^3.391.0",
     "aws-cdk-lib": "2.89.0",
     "constructs": "^10.2.69",
     "node-fetch": "^3.3.2",
->>>>>>> bb973b29
     "source-map-support": "^0.5.21"
   }
 }