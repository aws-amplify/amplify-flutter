--- conflicted
+++ resolved
@@ -5,9 +5,5 @@
   sdk: ^3.0.0
 
 dependencies:
-<<<<<<< HEAD
-  amplify_core: ">=1.0.1 <1.1.0"
-=======
   amplify_core: any
->>>>>>> a27b3be8
   path: any