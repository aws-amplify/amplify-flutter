--- conflicted
+++ resolved
@@ -9,18 +9,10 @@
   AuthIntegrationTestStack,
   AuthIntegrationTestStackEnvironmentProps,
 } from "./auth/stack";
-<<<<<<< HEAD
-import { IntegrationTestStack } from "./common";
-import { LoggingIntegrationTestStack } from "./logging/stack";
-import {
-  StorageAccessLevel,
-  StorageIntegrationTestStack,
-} from "./storage/stack";
-=======
 import { env } from "./common";
 import { GitHubStack } from "./github/github";
+import { LoggingIntegrationTestStack } from "./logging/stack";
 import { StorageAccessLevel, StorageIntegrationTestStack } from "./storage/stack";
->>>>>>> 6512bf65
 
 export class AmplifyFlutterIntegStack extends cdk.Stack {
   constructor(scope: Construct, id: string, props?: cdk.StackProps) {
@@ -30,13 +22,8 @@
     const analytics = new AnalyticsIntegrationTestStack(this, [
       { environmentName: "main" },
       { environmentName: "no-unauth-access", allowUnauthAccess: false },
-<<<<<<< HEAD
-      { environmentName: "no-unauth-identities", allowUnauthIdentites: false },
-    ]);
-=======
       { environmentName: "no-unauth-identities", allowUnauthIdentites: false }
     ], { env });
->>>>>>> 6512bf65
 
     // The Auth stack
     let customDomainEnv: AuthIntegrationTestStackEnvironmentProps[] = [];
