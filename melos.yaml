--- conflicted
+++ resolved
@@ -14,15 +14,11 @@
       cp -n "\$MELOS_ROOT_PATH"/.circleci/dummy_amplifyconfiguration.dart lib/amplifyconfiguration.dart | true
 
   build:examples:ios: >
-<<<<<<< HEAD
-    melos exec -c 1 --scope="*example*" --fail-fast -- \
+    melos exec -c 1 --scope="*example*,sample_app" --fail-fast -- \
       flutter build ios --simulator
 
   build:examples:release:ios: >
-    melos exec -c 1 --scope="*example*" --fail-fast -- \
-=======
     melos exec -c 1 --scope="*example*,sample_app" --fail-fast -- \
->>>>>>> f065c41f
       flutter build ios --no-codesign
 
   build:examples:android: >
