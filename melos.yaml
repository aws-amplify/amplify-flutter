name: amplify_flutter_repository

packages:
  - packages/**
  - example/*
  - packages/**/example/*

# Generated output of flutter_localizations
ignore:
  - synthetic_package

scripts:
  setup_tuneup: >
    flutter pub global activate tuneup

  copy_dummy_config: >
    melos exec --scope="*example*,sample_app" -- \
      cp -n "\$MELOS_ROOT_PATH"/.circleci/dummy_amplifyconfiguration.dart lib/amplifyconfiguration.dart | true

  build:examples:ios: >
    melos exec -c 1 --scope="*example*,sample_app" --fail-fast -- \
      flutter build ios --simulator

  build:examples:release:ios: >
    melos exec -c 1 --scope="*example*,sample_app" --fail-fast -- \
      flutter build ios --no-codesign

  build:examples:android: >
    melos exec -c 1 --scope="*example*,sample_app" --fail-fast -- \
      flutter build apk --debug --verbose

  build:examples:release:android: >
    melos exec -c 1 --scope="*example*,sample_app" --fail-fast -- \
      flutter build apk --verbose

  test:unit:flutter: >
    ./.circleci/test_all_plugins.sh flutter-test && exit 0

  test:unit:android: >
    ./.circleci/test_all_plugins.sh android-test && exit 0

  test:unit:ios: >
    ./.circleci/test_all_plugins.sh ios-test && exit 0

  test:integration:
    run: melos run test:integration:android --no-select && melos run test:integration:ios --no-select
    description:
      Run all integration tests for all package example apps on Android and iOS simulators. Skips if no tests available.
      - Requires running Android and iOS simulators.

  test:integration:android:
    run: melos exec -c 1 "flutter drive --no-pub --driver=test_driver/integration_test.dart --target=integration_test/main_test.dart -d sdk"
    description:
      Run integration tests for a single package on an Android emulator.
      - Run with `--no-select` to run for all applicable packages.
      - Requires launching an Android emulator prior to execution.
    select-package:
      file-exists:
        - integration_test/main_test.dart
      scope: "*example*"

  test:integration:ios:
    run: melos exec -c 1 "flutter drive --no-pub --driver=test_driver/integration_test.dart --target=integration_test/main_test.dart -d iPhone"
    description: Run integration tests for a single package on an iOS simulator.
      - Run with `--no-select` to run for all applicable packages.
      - Requires launching an iOS simulator prior to execution.
    select-package:
      file-exists:
        - integration_test/main_test.dart
      scope: "*example*"

  provision_integration_test_resources:
    run: melos exec "./tool/provision_integration_test_resources.sh"
    description:
      Creates and pushes amplify environments necessary to run integration tests in example apps. Runs only on apps with provision script.
      - Requires amplify CLI configured and connected to AWS account.
      - Will run `amplify push` within example apps.
    select-package:
      file-exists:
        - tool/provision_integration_test_resources.sh
      scope: "*example*"

  upload:coverage:ios: >
    ./build-support/codecov.sh -F ios-unit-tests

  upload:coverage:flutter: >
    ./build-support/codecov.sh -F flutter-unit-tests

  upload:coverage:android: >
    ./build-support/codecov.sh -F android-unit-tests

  format: >
    melos exec -c 1 -- \
      flutter format --dry-run --set-exit-if-changed .

  analyze:
    run: melos exec -c 1 --fail-fast -- \
      flutter analyze --no-fatal-infos
    description: >
      Analyzes all packages and fails if there are any errors.
    select-package:
      scope:
        - amplify_analytics_*
        - amplify_api*

  lint:ios:
    run: |
      export AMPLIFY_FLUTTER_ROOT="$PWD" && \
      melos exec -c 1 --fail-fast -- \
        bash "$AMPLIFY_FLUTTER_ROOT/build-support/lint_ios.sh"
    description: >
      Lints iOS (Swift) files against global rules and fails if there are any errors.
    select-package:
      dir-exists: ios
      scope:
        - amplify_analytics_pinpoint_example
        - amplify_api_example

  lint:android:
    run: |
      melos exec -c 1 --fail-fast -- \
        bash "$PWD/build-support/lint_android.sh"
    description: >
      Lints Android (Kotlin) files against global rules and fails if there are any errors.
    select-package:
      scope:
        - amplify_analytics_pinpoint_example
        - amplify_api_example

  lint:pub: >
    melos exec -c 5 --fail-fast --no-private --ignore="*example*" -- \
      flutter pub publish --dry-run

  packages:fix: |
    melos exec -- \
      flutter analyze --no-fatal-infos --no-fatal-warnings &>/dev/null || true

<<<<<<< HEAD
=======
  pod:repo-update:
    run: melos exec -c 8 --scope="*example*,sample_app" "(cd ios && pod repo update)"
    description: runs "pod repo update" in all example apps

  pod:update-amplify:
    run: melos exec -c 8 --ignore="amplify_core_example" --file-exists="./ios/Podfile.lock" "(cd ios && pod update Amplify AWSPluginsCore AmplifyPlugins)"
    description: Update amplify pods in projects with a Podfile.lock

  pod:update:
    run: melos run pod:repo-update && melos run pod:update-amplify
    description: Run "pod repo update" and then updates amplify related pods. Intended for use after amplify iOS version has been updated.

>>>>>>> f658f948
  postbootstrap: |
    melos run copy_dummy_config && \
    melos run packages:fix

  postclean: >
    melos exec -- \
      rm -rf ./build ./android/.gradle ./ios/.symlinks ./ios/Pods ./ios/Podfile.lock

dev_dependencies:
  pedantic: ^1.9.0<|MERGE_RESOLUTION|>--- conflicted
+++ resolved
@@ -135,8 +135,6 @@
     melos exec -- \
       flutter analyze --no-fatal-infos --no-fatal-warnings &>/dev/null || true
 
-<<<<<<< HEAD
-=======
   pod:repo-update:
     run: melos exec -c 8 --scope="*example*,sample_app" "(cd ios && pod repo update)"
     description: runs "pod repo update" in all example apps
@@ -149,7 +147,6 @@
     run: melos run pod:repo-update && melos run pod:update-amplify
     description: Run "pod repo update" and then updates amplify related pods. Intended for use after amplify iOS version has been updated.
 
->>>>>>> f658f948
   postbootstrap: |
     melos run copy_dummy_config && \
     melos run packages:fix
