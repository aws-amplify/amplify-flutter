name: sample_app
description: A new Flutter application.

# The following line prevents the package from being accidentally published to
# pub.dev using `flutter pub publish`. This is preferred for private packages.
publish_to: "none" # Remove this line if you wish to publish to pub.dev

# The following defines the version and build number for your application.
# A version number is three numbers separated by dots, like 1.2.43
# followed by an optional build number separated by a +.
# Both the version and the builder number may be overridden in flutter
# build by specifying --build-name and --build-number, respectively.
# In Android, build-name is used as versionName while build-number used as versionCode.
# Read more about Android versioning at https://developer.android.com/studio/publish/versioning
# In iOS, build-name is used as CFBundleShortVersionString while build-number used as CFBundleVersion.
# Read more about iOS versioning at
# https://developer.apple.com/library/archive/documentation/General/Reference/InfoPlistKeyReference/Articles/CoreFoundationKeys.html
version: 1.0.0+1

environment:
  sdk: ">=2.12.0 <3.0.0"
  flutter: ">=1.10.0"

dependencies:
  flutter:
    sdk: flutter
<<<<<<< HEAD
  file_picker: ^3.0.0-nullsafety.2
  amplify_flutter: 0.2.3
  amplify_analytics_pinpoint: 0.2.3
  amplify_auth_cognito: 0.2.3
  amplify_storage_s3: 0.2.3
=======
  file_picker: ^4.0.0
  amplify_flutter: 0.2.4
  amplify_analytics_pinpoint: 0.2.4
  amplify_auth_cognito: 0.2.4
  amplify_storage_s3: 0.2.4
>>>>>>> 6df4d34f
  # The following adds the Cupertino Icons font to your application.
  # Use with the CupertinoIcons class for iOS style icons.
  cupertino_icons: ^0.1.3

dev_dependencies:
  flutter_test:
    sdk: flutter

# For information on the generic Dart part of this file, see the
# following page: https://dart.dev/tools/pub/pubspec

# The following section is specific to Flutter.
flutter:
  # The following line ensures that the Material Icons font is
  # included with your application, so that you can use the icons in
  # the material Icons class.
  uses-material-design: true

  # To add assets to your application, add an assets section, like this:
  assets:
    - images/image.png
  #   - images/a_dot_ham.jpeg

  # An image asset can refer to one or more resolution-specific "variants", see
  # https://flutter.dev/assets-and-images/#resolution-aware.

  # For details regarding adding assets from package dependencies, see
  # https://flutter.dev/assets-and-images/#from-packages

  # To add custom fonts to your application, add a fonts section here,
  # in this "flutter" section. Each entry in this list should have a
  # "family" key with the font family name, and a "fonts" key with a
  # list giving the asset and other descriptors for the font. For
  # example:
  # fonts:
  #   - family: Schyler
  #     fonts:
  #       - asset: fonts/Schyler-Regular.ttf
  #       - asset: fonts/Schyler-Italic.ttf
  #         style: italic
  #   - family: Trajan Pro
  #     fonts:
  #       - asset: fonts/TrajanPro.ttf
  #       - asset: fonts/TrajanPro_Bold.ttf
  #         weight: 700
  #
  # For details regarding fonts from package dependencies,
  # see https://flutter.dev/custom-fonts/#from-packages<|MERGE_RESOLUTION|>--- conflicted
+++ resolved
@@ -24,19 +24,11 @@
 dependencies:
   flutter:
     sdk: flutter
-<<<<<<< HEAD
-  file_picker: ^3.0.0-nullsafety.2
-  amplify_flutter: 0.2.3
-  amplify_analytics_pinpoint: 0.2.3
-  amplify_auth_cognito: 0.2.3
-  amplify_storage_s3: 0.2.3
-=======
   file_picker: ^4.0.0
   amplify_flutter: 0.2.4
   amplify_analytics_pinpoint: 0.2.4
   amplify_auth_cognito: 0.2.4
   amplify_storage_s3: 0.2.4
->>>>>>> 6df4d34f
   # The following adds the Cupertino Icons font to your application.
   # Use with the CupertinoIcons class for iOS style icons.
   cupertino_icons: ^0.1.3
