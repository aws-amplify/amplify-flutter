name: sample_app
description: A new Flutter application.

# The following line prevents the package from being accidentally published to
# pub.dev using `flutter pub publish`. This is preferred for private packages.
publish_to: "none" # Remove this line if you wish to publish to pub.dev

# The following defines the version and build number for your application.
# A version number is three numbers separated by dots, like 1.2.43
# followed by an optional build number separated by a +.
# Both the version and the builder number may be overridden in flutter
# build by specifying --build-name and --build-number, respectively.
# In Android, build-name is used as versionName while build-number used as versionCode.
# Read more about Android versioning at https://developer.android.com/studio/publish/versioning
# In iOS, build-name is used as CFBundleShortVersionString while build-number used as CFBundleVersion.
# Read more about iOS versioning at
# https://developer.apple.com/library/archive/documentation/General/Reference/InfoPlistKeyReference/Articles/CoreFoundationKeys.html
version: 1.0.0+1

environment:
  sdk: ">=2.12.0 <3.0.0"
  flutter: ">=1.10.0"

dependencies:
  flutter:
    sdk: flutter
  file_picker: ^4.0.0
<<<<<<< HEAD
  amplify_flutter: 0.2.10
  amplify_analytics_pinpoint: 0.2.10
  amplify_auth_cognito: 0.2.10
  amplify_storage_s3: 0.2.10
=======
  amplify_flutter: 0.3.0-rc.2
  amplify_analytics_pinpoint: 0.3.0-rc.2
  amplify_auth_cognito: 0.3.0-rc.2
  amplify_storage_s3: 0.3.0-rc.2
>>>>>>> c688823d
  # The following adds the Cupertino Icons font to your application.
  # Use with the CupertinoIcons class for iOS style icons.
  cupertino_icons: ^0.1.3

dev_dependencies:
  flutter_test:
    sdk: flutter

# For information on the generic Dart part of this file, see the
# following page: https://dart.dev/tools/pub/pubspec

# The following section is specific to Flutter.
flutter:
  # The following line ensures that the Material Icons font is
  # included with your application, so that you can use the icons in
  # the material Icons class.
  uses-material-design: true

  # To add assets to your application, add an assets section, like this:
  assets:
    - images/image.png
  #   - images/a_dot_ham.jpeg

  # An image asset can refer to one or more resolution-specific "variants", see
  # https://flutter.dev/assets-and-images/#resolution-aware.

  # For details regarding adding assets from package dependencies, see
  # https://flutter.dev/assets-and-images/#from-packages

  # To add custom fonts to your application, add a fonts section here,
  # in this "flutter" section. Each entry in this list should have a
  # "family" key with the font family name, and a "fonts" key with a
  # list giving the asset and other descriptors for the font. For
  # example:
  # fonts:
  #   - family: Schyler
  #     fonts:
  #       - asset: fonts/Schyler-Regular.ttf
  #       - asset: fonts/Schyler-Italic.ttf
  #         style: italic
  #   - family: Trajan Pro
  #     fonts:
  #       - asset: fonts/TrajanPro.ttf
  #       - asset: fonts/TrajanPro_Bold.ttf
  #         weight: 700
  #
  # For details regarding fonts from package dependencies,
  # see https://flutter.dev/custom-fonts/#from-packages<|MERGE_RESOLUTION|>--- conflicted
+++ resolved
@@ -25,17 +25,10 @@
   flutter:
     sdk: flutter
   file_picker: ^4.0.0
-<<<<<<< HEAD
-  amplify_flutter: 0.2.10
-  amplify_analytics_pinpoint: 0.2.10
-  amplify_auth_cognito: 0.2.10
-  amplify_storage_s3: 0.2.10
-=======
   amplify_flutter: 0.3.0-rc.2
   amplify_analytics_pinpoint: 0.3.0-rc.2
   amplify_auth_cognito: 0.3.0-rc.2
   amplify_storage_s3: 0.3.0-rc.2
->>>>>>> c688823d
   # The following adds the Cupertino Icons font to your application.
   # Use with the CupertinoIcons class for iOS style icons.
   cupertino_icons: ^0.1.3
