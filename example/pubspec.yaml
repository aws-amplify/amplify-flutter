name: sample_app
description: A new Flutter application.

# The following line prevents the package from being accidentally published to
# pub.dev using `flutter pub publish`. This is preferred for private packages.
publish_to: "none" # Remove this line if you wish to publish to pub.dev

# The following defines the version and build number for your application.
# A version number is three numbers separated by dots, like 1.2.43
# followed by an optional build number separated by a +.
# Both the version and the builder number may be overridden in flutter
# build by specifying --build-name and --build-number, respectively.
# In Android, build-name is used as versionName while build-number used as versionCode.
# Read more about Android versioning at https://developer.android.com/studio/publish/versioning
# In iOS, build-name is used as CFBundleShortVersionString while build-number used as CFBundleVersion.
# Read more about iOS versioning at
# https://developer.apple.com/library/archive/documentation/General/Reference/InfoPlistKeyReference/Articles/CoreFoundationKeys.html
version: 1.0.0+1

environment:
  sdk: ">=2.12.0 <3.0.0"
  flutter: ">=1.10.0"

dependencies:
  flutter:
    sdk: flutter
  file_picker: ^3.0.0-nullsafety.2
<<<<<<< HEAD
  amplify_flutter: 0.2.2
  amplify_analytics_pinpoint: 0.2.2
  amplify_auth_cognito: 0.2.2
  amplify_storage_s3: 0.2.2
=======
  amplify_flutter: 0.2.3
  amplify_analytics_pinpoint: 0.2.3
  amplify_auth_cognito: 0.2.3
  amplify_storage_s3: 0.2.3
>>>>>>> 28d50869
  # The following adds the Cupertino Icons font to your application.
  # Use with the CupertinoIcons class for iOS style icons.
  cupertino_icons: ^0.1.3

dev_dependencies:
  flutter_test:
    sdk: flutter

# For information on the generic Dart part of this file, see the
# following page: https://dart.dev/tools/pub/pubspec

# The following section is specific to Flutter.
flutter:
  # The following line ensures that the Material Icons font is
  # included with your application, so that you can use the icons in
  # the material Icons class.
  uses-material-design: true

  # To add assets to your application, add an assets section, like this:
  assets:
    - images/image.png
  #   - images/a_dot_ham.jpeg

  # An image asset can refer to one or more resolution-specific "variants", see
  # https://flutter.dev/assets-and-images/#resolution-aware.

  # For details regarding adding assets from package dependencies, see
  # https://flutter.dev/assets-and-images/#from-packages

  # To add custom fonts to your application, add a fonts section here,
  # in this "flutter" section. Each entry in this list should have a
  # "family" key with the font family name, and a "fonts" key with a
  # list giving the asset and other descriptors for the font. For
  # example:
  # fonts:
  #   - family: Schyler
  #     fonts:
  #       - asset: fonts/Schyler-Regular.ttf
  #       - asset: fonts/Schyler-Italic.ttf
  #         style: italic
  #   - family: Trajan Pro
  #     fonts:
  #       - asset: fonts/TrajanPro.ttf
  #       - asset: fonts/TrajanPro_Bold.ttf
  #         weight: 700
  #
  # For details regarding fonts from package dependencies,
  # see https://flutter.dev/custom-fonts/#from-packages<|MERGE_RESOLUTION|>--- conflicted
+++ resolved
@@ -25,17 +25,10 @@
   flutter:
     sdk: flutter
   file_picker: ^3.0.0-nullsafety.2
-<<<<<<< HEAD
-  amplify_flutter: 0.2.2
-  amplify_analytics_pinpoint: 0.2.2
-  amplify_auth_cognito: 0.2.2
-  amplify_storage_s3: 0.2.2
-=======
   amplify_flutter: 0.2.3
   amplify_analytics_pinpoint: 0.2.3
   amplify_auth_cognito: 0.2.3
   amplify_storage_s3: 0.2.3
->>>>>>> 28d50869
   # The following adds the Cupertino Icons font to your application.
   # Use with the CupertinoIcons class for iOS style icons.
   cupertino_icons: ^0.1.3
