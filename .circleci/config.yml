--- conflicted
+++ resolved
@@ -96,11 +96,7 @@
         steps:
           - run-with-retry:
               label: Setting up dependences
-<<<<<<< HEAD
-              command: flutter pub add amplify_flutter && flutter pub add amplify_datastore && flutter pub add amplify_storage_s3 && flutter pub add amplify_analytics_pinpoint && flutter pub add amplify_auth_cognito && flutter pub add amplify_api
-=======
               command: flutter pub add amplify_flutter amplify_datastore:^1.0.0-supports-only-mobile.0 amplify_storage_s3 amplify_analytics_pinpoint amplify_auth_cognito amplify_api
->>>>>>> 8984d93d
               no_output_timeout: 5m
           - run:
               name: Adding integration_test package
@@ -133,11 +129,7 @@
           - aws-cli/setup:
               role-session-name: ${CIRCLE_WORKFLOW_JOB_ID}
               role-arn: ${AWS_ROLE_ARN}
-<<<<<<< HEAD
-              session-duration: '2000'
-=======
               session-duration: "2000"
->>>>>>> 8984d93d
           - install-flutter:
               flutter_branch: << parameters.flutter-version >>
           - run:
@@ -180,11 +172,7 @@
           - aws-cli/setup:
               role-session-name: ${CIRCLE_WORKFLOW_JOB_ID}
               role-arn: ${AWS_ROLE_ARN}
-<<<<<<< HEAD
-              session-duration: '2000'
-=======
               session-duration: "2000"
->>>>>>> 8984d93d
           - run:
               name: Install gnu-sed
               command: brew install gnu-sed
@@ -219,31 +207,18 @@
   canaries:
     when:
       and:
-<<<<<<< HEAD
-        - equal: [ scheduled_pipeline, << pipeline.trigger_source >> ]
-        - equal: [ "Canaries", << pipeline.schedule.name >> ]
-=======
         - equal: [scheduled_pipeline, << pipeline.trigger_source >>]
         - equal: ["Canaries", << pipeline.schedule.name >>]
->>>>>>> 8984d93d
     jobs:
       - getting-started-smoke-test/flutter-android:
           context:
             - cloudwatch-monitoring
           matrix:
             parameters:
-<<<<<<< HEAD
-              flutter-version: [ "stable", "beta" ]
-=======
               flutter-version: ["stable", "beta", "3.3.0"]
->>>>>>> 8984d93d
       - getting-started-smoke-test/flutter-ios:
           context:
             - cloudwatch-monitoring
           matrix:
             parameters:
-<<<<<<< HEAD
-              flutter-version: [ "stable", "beta" ]
-=======
-              flutter-version: ["stable", "beta", "3.3.0"]
->>>>>>> 8984d93d
+              flutter-version: ["stable", "beta", "3.3.0"]