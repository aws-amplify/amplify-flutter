name: "Install Non-Platform Dependencies"
description: "Installs non-platform dependencies: Flutter, melos, aft"

runs:
  using: "composite"
  steps:
<<<<<<< HEAD
    - name: Install Amplify CLI
      # retry once
      run: |
        yarn global add @aws-amplify/cli --network-timeout 100000 || yarn global add @aws-amplify/cli --network-timeout 100000
      shell: bash

=======
>>>>>>> 23cf22c0
    - uses: subosito/flutter-action@dbf1fa04f4d2e52c33185153d06cdb5443aa189d # 2.8.0
      with:
        cache: true
        channel: 'stable'
<<<<<<< HEAD
    
=======

>>>>>>> 23cf22c0
    - name: Install Melos
      run: |
        flutter pub global activate melos 2.8.0
      shell: bash

    #  Install aft from path, links packages and runs build runner where needed.
    - name: Partial aft bootstrap
      run: |
        flutter pub global activate -spath packages/aft
<<<<<<< HEAD
        aft link
        melos exec -c 1 --scope="amplify_secure_storage_dart,amplify_auth_cognito_dart" -- dart run build_runner build --delete-conflicting-outputs
      shell: bash
=======
        flutter pub global run aft link
        flutter pub global run melos exec -c 1 --scope="amplify_secure_storage_dart,amplify_auth_cognito_dart" -- dart run build_runner build --delete-conflicting-outputs
      shell: bash
>>>>>>> 23cf22c0
<|MERGE_RESOLUTION|>--- conflicted
+++ resolved
@@ -4,24 +4,10 @@
 runs:
   using: "composite"
   steps:
-<<<<<<< HEAD
-    - name: Install Amplify CLI
-      # retry once
-      run: |
-        yarn global add @aws-amplify/cli --network-timeout 100000 || yarn global add @aws-amplify/cli --network-timeout 100000
-      shell: bash
-
-=======
->>>>>>> 23cf22c0
     - uses: subosito/flutter-action@dbf1fa04f4d2e52c33185153d06cdb5443aa189d # 2.8.0
       with:
         cache: true
         channel: 'stable'
-<<<<<<< HEAD
-    
-=======
-
->>>>>>> 23cf22c0
     - name: Install Melos
       run: |
         flutter pub global activate melos 2.8.0
@@ -31,12 +17,6 @@
     - name: Partial aft bootstrap
       run: |
         flutter pub global activate -spath packages/aft
-<<<<<<< HEAD
-        aft link
-        melos exec -c 1 --scope="amplify_secure_storage_dart,amplify_auth_cognito_dart" -- dart run build_runner build --delete-conflicting-outputs
-      shell: bash
-=======
         flutter pub global run aft link
         flutter pub global run melos exec -c 1 --scope="amplify_secure_storage_dart,amplify_auth_cognito_dart" -- dart run build_runner build --delete-conflicting-outputs
       shell: bash
->>>>>>> 23cf22c0
