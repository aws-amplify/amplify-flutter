name: "Fetch backends"
description: "Downloads Amplify configurations after getting temporary AWS credentials"
inputs:
  aws-region:
    required: true
  role-to-assume:
    required: true
  # scope for melos, e.g. "amplify_api_example"
  scope:
    required: true
<<<<<<< HEAD
  # Amplify app IDs for specific categories
  api-app-id:
    required: true
  # TODO: remove before merging to main
  next-api-app-id:
    required: true
  auth-app-id:
    required: true
  datastore-app-id:
    required: true
  storage-app-id:
=======
  # ARN of secret from AWS Secrets Manger which is a JSON object of app IDs / s3 bucket ARNs
  secret-identifier:
>>>>>>> 48a4d01c
    required: true

runs:
  using: "composite"
  steps:
    - name: Configure AWS credentials
      uses: aws-actions/configure-aws-credentials@05b148adc31e091bafbaf404f745055d4d3bc9d2 # 1.6.1
      with:
        role-to-assume: ${{ inputs.role-to-assume }}
        aws-region: ${{ inputs.aws-region }}
        role-duration-seconds: 900

    - name: Create AWS profile
      run: ./build-support/create_integration_test_profile.sh
      shell: bash

    # The dummy configuration produced by aft has some characters which cause the
    # Amplify CLI to throw when running pull, so just delete the dummy file.
    - name: Remove config file created by aft
      run: melos exec --scope=${{ inputs.scope }} rm lib/amplifyconfiguration.dart
      shell: bash
    
    - name: Get Amplify App IDs / bucket ARNs from Secrets Manager
      uses: aws-actions/aws-secretsmanager-get-secrets@bafac38d78b5f679d35ef3f36f9842a63de59564 # 1.0.0
      with:
        secret-ids: |
          ${{ inputs.secret-identifier }}
        parse-json-secrets: true

    - name: Pull Amplify Configurations
<<<<<<< HEAD
      # TODO: remove NEXT_API_APP_ID before merging to main
      run: |
        API_APP_ID=${{ inputs.api-app-id }} \
        NEXT_API_APP_ID=${{ inputs.next-api-app-id }} \
        AUTH_APP_ID=${{ inputs.auth-app-id }} \
        DATASTORE_APP_ID=${{ inputs.datastore-app-id }} \
        STORAGE_APP_ID=${{ inputs.storage-app-id }} \
          melos exec --scope=${{ inputs.scope }} ./tool/pull_test_backend.sh
=======
      run: melos exec --scope=${{ inputs.scope }} ./tool/pull_test_backend.sh
>>>>>>> 48a4d01c
      shell: bash

    - name: Delete AWS profile
      run: rm -rf ~/.aws
      shell: bash
<|MERGE_RESOLUTION|>--- conflicted
+++ resolved
@@ -8,22 +8,8 @@
   # scope for melos, e.g. "amplify_api_example"
   scope:
     required: true
-<<<<<<< HEAD
-  # Amplify app IDs for specific categories
-  api-app-id:
-    required: true
-  # TODO: remove before merging to main
-  next-api-app-id:
-    required: true
-  auth-app-id:
-    required: true
-  datastore-app-id:
-    required: true
-  storage-app-id:
-=======
   # ARN of secret from AWS Secrets Manger which is a JSON object of app IDs / s3 bucket ARNs
   secret-identifier:
->>>>>>> 48a4d01c
     required: true
 
 runs:
@@ -54,18 +40,7 @@
         parse-json-secrets: true
 
     - name: Pull Amplify Configurations
-<<<<<<< HEAD
-      # TODO: remove NEXT_API_APP_ID before merging to main
-      run: |
-        API_APP_ID=${{ inputs.api-app-id }} \
-        NEXT_API_APP_ID=${{ inputs.next-api-app-id }} \
-        AUTH_APP_ID=${{ inputs.auth-app-id }} \
-        DATASTORE_APP_ID=${{ inputs.datastore-app-id }} \
-        STORAGE_APP_ID=${{ inputs.storage-app-id }} \
-          melos exec --scope=${{ inputs.scope }} ./tool/pull_test_backend.sh
-=======
       run: melos exec --scope=${{ inputs.scope }} ./tool/pull_test_backend.sh
->>>>>>> 48a4d01c
       shell: bash
 
     - name: Delete AWS profile
