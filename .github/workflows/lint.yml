--- conflicted
+++ resolved
@@ -489,13 +489,8 @@
         if: "always() && steps.packages_secure_storage_amplify_secure_storage_dart_pub_upgrade.conclusion == 'success'"
         working-directory: packages/secure_storage/amplify_secure_storage_dart
         run: dart analyze --fatal-infos lib
-<<<<<<< HEAD
-  job_007:
+  job_008:
     name: "analyze_and_format; Dart dev; PKGS: packages/aws_signature_v4, packages/secure_storage/amplify_secure_storage_test, packages/storage/amplify_storage_s3_dart; `dart format --output=none --set-exit-if-changed .`, `dart analyze --fatal-infos lib test`"
-=======
-  job_008:
-    name: "analyze_and_format; Dart dev; PKGS: packages/aws_signature_v4, packages/secure_storage/amplify_secure_storage_test; `dart format --output=none --set-exit-if-changed .`, `dart analyze --fatal-infos lib test`"
->>>>>>> fc19a1da
     runs-on: ubuntu-latest
     steps:
       - name: Cache Pub hosted dependencies
@@ -539,7 +534,6 @@
         if: "always() && steps.packages_secure_storage_amplify_secure_storage_test_pub_upgrade.conclusion == 'success'"
         working-directory: packages/secure_storage/amplify_secure_storage_test
         run: dart analyze --fatal-infos lib test
-<<<<<<< HEAD
       - id: packages_storage_amplify_storage_s3_dart_pub_upgrade
         name: packages/storage/amplify_storage_s3_dart; dart pub upgrade
         if: "always() && steps.checkout.conclusion == 'success'"
@@ -553,10 +547,7 @@
         if: "always() && steps.packages_storage_amplify_storage_s3_dart_pub_upgrade.conclusion == 'success'"
         working-directory: packages/storage/amplify_storage_s3_dart
         run: dart analyze --fatal-infos lib test
-  job_008:
-=======
   job_009:
->>>>>>> fc19a1da
     name: "analyze_and_format; Dart stable; PKGS: packages/aft, packages/amplify_core, packages/auth/amplify_auth_cognito_test, packages/aws_common, packages/aws_signature_v4/example, packages/example_common, packages/secure_storage/amplify_secure_storage_dart/example, packages/smithy/goldens/lib/awsJson1_0, packages/smithy/goldens/lib/awsJson1_1, packages/smithy/goldens/lib/restJson1, packages/smithy/goldens/lib/restXml, packages/smithy/goldens/lib/restXmlWithNamespace, packages/smithy/smithy, packages/smithy/smithy_aws, packages/smithy/smithy_codegen, packages/smithy/smithy_test, packages/worker_bee/e2e, packages/worker_bee/e2e_test, packages/worker_bee/worker_bee, packages/worker_bee/worker_bee_builder; `dart format --output=none --set-exit-if-changed .`, `dart analyze --fatal-infos .`"
     runs-on: ubuntu-latest
     steps:
@@ -912,13 +903,8 @@
         if: "always() && steps.packages_secure_storage_amplify_secure_storage_dart_pub_upgrade.conclusion == 'success'"
         working-directory: packages/secure_storage/amplify_secure_storage_dart
         run: dart analyze --fatal-infos lib
-<<<<<<< HEAD
-  job_011:
+  job_012:
     name: "analyze_and_format; Dart stable; PKGS: packages/aws_signature_v4, packages/secure_storage/amplify_secure_storage_test, packages/storage/amplify_storage_s3_dart; `dart format --output=none --set-exit-if-changed .`, `dart analyze --fatal-infos lib test`"
-=======
-  job_012:
-    name: "analyze_and_format; Dart stable; PKGS: packages/aws_signature_v4, packages/secure_storage/amplify_secure_storage_test; `dart format --output=none --set-exit-if-changed .`, `dart analyze --fatal-infos lib test`"
->>>>>>> fc19a1da
     runs-on: ubuntu-latest
     steps:
       - name: Cache Pub hosted dependencies
@@ -962,7 +948,6 @@
         if: "always() && steps.packages_secure_storage_amplify_secure_storage_test_pub_upgrade.conclusion == 'success'"
         working-directory: packages/secure_storage/amplify_secure_storage_test
         run: dart analyze --fatal-infos lib test
-<<<<<<< HEAD
       - id: packages_storage_amplify_storage_s3_dart_pub_upgrade
         name: packages/storage/amplify_storage_s3_dart; dart pub upgrade
         if: "always() && steps.checkout.conclusion == 'success'"
@@ -976,7 +961,6 @@
         if: "always() && steps.packages_storage_amplify_storage_s3_dart_pub_upgrade.conclusion == 'success'"
         working-directory: packages/storage/amplify_storage_s3_dart
         run: dart analyze --fatal-infos lib test
-=======
   job_013:
     name: "analyze_and_format; Flutter stable; PKG: packages/secure_storage/amplify_secure_storage; `dart format --output=none --set-exit-if-changed .`, `flutter analyze --fatal-infos lib pigeons`"
     runs-on: ubuntu-latest
@@ -1008,5 +992,4 @@
       - name: "packages/secure_storage/amplify_secure_storage; flutter analyze --fatal-infos lib pigeons"
         if: "always() && steps.packages_secure_storage_amplify_secure_storage_pub_upgrade.conclusion == 'success'"
         working-directory: packages/secure_storage/amplify_secure_storage
-        run: flutter analyze --fatal-infos lib pigeons
->>>>>>> fc19a1da
+        run: flutter analyze --fatal-infos lib pigeons