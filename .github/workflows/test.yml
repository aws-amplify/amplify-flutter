--- conflicted
+++ resolved
@@ -486,12 +486,8 @@
       - name: "packages/worker_bee/e2e_test; tool/test.sh -p firefox"
         if: "always() && steps.packages_worker_bee_e2e_test_pub_upgrade.conclusion == 'success'"
         working-directory: packages/worker_bee/e2e_test
-<<<<<<< HEAD
         run: tool/test.sh -p firefox
   job_016:
-=======
-        run: dart test
-  job_013:
     name: "unit_test; linux; Dart stable; PKG: packages/aft; `dart test`"
     runs-on: ubuntu-latest
     steps:
@@ -519,8 +515,7 @@
         if: "always() && steps.packages_aft_pub_upgrade.conclusion == 'success'"
         working-directory: packages/aft
         run: dart test
-  job_014:
->>>>>>> 6cc4670c
+  job_017:
     name: "unit_test; linux; Dart stable; PKG: packages/amplify_core; `dart --version`, `dart test`, `dart test -p chrome`"
     runs-on: ubuntu-latest
     steps:
@@ -556,11 +551,7 @@
         if: "always() && steps.packages_amplify_core_pub_upgrade.conclusion == 'success'"
         working-directory: packages/amplify_core
         run: dart test -p chrome
-<<<<<<< HEAD
-  job_017:
-=======
-  job_015:
->>>>>>> 6cc4670c
+  job_018:
     name: "unit_test; linux; Dart stable; PKG: packages/auth/amplify_auth_cognito_dart; `dart --version`, `dart test --exclude-tags=build`, `dart test -p chrome`"
     runs-on: ubuntu-latest
     steps:
@@ -596,11 +587,7 @@
         if: "always() && steps.packages_auth_amplify_auth_cognito_dart_pub_upgrade.conclusion == 'success'"
         working-directory: packages/auth/amplify_auth_cognito_dart
         run: dart test -p chrome
-<<<<<<< HEAD
-  job_018:
-=======
-  job_016:
->>>>>>> 6cc4670c
+  job_019:
     name: "unit_test; linux; Dart stable; PKG: packages/aws_common; `dart test`, `dart test -p chrome`"
     runs-on: ubuntu-latest
     steps:
@@ -632,11 +619,7 @@
         if: "always() && steps.packages_aws_common_pub_upgrade.conclusion == 'success'"
         working-directory: packages/aws_common
         run: dart test -p chrome
-<<<<<<< HEAD
-  job_019:
-=======
-  job_017:
->>>>>>> 6cc4670c
+  job_020:
     name: "unit_test; linux; Dart stable; PKG: packages/aws_signature_v4; `git submodule update --init`, `dart test`"
     runs-on: ubuntu-latest
     steps:
@@ -668,11 +651,7 @@
         if: "always() && steps.packages_aws_signature_v4_pub_upgrade.conclusion == 'success'"
         working-directory: packages/aws_signature_v4
         run: dart test
-<<<<<<< HEAD
-  job_020:
-=======
-  job_018:
->>>>>>> 6cc4670c
+  job_021:
     name: "unit_test; linux; Dart stable; PKG: packages/aws_signature_v4; `git submodule update --init`, `dart test`, `dart test -p chrome`"
     runs-on: ubuntu-latest
     steps:
@@ -708,11 +687,7 @@
         if: "always() && steps.packages_aws_signature_v4_pub_upgrade.conclusion == 'success'"
         working-directory: packages/aws_signature_v4
         run: dart test -p chrome
-<<<<<<< HEAD
-  job_021:
-=======
-  job_019:
->>>>>>> 6cc4670c
+  job_022:
     name: "unit_test; linux; Dart stable; PKG: packages/example_common; `dart test -p chrome`"
     runs-on: ubuntu-latest
     steps:
@@ -740,13 +715,8 @@
         if: "always() && steps.packages_example_common_pub_upgrade.conclusion == 'success'"
         working-directory: packages/example_common
         run: dart test -p chrome
-<<<<<<< HEAD
-  job_022:
+  job_023:
     name: "unit_test; linux; Dart stable; PKG: packages/secure_storage/amplify_secure_storage_dart; `tool/test-desktop.sh`"
-=======
-  job_020:
-    name: "unit_test; linux; Dart stable; PKGS: packages/secure_storage/amplify_secure_storage_dart, packages/worker_bee/e2e_test; `tool/test.sh -p chrome`"
->>>>>>> 6cc4670c
     runs-on: ubuntu-latest
     steps:
       - name: Cache Pub hosted dependencies
@@ -773,7 +743,7 @@
         if: "always() && steps.packages_secure_storage_amplify_secure_storage_dart_pub_upgrade.conclusion == 'success'"
         working-directory: packages/secure_storage/amplify_secure_storage_dart
         run: tool/test-desktop.sh
-  job_023:
+  job_024:
     name: "unit_test; linux; Dart stable; PKG: packages/secure_storage/amplify_secure_storage_dart; `tool/test-web.sh -p chrome`"
     runs-on: ubuntu-latest
     steps:
@@ -797,21 +767,12 @@
         if: "always() && steps.checkout.conclusion == 'success'"
         working-directory: packages/secure_storage/amplify_secure_storage_dart
         run: dart pub upgrade
-<<<<<<< HEAD
       - name: "packages/secure_storage/amplify_secure_storage_dart; tool/test-web.sh -p chrome"
         if: "always() && steps.packages_secure_storage_amplify_secure_storage_dart_pub_upgrade.conclusion == 'success'"
         working-directory: packages/secure_storage/amplify_secure_storage_dart
         run: tool/test-web.sh -p chrome
-  job_024:
+  job_025:
     name: "unit_test; linux; Dart stable; PKG: packages/secure_storage/amplify_secure_storage_dart; `tool/test-web.sh -p firefox`"
-=======
-      - name: "packages/worker_bee/e2e_test; tool/test.sh -p chrome"
-        if: "always() && steps.packages_worker_bee_e2e_test_pub_upgrade.conclusion == 'success'"
-        working-directory: packages/worker_bee/e2e_test
-        run: tool/test.sh -p chrome
-  job_021:
-    name: "unit_test; linux; Dart stable; PKGS: packages/secure_storage/amplify_secure_storage_dart, packages/worker_bee/e2e_test; `tool/test.sh -p firefox`"
->>>>>>> 6cc4670c
     runs-on: ubuntu-latest
     steps:
       - name: Cache Pub hosted dependencies
@@ -838,7 +799,7 @@
         if: "always() && steps.packages_secure_storage_amplify_secure_storage_dart_pub_upgrade.conclusion == 'success'"
         working-directory: packages/secure_storage/amplify_secure_storage_dart
         run: tool/test-web.sh -p firefox
-  job_025:
+  job_026:
     name: "unit_test; linux; Dart stable; PKG: packages/worker_bee/e2e_test; `dart run build_runner build --delete-conflicting-outputs`, `dart test`"
     runs-on: ubuntu-latest
     steps:
@@ -865,19 +826,13 @@
       - name: "packages/worker_bee/e2e_test; dart run build_runner build --delete-conflicting-outputs"
         if: "always() && steps.packages_worker_bee_e2e_test_pub_upgrade.conclusion == 'success'"
         working-directory: packages/worker_bee/e2e_test
-<<<<<<< HEAD
         run: dart run build_runner build --delete-conflicting-outputs
       - name: packages/worker_bee/e2e_test; dart test
         if: "always() && steps.packages_worker_bee_e2e_test_pub_upgrade.conclusion == 'success'"
         working-directory: packages/worker_bee/e2e_test
         run: dart test
-  job_026:
+  job_027:
     name: "unit_test; linux; Dart stable; PKG: packages/worker_bee/e2e_test; `tool/test.sh -p chrome`"
-=======
-        run: tool/test.sh -p firefox
-  job_022:
-    name: "unit_test; linux; Dart stable; PKG: packages/worker_bee/e2e_test; `dart run build_runner build --delete-conflicting-outputs`, `dart test`"
->>>>>>> 6cc4670c
     runs-on: ubuntu-latest
     steps:
       - name: Cache Pub hosted dependencies
@@ -904,7 +859,7 @@
         if: "always() && steps.packages_worker_bee_e2e_test_pub_upgrade.conclusion == 'success'"
         working-directory: packages/worker_bee/e2e_test
         run: tool/test.sh -p chrome
-  job_027:
+  job_028:
     name: "unit_test; linux; Dart stable; PKG: packages/worker_bee/e2e_test; `tool/test.sh -p firefox`"
     runs-on: ubuntu-latest
     steps:
@@ -931,15 +886,9 @@
       - name: "packages/worker_bee/e2e_test; tool/test.sh -p firefox"
         if: "always() && steps.packages_worker_bee_e2e_test_pub_upgrade.conclusion == 'success'"
         working-directory: packages/worker_bee/e2e_test
-<<<<<<< HEAD
         run: tool/test.sh -p firefox
-  job_028:
+  job_029:
     name: "unit_test; macos; Dart dev; PKG: packages/secure_storage/amplify_secure_storage_dart; `tool/test-desktop.sh`"
-=======
-        run: dart test
-  job_023:
-    name: "unit_test; macos; Dart dev; PKG: packages/secure_storage/amplify_secure_storage_dart; `dart test`"
->>>>>>> 6cc4670c
     runs-on: macos-latest
     steps:
       - name: Cache Pub hosted dependencies
@@ -965,15 +914,9 @@
       - name: "packages/secure_storage/amplify_secure_storage_dart; tool/test-desktop.sh"
         if: "always() && steps.packages_secure_storage_amplify_secure_storage_dart_pub_upgrade.conclusion == 'success'"
         working-directory: packages/secure_storage/amplify_secure_storage_dart
-<<<<<<< HEAD
         run: tool/test-desktop.sh
-  job_029:
+  job_030:
     name: "unit_test; macos; Dart stable; PKG: packages/secure_storage/amplify_secure_storage_dart; `tool/test-desktop.sh`"
-=======
-        run: dart test
-  job_024:
-    name: "unit_test; macos; Dart stable; PKG: packages/secure_storage/amplify_secure_storage_dart; `dart test`"
->>>>>>> 6cc4670c
     runs-on: macos-latest
     steps:
       - name: Cache Pub hosted dependencies
@@ -999,15 +942,9 @@
       - name: "packages/secure_storage/amplify_secure_storage_dart; tool/test-desktop.sh"
         if: "always() && steps.packages_secure_storage_amplify_secure_storage_dart_pub_upgrade.conclusion == 'success'"
         working-directory: packages/secure_storage/amplify_secure_storage_dart
-<<<<<<< HEAD
         run: tool/test-desktop.sh
-  job_030:
+  job_031:
     name: "unit_test; windows; Dart dev; PKG: packages/secure_storage/amplify_secure_storage_dart; `tool/test-desktop.sh`"
-=======
-        run: dart test
-  job_025:
-    name: "unit_test; windows; Dart dev; PKG: packages/secure_storage/amplify_secure_storage_dart; `dart test`"
->>>>>>> 6cc4670c
     runs-on: windows-latest
     steps:
       - uses: dart-lang/setup-dart@v1.3
@@ -1023,15 +960,9 @@
       - name: "packages/secure_storage/amplify_secure_storage_dart; tool/test-desktop.sh"
         if: "always() && steps.packages_secure_storage_amplify_secure_storage_dart_pub_upgrade.conclusion == 'success'"
         working-directory: packages/secure_storage/amplify_secure_storage_dart
-<<<<<<< HEAD
         run: tool/test-desktop.sh
-  job_031:
+  job_032:
     name: "unit_test; windows; Dart stable; PKG: packages/secure_storage/amplify_secure_storage_dart; `tool/test-desktop.sh`"
-=======
-        run: dart test
-  job_026:
-    name: "unit_test; windows; Dart stable; PKG: packages/secure_storage/amplify_secure_storage_dart; `dart test`"
->>>>>>> 6cc4670c
     runs-on: windows-latest
     steps:
       - uses: dart-lang/setup-dart@v1.3
@@ -1047,13 +978,8 @@
       - name: "packages/secure_storage/amplify_secure_storage_dart; tool/test-desktop.sh"
         if: "always() && steps.packages_secure_storage_amplify_secure_storage_dart_pub_upgrade.conclusion == 'success'"
         working-directory: packages/secure_storage/amplify_secure_storage_dart
-<<<<<<< HEAD
         run: tool/test-desktop.sh
-  job_032:
-=======
-        run: dart test
-  job_027:
->>>>>>> 6cc4670c
+  job_033:
     name: "build_test; linux; Dart stable; PKG: packages/auth/amplify_auth_cognito_dart; `dart test --tags=build`"
     runs-on: ubuntu-latest
     steps:
@@ -1107,13 +1033,10 @@
       - job_023
       - job_024
       - job_025
-<<<<<<< HEAD
       - job_026
       - job_027
       - job_028
       - job_029
       - job_030
       - job_031
-=======
-      - job_026
->>>>>>> 6cc4670c
+      - job_032