# Global dependency versions for third-party dependencies of
# Amplify Flutter projects. These represent the values which
# have been vetted by manual review and should be used consistently 
# across all packages.
#
# Application of these values can be verified/updated with the `aft` 
# tool.
dependencies:
  async: ^2.8.0
  built_value: ">=8.4.0 <8.5.0"
  built_value_generator: 8.4.2
  code_builder: 4.3.0
  drift: ">=2.3.0 <2.4.0"
  json_annotation: ^4.7.0
  json_serializable: 6.5.4
<<<<<<< HEAD
  xml: ">=6.1.0 <=6.2.2"
=======
  mime: ^1.0.0
>>>>>>> 19d0170e
  uuid: ">=3.0.6 <=3.0.7"
  xml: ">=6.1.0 <=6.2.2"

# Packages to ignore in all repo operations.
ignore:
  - synthetic_package

# Strongly connected components which should have major version bumps happen 
# in unison, i.e. a version bump to one package cascades to all.
components:
  - name: amplify_flutter
    summary: amplify_flutter
    packages:
    - amplify_flutter
    - amplify_flutter_ios
    - amplify_flutter_android
    - amplify_core
    - amplify_datastore
    - amplify_datastore_plugin_interface
    - amplify_analytics_pinpoint
    - amplify_api
    - amplify_api_android
    - amplify_api_ios
    - amplify_auth_cognito
    - amplify_auth_cognito_android
    - amplify_auth_cognito_ios
    - amplify_storage_s3
  - name: amplify_dart
    summary: amplify_core
    packages:
    - amplify_auth_cognito_dart
    - amplify_analytics_pinpoint_dart
    - amplify_storage_s3_dart
  - name: amplify_ui
    packages:
    - amplify_authenticator
  - name: smithy
    summary: smithy
    packages:
    - smithy
    - smithy_aws
    - smithy_codegen
  - name: worker_bee
    summary: worker_bee
    packages:
    - worker_bee
    - worker_bee_builder<|MERGE_RESOLUTION|>--- conflicted
+++ resolved
@@ -13,11 +13,7 @@
   drift: ">=2.3.0 <2.4.0"
   json_annotation: ^4.7.0
   json_serializable: 6.5.4
-<<<<<<< HEAD
-  xml: ">=6.1.0 <=6.2.2"
-=======
   mime: ^1.0.0
->>>>>>> 19d0170e
   uuid: ">=3.0.6 <=3.0.7"
   xml: ">=6.1.0 <=6.2.2"
 
