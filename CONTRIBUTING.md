--- conflicted
+++ resolved
@@ -2,16 +2,19 @@
 
 Thank you for your interest in contributing to our project! <3 Whether it's a bug report, new feature, correction, or additional documentation, we greatly value feedback and contributions from our community. Please read through these guidelines carefully before submitting a PR or issue and let us know if it's not up-to-date (or even better, submit a PR with your corrections ;)).
 
+- [Contributing Guidelines](#contributing-guidelines)
 - [Our History and Ethos](#our-history-and-ethos)
 - [Our Design](#our-design)
 - [Development Process](#development-process)
   - [Setting up for local development](#setting-up-for-local-development)
+      - [Packages inside Amplify Flutter](#packages-inside-amplify-flutter)
   - [Steps towards contributions](#steps-towards-contributions)
 - [Pull Requests](#pull-requests)
-- [Integration Tests](#integration-tests)
 - [Release](#release)
   - [Finding contributions to work on](#finding-contributions-to-work-on)
   - [Related Repositories](#related-repositories)
+  - [Integration Tests](#integration-tests)
+  - [Provision Resources For Integration Tests](#provision-resources-for-integration-tests)
   - [Code of Conduct](#code-of-conduct)
   - [Security issue notifications](#security-issue-notifications)
   - [Licensing](#licensing)
@@ -256,11 +259,7 @@
 created by the amplify CLI, from [documentation](https://docs.aws.amazon.com/cognito/latest/developerguide/user-pool-lambda-pre-sign-up.html#aws-lambda-triggers-pre-registration-example-2).
 
 ```js
-<<<<<<< HEAD
-exports.handler = (event, context, callback) => {
-=======
 exports.handler = async event => {
->>>>>>> b88d99e6
   // Confirm the user
   event.response.autoConfirmUser = true;
 
