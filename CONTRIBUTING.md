--- conflicted
+++ resolved
@@ -100,17 +100,6 @@
 
 [VS Code Remote Containers](https://code.visualstudio.com/docs/remote/containers) can be used for linux development. `/devcontainer` contains a Dockerfile that will install the required dependencies.
 
-<<<<<<< HEAD
-=======
-Note: To run tests for secure_storage, start the tests in a dbus session.
-
-```sh
-dbus-run-session -- sh # this will drop you into a new D-bus shell
-echo 'password' | gnome-keyring-daemon --unlock # unlock the system's keyring
-dart test
-```
-
->>>>>>> 6cc4670c
 ## Steps towards contributions
 
 Each packages/[category] contains the following for testing:
