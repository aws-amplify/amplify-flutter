{
  "dart.runPubGetOnPubspecChanges": "always",
<<<<<<< HEAD
  "[dart]": {
    "editor.rulers": [80]
  },
=======
  "dart.analysisExcludedFolders": [
    "templates"
  ],
>>>>>>> b044e3e3
  "files.insertFinalNewline": true,
  "editor.codeActionsOnSave": {
    "source.fixAll": true,
    "source.organizeImports": true
  }
}<|MERGE_RESOLUTION|>--- conflicted
+++ resolved
@@ -1,14 +1,6 @@
 {
   "dart.runPubGetOnPubspecChanges": "always",
-<<<<<<< HEAD
-  "[dart]": {
-    "editor.rulers": [80]
-  },
-=======
-  "dart.analysisExcludedFolders": [
-    "templates"
-  ],
->>>>>>> b044e3e3
+  "dart.analysisExcludedFolders": ["templates"],
   "files.insertFinalNewline": true,
   "editor.codeActionsOnSave": {
     "source.fixAll": true,
